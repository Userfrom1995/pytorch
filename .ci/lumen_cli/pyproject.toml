[project]
name = "torch-ci"
version = "0.1.0"
dependencies = [
<<<<<<< HEAD
    "pyyaml==6.0.2",
    "GitPython==3.1.45",
    "docker==7.1.0",
    "pytest==8.3.5",
=======
    "pytest==7.3.2"
>>>>>>> 6e57da50
]

[tool.setuptools]
packages = ["cli", "cli.build_cli", "cli.lib"]

[tool.setuptools.package-dir]
cli = "cli"

[tool.ruff.lint]
# Enable preview mode for linting
preview = true

# Now you can select your preview rules, like RUF048
extend-select = ["RUF048"]<|MERGE_RESOLUTION|>--- conflicted
+++ resolved
@@ -2,14 +2,10 @@
 name = "torch-ci"
 version = "0.1.0"
 dependencies = [
-<<<<<<< HEAD
     "pyyaml==6.0.2",
     "GitPython==3.1.45",
     "docker==7.1.0",
-    "pytest==8.3.5",
-=======
-    "pytest==7.3.2"
->>>>>>> 6e57da50
+    "pytest==7.3.2",
 ]
 
 [tool.setuptools]
