--- conflicted
+++ resolved
@@ -1671,13 +1671,8 @@
 elif [[ "${TEST_CONFIG}" == *torchbench* ]]; then
   install_torchaudio
   install_torchvision
-<<<<<<< HEAD
-  TORCH_CUDA_ARCH_LIST="8.0;8.6" install_torchao
+  install_torchao
   id=$((SHARD_NUMBER - 1))
-=======
-  install_torchao
-  id=$((SHARD_NUMBER-1))
->>>>>>> 70b4a888
   # https://github.com/opencv/opencv-python/issues/885
   pip_install opencv-python==4.8.0.74
   if [[ "${TEST_CONFIG}" == *inductor_torchbench_smoketest_perf* ]]; then
