#!/bin/bash

# Required environment variable: $BUILD_ENVIRONMENT
# (This is set by default in the Docker images we build, so you don't
# need to set it yourself.

set -ex -o pipefail

# Suppress ANSI color escape sequences
export TERM=vt100

# shellcheck source=./common.sh
source "$(dirname "${BASH_SOURCE[0]}")/common.sh"

# Do not change workspace permissions for ROCm and s390x CI jobs
# as it can leave workspace with bad permissions for cancelled jobs
if [[ "$BUILD_ENVIRONMENT" != *rocm* && "$BUILD_ENVIRONMENT" != *s390x* && -d /var/lib/jenkins/workspace ]]; then
  # Workaround for dind-rootless userid mapping (https://github.com/pytorch/ci-infra/issues/96)
  WORKSPACE_ORIGINAL_OWNER_ID=$(stat -c '%u' "/var/lib/jenkins/workspace")
  cleanup_workspace() {
    echo "sudo may print the following warning message that can be ignored. The chown command will still run."
    echo "    sudo: setrlimit(RLIMIT_STACK): Operation not permitted"
    echo "For more details refer to https://github.com/sudo-project/sudo/issues/42"
    sudo chown -R "$WORKSPACE_ORIGINAL_OWNER_ID" /var/lib/jenkins/workspace
  }
  # Disable shellcheck SC2064 as we want to parse the original owner immediately.
  # shellcheck disable=SC2064
  trap_add cleanup_workspace EXIT
  sudo chown -R jenkins /var/lib/jenkins/workspace
  git config --global --add safe.directory /var/lib/jenkins/workspace
fi

echo "Environment variables:"
env

TORCH_INSTALL_DIR=$(python -c "import site; print(site.getsitepackages()[0])")/torch
TORCH_BIN_DIR="$TORCH_INSTALL_DIR"/bin
TORCH_LIB_DIR="$TORCH_INSTALL_DIR"/lib
TORCH_TEST_DIR="$TORCH_INSTALL_DIR"/test

BUILD_DIR="build"
BUILD_RENAMED_DIR="build_renamed"
BUILD_BIN_DIR="$BUILD_DIR"/bin

#Set Default values for these variables in case they are not set
SHARD_NUMBER="${SHARD_NUMBER:=1}"
NUM_TEST_SHARDS="${NUM_TEST_SHARDS:=1}"

# enable debug asserts in serialization
export TORCH_SERIALIZATION_DEBUG=1

export VALGRIND=ON
# export TORCH_INDUCTOR_INSTALL_GXX=ON
if [[ "$BUILD_ENVIRONMENT" == *clang9* || "$BUILD_ENVIRONMENT" == *xpu* ]]; then
  # clang9 appears to miscompile code involving std::optional<c10::SymInt>,
  # such that valgrind complains along these lines:
  #
  # Conditional jump or move depends on uninitialised value(s)
  #    at 0x40303A: ~optional_base (Optional.h:281)
  #    by 0x40303A: call (Dispatcher.h:448)
  #    by 0x40303A: call(at::Tensor const&, c10::ArrayRef<c10::SymInt>, c10::ArrayRef<c10::SymInt>, std::optional<c10::SymInt>) (basic.cpp:10)
  #    by 0x403700: main (basic.cpp:16)
  #  Uninitialised value was created by a stack allocation
  #    at 0x402AAA: call(at::Tensor const&, c10::ArrayRef<c10::SymInt>, c10::ArrayRef<c10::SymInt>, std::optional<c10::SymInt>) (basic.cpp:6)
  #
  # The problem does not appear with gcc or newer versions of clang (we tested
  # clang14).  So we suppress valgrind testing for clang9 specifically.
  # You may need to suppress it for other versions of clang if they still have
  # the bug.
  #
  # A minimal repro for the valgrind error is below:
  #
  # #include <ATen/ATen.h>
  # #include <ATen/core/dispatch/Dispatcher.h>
  #
  # using namespace at;
  #
  # Tensor call(const at::Tensor & self, c10::SymIntArrayRef size, c10::SymIntArrayRef stride, std::optional<c10::SymInt> storage_offset) {
  #   auto op = c10::Dispatcher::singleton()
  #       .findSchemaOrThrow(at::_ops::as_strided::name, at::_ops::as_strided::overload_name)
  #       .typed<at::_ops::as_strided::schema>();
  #   return op.call(self, size, stride, storage_offset);
  # }
  #
  # int main(int argv) {
  #   Tensor b = empty({3, 4});
  #   auto z = call(b, b.sym_sizes(), b.sym_strides(), std::nullopt);
  # }
  export VALGRIND=OFF
fi


if [[ "$BUILD_ENVIRONMENT" == *s390x* ]]; then
  # There are additional warnings on s390x, maybe due to newer gcc.
  # Skip this check for now
  export VALGRIND=OFF
fi

if [[ "${PYTORCH_TEST_RERUN_DISABLED_TESTS}" == "1" ]] || [[ "${CONTINUE_THROUGH_ERROR}" == "1" ]]; then
  # When rerunning disable tests, do not generate core dumps as it could consume
  # the runner disk space when crashed tests are run multiple times. Running out
  # of space is a nasty issue because there is no space left to even download the
  # GHA to clean up the disk
  #
  # We also want to turn off core dump when CONTINUE_THROUGH_ERROR is set as there
  # is a small risk of having multiple core files generated. Arguably, they are not
  # that useful in this case anyway and the test will still continue
  ulimit -c 0

  # Note that by piping the core dump to a script set in /proc/sys/kernel/core_pattern
  # as documented in https://man7.org/linux/man-pages/man5/core.5.html, we could
  # dynamically stop generating more core file when the disk space drops below a
  # certain threshold. However, this is not supported inside Docker container atm
fi

# Get fully qualified path using realpath
if [[ "$BUILD_ENVIRONMENT" != *bazel* ]]; then
  CUSTOM_TEST_ARTIFACT_BUILD_DIR=$(realpath "${CUSTOM_TEST_ARTIFACT_BUILD_DIR:-"build/custom_test_artifacts"}")
fi

# Reduce set of tests to include when running run_test.py
if [[ -n $TESTS_TO_INCLUDE ]]; then
  echo "Setting INCLUDE_CLAUSE"
  INCLUDE_CLAUSE="--include $TESTS_TO_INCLUDE"
fi

echo "Environment variables"
env

echo "Testing pytorch"

export LANG=C.UTF-8

PR_NUMBER=${PR_NUMBER:-${CIRCLE_PR_NUMBER:-}}

if [[ "$TEST_CONFIG" == 'default' ]]; then
  export CUDA_VISIBLE_DEVICES=0
  export HIP_VISIBLE_DEVICES=0
fi

if [[ "$TEST_CONFIG" == 'distributed' ]] && [[ "$BUILD_ENVIRONMENT" == *rocm* ]]; then
  export HIP_VISIBLE_DEVICES=0,1,2,3
fi

if [[ "$TEST_CONFIG" == 'slow' ]]; then
  export PYTORCH_TEST_WITH_SLOW=1
  export PYTORCH_TEST_SKIP_FAST=1
fi

if [[ "$BUILD_ENVIRONMENT" == *slow-gradcheck* ]]; then
  export PYTORCH_TEST_WITH_SLOW_GRADCHECK=1
  # TODO: slow gradcheck tests run out of memory a lot recently, so setting this
  # to run them sequentially with only one process to mitigate the issue
  export PYTORCH_TEST_CUDA_MEM_LEAK_CHECK=1
fi

if [[ "$BUILD_ENVIRONMENT" == *cuda* || "$BUILD_ENVIRONMENT" == *rocm* ]]; then
  # Used so that only cuda/rocm specific versions of tests are generated
  # mainly used so that we're not spending extra cycles testing cpu
  # devices on expensive gpu machines
  export PYTORCH_TESTING_DEVICE_ONLY_FOR="cuda"
elif [[ "$BUILD_ENVIRONMENT" == *xpu* ]]; then
  export PYTORCH_TESTING_DEVICE_ONLY_FOR="xpu"
  # setting PYTHON_TEST_EXTRA_OPTION
  export PYTHON_TEST_EXTRA_OPTION="--xpu"
  # Disable sccache for xpu test due to flaky issue https://github.com/pytorch/pytorch/issues/143585
  sudo rm -rf /opt/cache
fi

if [[ "$TEST_CONFIG" == *crossref* ]]; then
  export PYTORCH_TEST_WITH_CROSSREF=1
fi

if [[ "$BUILD_ENVIRONMENT" == *rocm* ]]; then
  # regression in ROCm 6.0 on MI50 CI runners due to hipblaslt; remove in 6.1
  export VALGRIND=OFF
  # Print GPU info
  rocminfo
  rocminfo | grep -E 'Name:.*\sgfx|Marketing'

  # for benchmarks/dynamo/check_accuracy.py, we need to put results in a rocm specific directory to avoid clashes with cuda
  MAYBE_ROCM="rocm/"
fi

if [[ "$BUILD_ENVIRONMENT" == *xpu* ]]; then
  # Source Intel oneAPI envrioment script to enable xpu runtime related libraries
  # refer to https://www.intel.com/content/www/us/en/developer/articles/tool/pytorch-prerequisites-for-intel-gpus.html
  # shellcheck disable=SC1091
  source /opt/intel/oneapi/compiler/latest/env/vars.sh
  if [ -f /opt/intel/oneapi/umf/latest/env/vars.sh ]; then
    # shellcheck disable=SC1091
    source /opt/intel/oneapi/umf/latest/env/vars.sh
  fi
  # shellcheck disable=SC1091
  source /opt/intel/oneapi/ccl/latest/env/vars.sh
  # shellcheck disable=SC1091
  source /opt/intel/oneapi/mpi/latest/env/vars.sh
  # Check XPU status before testing
  xpu-smi discovery
fi

if [[ "$BUILD_ENVIRONMENT" != *-bazel-* ]] ; then
  # JIT C++ extensions require ninja.
  pip_install --user "ninja==1.10.2"
  # ninja is installed in $HOME/.local/bin, e.g., /var/lib/jenkins/.local/bin for CI user jenkins
  # but this script should be runnable by any user, including root
  export PATH="$HOME/.local/bin:$PATH"
fi

if [[ "$BUILD_ENVIRONMENT" == *aarch64* ]]; then
  # TODO: revisit this once the CI is stabilized on aarch64 linux
  export VALGRIND=OFF
fi

install_tlparse

# DANGER WILL ROBINSON.  The LD_PRELOAD here could cause you problems
# if you're not careful.  Check this if you made some changes and the
# ASAN test is not working
if [[ "$BUILD_ENVIRONMENT" == *asan* ]]; then
    export ASAN_OPTIONS=detect_leaks=0:symbolize=1:detect_stack_use_after_return=true:strict_init_order=true:detect_odr_violation=1:detect_container_overflow=0:check_initialization_order=true:debug=true
    if [[ "$BUILD_ENVIRONMENT" == *cuda* ]]; then
        export ASAN_OPTIONS="${ASAN_OPTIONS}:protect_shadow_gap=0"
    fi
    export UBSAN_OPTIONS=print_stacktrace=1:suppressions=$PWD/ubsan.supp
    export PYTORCH_TEST_WITH_ASAN=1
    export PYTORCH_TEST_WITH_UBSAN=1
    # TODO: Figure out how to avoid hard-coding these paths
    export ASAN_SYMBOLIZER_PATH=/usr/lib/llvm-15/bin/llvm-symbolizer
    export TORCH_USE_RTLD_GLOBAL=1
    # NB: We load libtorch.so with RTLD_GLOBAL for UBSAN, unlike our
    # default behavior.
    #
    # The reason for this is that without RTLD_GLOBAL, if we load multiple
    # libraries that depend on libtorch (as is the case with C++ extensions), we
    # will get multiple copies of libtorch in our address space.  When UBSAN is
    # turned on, it will do a bunch of virtual pointer consistency checks which
    # won't work correctly.  When this happens, you get a violation like:
    #
    #    member call on address XXXXXX which does not point to an object of
    #    type 'std::_Sp_counted_base<__gnu_cxx::_Lock_policy::_S_atomic>'
    #    XXXXXX note: object is of type
    #    'std::_Sp_counted_ptr<torch::nn::LinearImpl*, (__gnu_cxx::_Lock_policy)2>'
    #
    # (NB: the textual types of the objects here are misleading, because
    # they actually line up; it just so happens that there's two copies
    # of the type info floating around in the address space, so they
    # don't pointer compare equal.  See also
    #   https://github.com/google/sanitizers/issues/1175
    #
    # UBSAN is kind of right here: if we relied on RTTI across C++ extension
    # modules they would indeed do the wrong thing;  but in our codebase, we
    # don't use RTTI (because it doesn't work in mobile).  To appease
    # UBSAN, however, it's better if we ensure all the copies agree!
    #
    # By the way, an earlier version of this code attempted to load
    # libtorch_python.so with LD_PRELOAD, which has a similar effect of causing
    # it to be loaded globally.  This isn't really a good idea though, because
    # it depends on a ton of dynamic libraries that most programs aren't gonna
    # have, and it applies to child processes.

    LD_PRELOAD=$(clang --print-file-name=libclang_rt.asan-x86_64.so)
    export LD_PRELOAD
    # Disable valgrind for asan
    export VALGRIND=OFF

    (cd test && python -c "import torch; print(torch.__version__, torch.version.git_version)")
    echo "The next four invocations are expected to crash; if they don't that means ASAN/UBSAN is misconfigured"
    (cd test && ! get_exit_code python -c "import torch; torch._C._crash_if_csrc_asan(3)")
    #(cd test && ! get_exit_code python -c "import torch; torch._C._crash_if_csrc_ubsan(0)")
    (cd test && ! get_exit_code python -c "import torch; torch._C._crash_if_vptr_ubsan()")
    (cd test && ! get_exit_code python -c "import torch; torch._C._crash_if_aten_asan(3)")
fi

# The torch._C._crash_if_debug_asserts_fail() function should only fail if both of the following are true:
# 1. The build is in debug mode
# 2. The value 424242 is passed in
# This tests that the debug asserts are working correctly.
if [[ "$BUILD_ENVIRONMENT" == *-debug* ]]; then
    echo "We are in debug mode: $BUILD_ENVIRONMENT. Expect the python assertion to fail"
    (cd test && ! get_exit_code python -c "import torch; torch._C._crash_if_debug_asserts_fail(424242)")
elif [[ "$BUILD_ENVIRONMENT" != *-bazel-* ]]; then
    # Noop when debug is disabled. Skip bazel jobs because torch isn't available there yet.
    echo "We are not in debug mode: $BUILD_ENVIRONMENT. Expect the assertion to pass"
    (cd test && python -c "import torch; torch._C._crash_if_debug_asserts_fail(424242)")
fi

if [[ $TEST_CONFIG == 'nogpu_NO_AVX2' ]]; then
  export ATEN_CPU_CAPABILITY=default
elif [[ $TEST_CONFIG == 'nogpu_AVX512' ]]; then
  export ATEN_CPU_CAPABILITY=avx2
fi

test_python_legacy_jit() {
  time python test/run_test.py --include test_jit_legacy test_jit_fuser_legacy --verbose
  assert_git_not_dirty
}

test_python_shard() {
  if [[ -z "$NUM_TEST_SHARDS" ]]; then
    echo "NUM_TEST_SHARDS must be defined to run a Python test shard"
    exit 1
  fi

  # Bare --include flag is not supported and quoting for lint ends up with flag not being interpreted correctly
  # shellcheck disable=SC2086

  # modify LD_LIBRARY_PATH to ensure it has the conda env.
  # This set of tests has been shown to be buggy without it for the split-build
  time python test/run_test.py --exclude-jit-executor --exclude-distributed-tests $INCLUDE_CLAUSE --shard "$1" "$NUM_TEST_SHARDS" --verbose $PYTHON_TEST_EXTRA_OPTION --upload-artifacts-while-running

  assert_git_not_dirty
}

test_python() {
  # shellcheck disable=SC2086
  time python test/run_test.py --exclude-jit-executor --exclude-distributed-tests $INCLUDE_CLAUSE --verbose $PYTHON_TEST_EXTRA_OPTION
  assert_git_not_dirty
}

test_python_smoke() {
  # Smoke tests for H100
  time python test/run_test.py --include test_matmul_cuda inductor/test_fp8 inductor/test_max_autotune $PYTHON_TEST_EXTRA_OPTION --upload-artifacts-while-running
  assert_git_not_dirty
}

test_lazy_tensor_meta_reference_disabled() {
  export TORCH_DISABLE_FUNCTIONALIZATION_META_REFERENCE=1
  echo "Testing lazy tensor operations without meta reference"
  time python test/run_test.py --include lazy/test_ts_opinfo.py --verbose
  export -n TORCH_DISABLE_FUNCTIONALIZATION_META_REFERENCE
}


test_dynamo_wrapped_shard() {
  if [[ -z "$NUM_TEST_SHARDS" ]]; then
    echo "NUM_TEST_SHARDS must be defined to run a Python test shard"
    exit 1
  fi
  python tools/dynamo/verify_dynamo.py
  # PLEASE DO NOT ADD ADDITIONAL EXCLUDES HERE.
  # Instead, use @skipIfTorchDynamo on your tests.
  time python test/run_test.py --dynamo \
    --exclude-inductor-tests \
    --exclude-jit-executor \
    --exclude-distributed-tests \
    --exclude-torch-export-tests \
    --exclude-aot-dispatch-tests \
    --shard "$1" "$NUM_TEST_SHARDS" \
    --verbose \
    --upload-artifacts-while-running
  assert_git_not_dirty
}

test_inductor_distributed() {
  # Smuggle a few multi-gpu tests here so that we don't have to request another large node
  echo "Testing multi_gpu tests in test_torchinductor"
  python test/run_test.py -i inductor/test_torchinductor.py -k test_multi_gpu --verbose
  python test/run_test.py -i inductor/test_aot_inductor.py -k test_non_default_cuda_device --verbose
  python test/run_test.py -i inductor/test_aot_inductor.py -k test_replicate_on_devices --verbose
  python test/run_test.py -i distributed/test_c10d_functional_native.py --verbose
  python test/run_test.py -i distributed/tensor/test_dtensor_compile.py --verbose
  python test/run_test.py -i distributed/tensor/parallel/test_micro_pipeline_tp.py --verbose
  python test/run_test.py -i distributed/_composable/test_replicate_with_compiler.py --verbose
  python test/run_test.py -i distributed/_composable/fsdp/test_fully_shard_comm.py --verbose
  python test/run_test.py -i distributed/_composable/fsdp/test_fully_shard_training.py -k test_train_parity_multi_group --verbose
  python test/run_test.py -i distributed/_composable/fsdp/test_fully_shard_training.py -k test_train_parity_with_activation_checkpointing --verbose
  python test/run_test.py -i distributed/_composable/fsdp/test_fully_shard_training.py -k test_train_parity_hsdp --verbose
  python test/run_test.py -i distributed/_composable/fsdp/test_fully_shard_training.py -k test_train_parity_2d_transformer_checkpoint_resume --verbose
  python test/run_test.py -i distributed/_composable/fsdp/test_fully_shard_training.py -k test_gradient_accumulation --verbose
  python test/run_test.py -i distributed/_composable/fsdp/test_fully_shard_state_dict.py -k test_dp_state_dict_save_load --verbose
  python test/run_test.py -i distributed/_composable/fsdp/test_fully_shard_frozen.py --verbose
  python test/run_test.py -i distributed/_composable/fsdp/test_fully_shard_mixed_precision.py -k test_compute_dtype --verbose
  python test/run_test.py -i distributed/_composable/fsdp/test_fully_shard_mixed_precision.py -k test_reduce_dtype --verbose
  python test/run_test.py -i distributed/_composable/fsdp/test_fully_shard_clip_grad_norm_.py -k test_clip_grad_norm_2d --verbose
  python test/run_test.py -i distributed/_composable/fsdp/test_fully_shard_compile.py --verbose
  python test/run_test.py -i distributed/fsdp/test_fsdp_tp_integration.py -k test_fsdp_tp_integration --verbose

  # this runs on both single-gpu and multi-gpu instance. It should be smart about skipping tests that aren't supported
  # with if required # gpus aren't available
  python test/run_test.py --include distributed/test_dynamo_distributed distributed/test_inductor_collectives distributed/test_compute_comm_reordering --verbose
  assert_git_not_dirty
}

test_inductor_shard() {
  if [[ -z "$NUM_TEST_SHARDS" ]]; then
    echo "NUM_TEST_SHARDS must be defined to run a Python test shard"
    exit 1
  fi

  python tools/dynamo/verify_dynamo.py
  python test/run_test.py --inductor \
    --include test_modules test_ops test_ops_gradients test_torch \
    --shard "$1" "$NUM_TEST_SHARDS" \
    --verbose

  # Do not add --inductor for the following inductor unit tests, otherwise we will fail because of nested dynamo state
  python test/run_test.py \
    --include inductor/test_torchinductor inductor/test_torchinductor_opinfo inductor/test_aot_inductor \
    --shard "$1" "$NUM_TEST_SHARDS" \
    --verbose
}

test_inductor_aoti() {
  # docker build uses bdist_wheel which does not work with test_aot_inductor
  # TODO: need a faster way to build
  if [[ "$BUILD_ENVIRONMENT" == *rocm* ]]; then
    # We need to hipify before building again
    python3 tools/amd_build/build_amd.py
  fi
<<<<<<< HEAD
  CPP_TESTS_DIR="${BUILD_BIN_DIR}" LD_LIBRARY_PATH="${TORCH_LIB_DIR}" python test/run_test.py --cpp --verbose -i cpp/test_aoti_abi_check cpp/test_aoti_inference
=======
  BUILD_AOT_INDUCTOR_TEST=1 python setup.py develop
  # Uncomment next line and delete two more  when https://github.com/pytorch/pytorch/issues/153422 is resolved
  # CPP_TESTS_DIR="${BUILD_BIN_DIR}" LD_LIBRARY_PATH="${TORCH_LIB_DIR}" python test/run_test.py --cpp --verbose -i cpp/test_aoti_abi_check cpp/test_aoti_inference
  build/bin/test_aoti_abi_check
  LD_LIBRARY_PATH=/opt/conda/envs/py_3.10/lib/:$LD_LIBRARY_PATH gdb bin/test_aoti_inference --gtest_filter=AotInductorTest.BasicTestCuda
>>>>>>> 869b5d9e
}

test_inductor_cpp_wrapper_shard() {
  if [[ -z "$NUM_TEST_SHARDS" ]]; then
    echo "NUM_TEST_SHARDS must be defined to run a Python test shard"
    exit 1
  fi

  export TORCHINDUCTOR_CPP_WRAPPER=1
  TEST_REPORTS_DIR=$(pwd)/test/test-reports
  mkdir -p "$TEST_REPORTS_DIR"

  if [[ "$1" -eq "2" ]]; then
    # For now, manually put the opinfo tests in shard 2, and all other tests in
    # shard 1.  Test specific things triggering past bugs, for now.
    python test/run_test.py \
      --include inductor/test_torchinductor_opinfo \
      -k 'linalg or to_sparse' \
      --verbose
    exit
  fi

  # Run certain inductor unit tests with cpp wrapper. In the end state, we
  # should be able to run all the inductor unit tests with cpp_wrapper.
  python test/run_test.py \
    --include inductor/test_torchinductor inductor/test_max_autotune inductor/test_cpu_repro \
    --verbose
  python test/run_test.py --inductor --include test_torch -k 'take' --verbose

  # Run inductor benchmark tests with cpp wrapper.
  # Skip benchmark tests if it's in rerun-disabled-mode.
  if [[ "${PYTORCH_TEST_RERUN_DISABLED_TESTS}" == "1" ]]; then
    echo "skip dynamo benchmark tests for rerun-disabled-test"
  else
    echo "run dynamo benchmark tests with cpp wrapper"
    python benchmarks/dynamo/timm_models.py --device cuda --accuracy --amp \
    --training --inductor --disable-cudagraphs --only vit_base_patch16_224 \
    --output "$TEST_REPORTS_DIR/inductor_cpp_wrapper_training.csv"
    python benchmarks/dynamo/check_accuracy.py \
      --actual "$TEST_REPORTS_DIR/inductor_cpp_wrapper_training.csv" \
      --expected "benchmarks/dynamo/ci_expected_accuracy/${MAYBE_ROCM}inductor_timm_training.csv"

    python benchmarks/dynamo/torchbench.py --device cuda --accuracy \
      --bfloat16 --inference --inductor --only hf_T5 --output "$TEST_REPORTS_DIR/inductor_cpp_wrapper_inference.csv"
    python benchmarks/dynamo/torchbench.py --device cuda --accuracy \
      --bfloat16 --inference --inductor --only llama --output "$TEST_REPORTS_DIR/inductor_cpp_wrapper_inference.csv"
    python benchmarks/dynamo/torchbench.py --device cuda --accuracy \
      --bfloat16 --inference --inductor --only moco --output "$TEST_REPORTS_DIR/inductor_cpp_wrapper_inference.csv"
    python benchmarks/dynamo/check_accuracy.py \
      --actual "$TEST_REPORTS_DIR/inductor_cpp_wrapper_inference.csv" \
      --expected "benchmarks/dynamo/ci_expected_accuracy/${MAYBE_ROCM}inductor_torchbench_inference.csv"
  fi
}

# "Global" flags for inductor benchmarking controlled by TEST_CONFIG
# For example 'dynamic_aot_eager_torchbench' TEST_CONFIG means we run
# the benchmark script with '--dynamic-shapes --backend aot_eager --device cuda'
# The matrix of test options is specified in .github/workflows/inductor.yml,
# .github/workflows/inductor-periodic.yml, and
# .github/workflows/inductor-perf-test-nightly.yml
DYNAMO_BENCHMARK_FLAGS=()

pr_time_benchmarks() {

  pip_install --user "fbscribelogger"

  TEST_REPORTS_DIR=$(pwd)/test/test-reports
  mkdir -p "$TEST_REPORTS_DIR"
  PYTHONPATH=$(pwd)/benchmarks/dynamo/pr_time_benchmarks source benchmarks/dynamo/pr_time_benchmarks/benchmark_runner.sh "$TEST_REPORTS_DIR/pr_time_benchmarks_results.csv" "benchmarks/dynamo/pr_time_benchmarks/benchmarks"
  echo "benchmark results on current PR: "
  cat  "$TEST_REPORTS_DIR/pr_time_benchmarks_results.csv"
  PYTHONPATH=$(pwd)/benchmarks/dynamo/pr_time_benchmarks python benchmarks/dynamo/pr_time_benchmarks/check_results.py "benchmarks/dynamo/pr_time_benchmarks/expected_results.csv" "$TEST_REPORTS_DIR/pr_time_benchmarks_results.csv" "$TEST_REPORTS_DIR/new_expected_results.csv"
}

if [[ "${TEST_CONFIG}" == *pr_time_benchmarks* ]]; then
  pr_time_benchmarks
  exit 0
elif [[ "${TEST_CONFIG}" == *dynamo_eager* ]]; then
  DYNAMO_BENCHMARK_FLAGS+=(--backend eager)
elif [[ "${TEST_CONFIG}" == *aot_eager* ]]; then
  DYNAMO_BENCHMARK_FLAGS+=(--backend aot_eager)
elif [[ "${TEST_CONFIG}" == *aot_inductor* ]]; then
  DYNAMO_BENCHMARK_FLAGS+=(--export-aot-inductor)
elif [[ "${TEST_CONFIG}" == *max_autotune_inductor* ]]; then
  DYNAMO_BENCHMARK_FLAGS+=(--inductor --inductor-compile-mode max-autotune)
elif [[ "${TEST_CONFIG}" == *inductor* && "${TEST_CONFIG}" != *perf* ]]; then
  DYNAMO_BENCHMARK_FLAGS+=(--inductor)
fi

if [[ "${TEST_CONFIG}" == *dynamic* ]]; then
  DYNAMO_BENCHMARK_FLAGS+=(--dynamic-shapes --dynamic-batch-only)
fi

if [[ "${TEST_CONFIG}" == *cpu* ]]; then
  DYNAMO_BENCHMARK_FLAGS+=(--device cpu)
else
  DYNAMO_BENCHMARK_FLAGS+=(--device cuda)
fi

test_cachebench() {
  TEST_REPORTS_DIR=$(pwd)/test/test-reports
  mkdir -p "$TEST_REPORTS_DIR"

  local BENCHMARK
  if [[ "${SHARD_NUMBER}" == 1 ]]; then
    local BENCHMARK=torchbench
  elif [[ "${SHARD_NUMBER}" == 2 ]]; then
    local BENCHMARK=huggingface
  else
    echo "invalid SHARD_NUMBER: ${SHARD_NUMBER}"
    exit 1
  fi

  local mode_options=("training" "inference")

  for mode in "${mode_options[@]}"; do
    $TASKSET python "benchmarks/dynamo/cachebench.py" \
        --mode "$mode" \
        --device cuda \
        --benchmark "$BENCHMARK" \
        --repeat 3 \
        --output "$TEST_REPORTS_DIR/cachebench_${BENCHMARK}_${mode}.json"

    $TASKSET python "benchmarks/dynamo/cachebench.py" \
        --mode "$mode" \
        --dynamic \
        --device cuda \
        --benchmark "$BENCHMARK" \
        --repeat 3 \
        --output "$TEST_REPORTS_DIR/cachebench_${BENCHMARK}_${mode}_dynamic.json"
  done
}

test_verify_cachebench() {
  TMP_TEST_REPORTS_DIR=$(mktemp -d)
  TEST_OUTPUT="$TMP_TEST_REPORTS_DIR/test.json"

  $TASKSET python "benchmarks/dynamo/cachebench.py" \
      --mode training \
      --device cpu \
      --model nanogpt \
      --benchmark torchbench \
      --output "$TEST_OUTPUT"

  # -s checks file exists and is non empty
  if [[ ! -s "$TEST_OUTPUT" ]]; then
    echo "Cachebench failed to produce an output."
    echo "Run 'python benchmarks/dynamo/cachebench.py' to make sure it works"
    exit 1
  fi
}

test_perf_for_dashboard() {
  TEST_REPORTS_DIR=$(pwd)/test/test-reports
  mkdir -p "$TEST_REPORTS_DIR"

  local suite="$1"
  shift

  local backend=inductor
  local modes=()
  if [[ "$DASHBOARD_TAG" == *training-true* ]]; then
    modes+=(training)
  fi
  if [[ "$DASHBOARD_TAG" == *inference-true* ]]; then
    modes+=(inference)
  fi
  # TODO: All the accuracy tests can be skipped once the CI accuracy checking is stable enough
  local targets=(accuracy performance)

  local device=cuda
  if [[ "${TEST_CONFIG}" == *cpu* ]]; then
    if [[ "${TEST_CONFIG}" == *cpu_x86* ]]; then
      device=cpu_x86
    elif [[ "${TEST_CONFIG}" == *cpu_aarch64* ]]; then
      device=cpu_aarch64
    fi
    test_inductor_set_cpu_affinity
  elif [[ "${TEST_CONFIG}" == *cuda_a10g* ]]; then
    device=cuda_a10g
  elif [[ "${TEST_CONFIG}" == *h100* ]]; then
    device=cuda_h100
  elif [[ "${TEST_CONFIG}" == *rocm* ]]; then
    device=rocm
  fi

  for mode in "${modes[@]}"; do
    if [[ "$mode" == "inference" ]]; then
      dtype=bfloat16
    elif [[ "$mode" == "training" ]]; then
      dtype=amp
    fi
    for target in "${targets[@]}"; do
      local target_flag=("--${target}")
      if [[ "$target" == "performance" ]]; then
        target_flag+=( --cold-start-latency)
      elif [[ "$target" == "accuracy" ]]; then
        target_flag+=( --no-translation-validation)
      fi

      if [[ "$DASHBOARD_TAG" == *default-true* ]]; then
        $TASKSET python "benchmarks/dynamo/$suite.py" \
            "${target_flag[@]}" --"$mode" --"$dtype" --backend "$backend" --disable-cudagraphs "$@" \
            --output "$TEST_REPORTS_DIR/${backend}_no_cudagraphs_${suite}_${dtype}_${mode}_${device}_${target}.csv"
      fi
      if [[ "$DASHBOARD_TAG" == *cudagraphs-true* ]]; then
        $TASKSET python "benchmarks/dynamo/$suite.py" \
            "${target_flag[@]}" --"$mode" --"$dtype" --backend "$backend" "$@" \
            --output "$TEST_REPORTS_DIR/${backend}_with_cudagraphs_${suite}_${dtype}_${mode}_${device}_${target}.csv"
      fi
      if [[ "$DASHBOARD_TAG" == *dynamic-true* ]]; then
        $TASKSET python "benchmarks/dynamo/$suite.py" \
            "${target_flag[@]}" --"$mode" --"$dtype" --backend "$backend" --dynamic-shapes \
            --dynamic-batch-only "$@" \
            --output "$TEST_REPORTS_DIR/${backend}_dynamic_${suite}_${dtype}_${mode}_${device}_${target}.csv"
      fi
      if [[ "$DASHBOARD_TAG" == *cppwrapper-true* ]]; then
        TORCHINDUCTOR_CPP_WRAPPER=1 $TASKSET python "benchmarks/dynamo/$suite.py" \
            "${target_flag[@]}" --"$mode" --"$dtype" --backend "$backend" --disable-cudagraphs "$@" \
            --output "$TEST_REPORTS_DIR/${backend}_cpp_wrapper_${suite}_${dtype}_${mode}_${device}_${target}.csv"
      fi
      if [[ "$DASHBOARD_TAG" == *freezing_cudagraphs-true* ]] && [[ "$mode" == "inference" ]]; then
        $TASKSET python "benchmarks/dynamo/$suite.py" \
            "${target_flag[@]}" --"$mode" --"$dtype" --backend "$backend" "$@" --freezing \
            --output "$TEST_REPORTS_DIR/${backend}_with_cudagraphs_freezing_${suite}_${dtype}_${mode}_${device}_${target}.csv"
      fi
      if [[ "$DASHBOARD_TAG" == *freeze_autotune_cudagraphs-true* ]] && [[ "$mode" == "inference" ]]; then
        TORCHINDUCTOR_MAX_AUTOTUNE=1 $TASKSET python "benchmarks/dynamo/$suite.py" \
            "${target_flag[@]}" --"$mode" --"$dtype" --backend "$backend" "$@" --freezing \
            --output "$TEST_REPORTS_DIR/${backend}_with_cudagraphs_freezing_autotune_${suite}_${dtype}_${mode}_${device}_${target}.csv"
      fi
      if [[ "$DASHBOARD_TAG" == *aotinductor-true* ]] && [[ "$mode" == "inference" ]]; then
        if [[ "$target" == "accuracy" ]]; then
          # Also collect Export pass rate and display as a separate row
          $TASKSET python "benchmarks/dynamo/$suite.py" \
              "${target_flag[@]}" --"$mode" --"$dtype" --export --disable-cudagraphs "$@" \
              --output "$TEST_REPORTS_DIR/${backend}_export_${suite}_${dtype}_${mode}_${device}_${target}.csv"
        fi
        $TASKSET python "benchmarks/dynamo/$suite.py" \
            "${target_flag[@]}" --"$mode" --"$dtype" --export-aot-inductor --disable-cudagraphs "$@" \
            --output "$TEST_REPORTS_DIR/${backend}_aot_inductor_${suite}_${dtype}_${mode}_${device}_${target}.csv"
      fi
      if [[ "$DASHBOARD_TAG" == *maxautotune-true* ]]; then
        TORCHINDUCTOR_MAX_AUTOTUNE=1 $TASKSET python "benchmarks/dynamo/$suite.py" \
            "${target_flag[@]}" --"$mode" --"$dtype" --backend "$backend" "$@" \
            --output "$TEST_REPORTS_DIR/${backend}_max_autotune_${suite}_${dtype}_${mode}_${device}_${target}.csv"
      fi
      if [[ "$DASHBOARD_TAG" == *cudagraphs_low_precision-true* ]] && [[ "$mode" == "inference" ]]; then
        # TODO: This has a new dtype called quant and the benchmarks script needs to be updated to support this.
        # The tentative command is as follows. It doesn't work now, but it's ok because we only need mock data
        # to fill the dashboard.
        $TASKSET python "benchmarks/dynamo/$suite.py" \
          "${target_flag[@]}" --"$mode" --quant --backend "$backend" "$@" \
          --output "$TEST_REPORTS_DIR/${backend}_cudagraphs_low_precision_${suite}_quant_${mode}_${device}_${target}.csv" || true
        # Copy cudagraph results as mock data, easiest choice?
        cp "$TEST_REPORTS_DIR/${backend}_with_cudagraphs_${suite}_${dtype}_${mode}_${device}_${target}.csv" \
          "$TEST_REPORTS_DIR/${backend}_cudagraphs_low_precision_${suite}_quant_${mode}_${device}_${target}.csv"
      fi
    done
  done
}

test_single_dynamo_benchmark() {
  # Usage: test_single_dynamo_benchmark inductor_inference huggingface 0 --args-for-script

  # Use test-reports directory under test folder will allow the CI to automatically pick up
  # the test reports and upload them to S3. Need to use full path here otherwise the script
  # will bark about file not found later on
  TEST_REPORTS_DIR=$(pwd)/test/test-reports
  mkdir -p "$TEST_REPORTS_DIR"

  local name="$1"
  shift
  local suite="$1"
  shift
  # shard id is mandatory, even if it is not passed
  local shard_id="$1"
  shift

  local partition_flags=()
  if [[ -n "$NUM_TEST_SHARDS" && -n "$shard_id" ]]; then
    partition_flags=( --total-partitions "$NUM_TEST_SHARDS" --partition-id "$shard_id" )
  fi

  if [[ "${TEST_CONFIG}" == *perf_compare* ]]; then
    python "benchmarks/dynamo/$suite.py" \
      --ci --performance --disable-cudagraphs --inductor \
      "${DYNAMO_BENCHMARK_FLAGS[@]}" "$@" "${partition_flags[@]}" \
      --output "$TEST_REPORTS_DIR/${name}_${suite}.csv"
  elif [[ "${TEST_CONFIG}" == *perf* ]]; then
    test_perf_for_dashboard "$suite" \
      "${DYNAMO_BENCHMARK_FLAGS[@]}" "$@" "${partition_flags[@]}"
  else
    if [[ "${TEST_CONFIG}" == *_avx2* ]]; then
      TEST_CONFIG=${TEST_CONFIG//_avx2/}
    fi
    if [[ "${TEST_CONFIG}" == *_avx512* ]]; then
      TEST_CONFIG=${TEST_CONFIG//_avx512/}
    fi
    python "benchmarks/dynamo/$suite.py" \
      --ci --accuracy --timing --explain --print-compilation-time \
      "${DYNAMO_BENCHMARK_FLAGS[@]}" \
      "$@" "${partition_flags[@]}" \
      --output "$TEST_REPORTS_DIR/${name}_${suite}.csv"
    python benchmarks/dynamo/check_accuracy.py \
      --actual "$TEST_REPORTS_DIR/${name}_$suite.csv" \
      --expected "benchmarks/dynamo/ci_expected_accuracy/${MAYBE_ROCM}${TEST_CONFIG}_${name}.csv"
    python benchmarks/dynamo/check_graph_breaks.py \
      --actual "$TEST_REPORTS_DIR/${name}_$suite.csv" \
      --expected "benchmarks/dynamo/ci_expected_accuracy/${MAYBE_ROCM}${TEST_CONFIG}_${name}.csv"
  fi
}

test_inductor_micro_benchmark() {
  # torchao requires cuda 8.0 or above for bfloat16 support
  if [[ "$BUILD_ENVIRONMENT" == *cuda* ]]; then
    export TORCH_CUDA_ARCH_LIST="8.0;8.6"
  fi
  install_torchao
  TEST_REPORTS_DIR=$(pwd)/test/test-reports
  if [[ "${TEST_CONFIG}" == *cpu* ]]; then
    test_inductor_set_cpu_affinity
  fi
  python benchmarks/gpt_fast/benchmark.py --output "${TEST_REPORTS_DIR}/gpt_fast_benchmark.csv"
}

test_inductor_halide() {
  python test/run_test.py --include inductor/test_halide.py --verbose
  assert_git_not_dirty
}

test_inductor_triton_cpu() {
  python test/run_test.py --include inductor/test_triton_cpu_backend.py inductor/test_torchinductor_strided_blocks.py --verbose
  assert_git_not_dirty
}

test_dynamo_benchmark() {
  # Usage: test_dynamo_benchmark huggingface 0
  TEST_REPORTS_DIR=$(pwd)/test/test-reports

  local suite="$1"
  shift
  local shard_id="$1"
  shift

  if [[ "${TEST_CONFIG}" == *perf_compare* ]]; then
    test_single_dynamo_benchmark "training" "$suite" "$shard_id" --training --amp "$@"
  elif [[ "${TEST_CONFIG}" == *perf* ]]; then
    test_single_dynamo_benchmark "dashboard" "$suite" "$shard_id" "$@"
  else
    if [[ "${TEST_CONFIG}" == *cpu* ]]; then
      local dt="float32"
      if [[ "${TEST_CONFIG}" == *amp* ]]; then
        dt="amp"
      fi
      if [[ "${TEST_CONFIG}" == *freezing* ]]; then
        test_single_dynamo_benchmark "inference" "$suite" "$shard_id" --inference --"$dt" --freezing "$@"
      else
        test_single_dynamo_benchmark "inference" "$suite" "$shard_id" --inference --"$dt" "$@"
      fi
    elif [[ "${TEST_CONFIG}" == *aot_inductor* ]]; then
      test_single_dynamo_benchmark "inference" "$suite" "$shard_id" --inference --bfloat16 "$@"
    elif [[ "${TEST_CONFIG}" == *max_autotune_inductor* ]]; then
      test_single_dynamo_benchmark "inference" "$suite" "$shard_id" --inference --bfloat16 "$@"
    else
      test_single_dynamo_benchmark "inference" "$suite" "$shard_id" --inference --bfloat16 "$@"
      test_single_dynamo_benchmark "training" "$suite" "$shard_id" --training --amp "$@"
    fi
  fi
}

test_inductor_torchbench_smoketest_perf() {
  TEST_REPORTS_DIR=$(pwd)/test/test-reports
  mkdir -p "$TEST_REPORTS_DIR"

  python benchmarks/dynamo/torchbench.py --device cuda --performance --backend inductor --float16 --training \
    --batch-size-file "$(realpath benchmarks/dynamo/torchbench_models_list.txt)" --only hf_Bert \
    --output "$TEST_REPORTS_DIR/inductor_training_smoketest.csv"
  # The threshold value needs to be actively maintained to make this check useful
  python benchmarks/dynamo/check_perf_csv.py -f "$TEST_REPORTS_DIR/inductor_training_smoketest.csv" -t 1.4

  # Check memory compression ratio for a few models
  for test in hf_Albert timm_vision_transformer; do
    python benchmarks/dynamo/torchbench.py --device cuda --performance --backend inductor --amp --training \
      --disable-cudagraphs --batch-size-file "$(realpath benchmarks/dynamo/torchbench_models_list.txt)" \
      --only $test --output "$TEST_REPORTS_DIR/inductor_training_smoketest_$test.csv"
    cat "$TEST_REPORTS_DIR/inductor_training_smoketest_$test.csv"
    python benchmarks/dynamo/check_memory_compression_ratio.py --actual \
      "$TEST_REPORTS_DIR/inductor_training_smoketest_$test.csv" \
      --expected benchmarks/dynamo/expected_ci_perf_inductor_torchbench.csv
  done

  # Perform some "warm-start" runs for a few huggingface models.
  for test in AlbertForQuestionAnswering AllenaiLongformerBase DistilBertForMaskedLM DistillGPT2 GoogleFnet YituTechConvBert; do
    python benchmarks/dynamo/huggingface.py --accuracy --training --amp --inductor --device cuda --warm-start-latency \
      --only $test --output "$TEST_REPORTS_DIR/inductor_warm_start_smoketest_$test.csv"
    python benchmarks/dynamo/check_accuracy.py \
      --actual "$TEST_REPORTS_DIR/inductor_warm_start_smoketest_$test.csv" \
      --expected "benchmarks/dynamo/ci_expected_accuracy/${MAYBE_ROCM}inductor_huggingface_training.csv"
  done
}

test_inductor_get_core_number() {
  if [[ "${TEST_CONFIG}" == *aarch64* ]]; then
    echo "$(($(lscpu | grep 'Cluster(s):' | awk '{print $2}') * $(lscpu | grep 'Core(s) per cluster:' | awk '{print $4}')))"
  else
    echo "$(($(lscpu | grep 'Socket(s):' | awk '{print $2}') * $(lscpu | grep 'Core(s) per socket:' | awk '{print $4}')))"
  fi
}

test_inductor_set_cpu_affinity(){
  #set jemalloc
  JEMALLOC_LIB="$(find /usr/lib -name libjemalloc.so.2)"
  export LD_PRELOAD="$JEMALLOC_LIB":"$LD_PRELOAD"
  export MALLOC_CONF="oversize_threshold:1,background_thread:true,metadata_thp:auto,dirty_decay_ms:-1,muzzy_decay_ms:-1"

  if [[ "${TEST_CONFIG}" != *aarch64* ]]; then
    # Use Intel OpenMP for x86
    IOMP_LIB="$(dirname "$(which python)")/../lib/libiomp5.so"
    export LD_PRELOAD="$IOMP_LIB":"$LD_PRELOAD"
    export KMP_AFFINITY=granularity=fine,compact,1,0
    export KMP_BLOCKTIME=1
  fi
  cores=$(test_inductor_get_core_number)
  # Set number of cores to 16 on Aarch64 for performance runs.
  if [[ "${TEST_CONFIG}" == *aarch64* && $cores -gt 16 ]]; then
    cores=16
  fi
  export OMP_NUM_THREADS=$cores
  end_core=$((cores-1))
  export TASKSET="taskset -c 0-$end_core"
}

test_inductor_torchbench_cpu_smoketest_perf(){
  TEST_REPORTS_DIR=$(pwd)/test/test-reports
  mkdir -p "$TEST_REPORTS_DIR"

  test_inductor_set_cpu_affinity
  MODELS_SPEEDUP_TARGET=benchmarks/dynamo/expected_ci_speedup_inductor_torchbench_cpu.csv

  grep -v '^ *#' < "$MODELS_SPEEDUP_TARGET" | while IFS=',' read -r -a model_cfg
  do
    local model_name=${model_cfg[0]}
    local data_type=${model_cfg[2]}
    local speedup_target=${model_cfg[5]}
    local backend=${model_cfg[1]}
    if [[ ${model_cfg[4]} == "cpp" ]]; then
      export TORCHINDUCTOR_CPP_WRAPPER=1
    else
      unset TORCHINDUCTOR_CPP_WRAPPER
    fi
    local output_name="$TEST_REPORTS_DIR/inductor_inference_${model_cfg[0]}_${model_cfg[1]}_${model_cfg[2]}_${model_cfg[3]}_cpu_smoketest.csv"

    if [[ ${model_cfg[3]} == "dynamic" ]]; then
      $TASKSET python benchmarks/dynamo/torchbench.py \
        --inference --performance --"$data_type" -dcpu -n50 --only "$model_name" --dynamic-shapes \
        --dynamic-batch-only --freezing --timeout 9000 --"$backend" --output "$output_name"
    else
      $TASKSET python benchmarks/dynamo/torchbench.py \
        --inference --performance --"$data_type" -dcpu -n50 --only "$model_name" \
        --freezing --timeout 9000 --"$backend" --output "$output_name"
    fi
    cat "$output_name"
    # The threshold value needs to be actively maintained to make this check useful.
    # Allow 1% variance for CPU perf to accommodate perf fluctuation
    python benchmarks/dynamo/check_perf_csv.py -f "$output_name" -t "$speedup_target" -s 0.99
  done
}

test_torchbench_gcp_smoketest(){
  pushd "${TORCHBENCHPATH}"
  python test.py -v
  popd
}

test_python_gloo_with_tls() {
  source "$(dirname "${BASH_SOURCE[0]}")/run_glootls_test.sh"
  assert_git_not_dirty
}


test_aten() {
  # Test ATen
  # The following test(s) of ATen have already been skipped by caffe2 in rocm environment:
  # scalar_tensor_test, basic, native_test
  echo "Running ATen tests with pytorch lib"

  if [[ -n "$IN_WHEEL_TEST" ]]; then
    echo "Running test with the install folder"
    # Rename the build folder when running test to ensure it
    # is not depended on the folder
    mv "$BUILD_DIR" "$BUILD_RENAMED_DIR"
    TEST_BASE_DIR="$TORCH_TEST_DIR"
  else
    echo "Running test with the build folder"
    TEST_BASE_DIR="$BUILD_BIN_DIR"
  fi

  # NB: the ATen test binaries don't have RPATH set, so it's necessary to
  # put the dynamic libraries somewhere were the dynamic linker can find them.
  # This is a bit of a hack.
  ${SUDO} ln -sf "$TORCH_LIB_DIR"/libc10* "$TEST_BASE_DIR"
  ${SUDO} ln -sf "$TORCH_LIB_DIR"/libcaffe2* "$TEST_BASE_DIR"
  ${SUDO} ln -sf "$TORCH_LIB_DIR"/libmkldnn* "$TEST_BASE_DIR"
  ${SUDO} ln -sf "$TORCH_LIB_DIR"/libnccl* "$TEST_BASE_DIR"
  ${SUDO} ln -sf "$TORCH_LIB_DIR"/libtorch* "$TEST_BASE_DIR"

  ls "$TEST_BASE_DIR"
  aten/tools/run_tests.sh "$TEST_BASE_DIR"

  if [[ -n "$IN_WHEEL_TEST" ]]; then
    # Restore the build folder to avoid any impact on other tests
    mv "$BUILD_RENAMED_DIR" "$BUILD_DIR"
  fi

  assert_git_not_dirty
}

test_without_numpy() {
  pushd "$(dirname "${BASH_SOURCE[0]}")"
  python -c "import sys;sys.path.insert(0, 'fake_numpy');from unittest import TestCase;import torch;x=torch.randn(3,3);TestCase().assertRaises(RuntimeError, lambda: x.numpy())"
  # Regression test for https://github.com/pytorch/pytorch/issues/66353
  python -c "import sys;sys.path.insert(0, 'fake_numpy');import torch;print(torch.tensor([torch.tensor(0.), torch.tensor(1.)]))"
  # Regression test for https://github.com/pytorch/pytorch/issues/109387
  if [[ "${TEST_CONFIG}" == *dynamo_wrapped* ]]; then
    python -c "import sys;sys.path.insert(0, 'fake_numpy');import torch;torch.compile(lambda x:print(x))('Hello World')"
  fi
  popd
}

test_libtorch() {
  local SHARD="$1"

  # The slow test config corresponds to a default test config that should run
  # the libtorch tests instead.
  if [[ "$TEST_CONFIG" != "slow" ]]; then
    echo "Testing libtorch"
    ln -sf "$TORCH_LIB_DIR"/libbackend_with_compiler.so "$TORCH_BIN_DIR"
    ln -sf "$TORCH_LIB_DIR"/libjitbackend_test.so "$TORCH_BIN_DIR"
    ln -sf "$TORCH_LIB_DIR"/libcaffe2_nvrtc.so "$TORCH_BIN_DIR"
    ln -sf "$TORCH_LIB_DIR"/libc10* "$TORCH_BIN_DIR"
    ln -sf "$TORCH_LIB_DIR"/libshm* "$TORCH_BIN_DIR"
    ln -sf "$TORCH_LIB_DIR"/libtorch* "$TORCH_BIN_DIR"
    ln -sf "$TORCH_LIB_DIR"/libnvfuser* "$TORCH_BIN_DIR"

    export CPP_TESTS_DIR="${TORCH_BIN_DIR}"

    if [[ -z "${SHARD}" || "${SHARD}" == "1" ]]; then
      test_libtorch_api
    fi

    if [[ -z "${SHARD}" || "${SHARD}" == "2" ]]; then
      test_libtorch_jit
    fi

    assert_git_not_dirty
  fi
}

test_libtorch_jit() {
  # Prepare the model used by test_jit, the model needs to be in the test directory
  # to get picked up by run_test
  pushd test
  python cpp/jit/tests_setup.py setup
  popd

  # Run jit and lazy tensor cpp tests together to finish them faster
  if [[ "$BUILD_ENVIRONMENT" == *cuda* && "$TEST_CONFIG" != *nogpu* ]]; then
    LTC_TS_CUDA=1 python test/run_test.py --cpp --verbose -i cpp/test_jit cpp/test_lazy
  else
    # CUDA tests have already been skipped when CUDA is not available
    python test/run_test.py --cpp --verbose -i cpp/test_jit cpp/test_lazy -k "not CUDA"
  fi

  # Cleaning up test artifacts in the test folder
  pushd test
  python cpp/jit/tests_setup.py shutdown
  popd
}

test_libtorch_api() {
  # Start background download
  MNIST_DIR="${PWD}/test/cpp/api/mnist"
  python tools/download_mnist.py --quiet -d "${MNIST_DIR}"

  if [[ "$BUILD_ENVIRONMENT" == *asan* || "$BUILD_ENVIRONMENT" == *slow-gradcheck* ]]; then
    TEST_REPORTS_DIR=test/test-reports/cpp-unittest/test_libtorch
    mkdir -p $TEST_REPORTS_DIR

    OMP_NUM_THREADS=2 TORCH_CPP_TEST_MNIST_PATH="${MNIST_DIR}" "$TORCH_BIN_DIR"/test_api --gtest_filter='-IMethodTest.*' --gtest_output=xml:$TEST_REPORTS_DIR/test_api.xml
    "$TORCH_BIN_DIR"/test_tensorexpr --gtest_output=xml:$TEST_REPORTS_DIR/test_tensorexpr.xml
  else
    # Exclude IMethodTest that relies on torch::deploy, which will instead be ran in test_deploy
    OMP_NUM_THREADS=2 TORCH_CPP_TEST_MNIST_PATH="${MNIST_DIR}" python test/run_test.py --cpp --verbose -i cpp/test_api -k "not IMethodTest"

    # On s390x, pytorch is built without llvm.
    # Even if it would be built with llvm, llvm currently doesn't support used features on s390x and
    # test fails with errors like:
    # JIT session error: Unsupported target machine architecture in ELF object pytorch-jitted-objectbuffer
    # unknown file: Failure
    # C++ exception with description "valOrErr INTERNAL ASSERT FAILED at "/var/lib/jenkins/workspace/torch/csrc/jit/tensorexpr/llvm_jit.h":34, please report a bug to PyTorch. Unexpected failure in LLVM JIT: Failed to materialize symbols: { (main, { func }) }
    if [[ "${BUILD_ENVIRONMENT}" != *s390x* ]]; then
      python test/run_test.py --cpp --verbose -i cpp/test_tensorexpr
    fi
  fi

  # quantization is not fully supported on s390x yet
  if [[ "${BUILD_ENVIRONMENT}" != *android* && "${BUILD_ENVIRONMENT}" != *cuda* && "${BUILD_ENVIRONMENT}" != *asan* && "${BUILD_ENVIRONMENT}" != *s390x* ]]; then
    # NB: This test is not under TORCH_BIN_DIR but under BUILD_BIN_DIR
    export CPP_TESTS_DIR="${BUILD_BIN_DIR}"
    python test/run_test.py --cpp --verbose -i cpp/static_runtime_test
  fi
}

test_xpu_bin(){
  TEST_REPORTS_DIR=$(pwd)/test/test-reports
  mkdir -p "$TEST_REPORTS_DIR"

  for xpu_case in "${BUILD_BIN_DIR}"/*{xpu,sycl}*; do
    if [[ "$xpu_case" != *"*"* && "$xpu_case" != *.so && "$xpu_case" != *.a ]]; then
      case_name=$(basename "$xpu_case")
      echo "Testing ${case_name} ..."
      "$xpu_case" --gtest_output=xml:"$TEST_REPORTS_DIR"/"$case_name".xml
    fi
  done
}

test_aot_compilation() {
  echo "Testing Ahead of Time compilation"
  ln -sf "$TORCH_LIB_DIR"/libc10* "$TORCH_BIN_DIR"
  ln -sf "$TORCH_LIB_DIR"/libtorch* "$TORCH_BIN_DIR"

  if [ -f "$TORCH_BIN_DIR"/test_mobile_nnc ]; then
    CPP_TESTS_DIR="${TORCH_BIN_DIR}" python test/run_test.py --cpp --verbose -i cpp/test_mobile_nnc
  fi

  if [ -f "$TORCH_BIN_DIR"/aot_model_compiler_test ]; then
    source test/mobile/nnc/test_aot_compile.sh
  fi
}

test_vulkan() {
  if [[ "$BUILD_ENVIRONMENT" == *vulkan* ]]; then
    ln -sf "$TORCH_LIB_DIR"/libtorch* "$TORCH_TEST_DIR"
    ln -sf "$TORCH_LIB_DIR"/libc10* "$TORCH_TEST_DIR"
    export VK_ICD_FILENAMES=/var/lib/jenkins/swiftshader/swiftshader/build/Linux/vk_swiftshader_icd.json
    CPP_TESTS_DIR="${TORCH_TEST_DIR}" LD_LIBRARY_PATH=/var/lib/jenkins/swiftshader/swiftshader/build/Linux/ python test/run_test.py --cpp --verbose -i cpp/vulkan_api_test
  fi
}

test_distributed() {
  echo "Testing distributed python tests"
  # shellcheck disable=SC2086
  time python test/run_test.py --distributed-tests --shard "$SHARD_NUMBER" "$NUM_TEST_SHARDS" $INCLUDE_CLAUSE --verbose
  assert_git_not_dirty

  if [[ ("$BUILD_ENVIRONMENT" == *cuda* || "$BUILD_ENVIRONMENT" == *rocm*) && "$SHARD_NUMBER" == 1 ]]; then
    echo "Testing distributed C++ tests"
    ln -sf "$TORCH_LIB_DIR"/libtorch* "$TORCH_BIN_DIR"
    ln -sf "$TORCH_LIB_DIR"/libc10* "$TORCH_BIN_DIR"

    export CPP_TESTS_DIR="${TORCH_BIN_DIR}"
    # These are distributed tests, so let's continue running them sequentially here to avoid
    # any surprise
    python test/run_test.py --cpp --verbose -i cpp/FileStoreTest
    python test/run_test.py --cpp --verbose -i cpp/HashStoreTest
    python test/run_test.py --cpp --verbose -i cpp/TCPStoreTest

    echo "Testing multi-GPU linalg tests"
    python test/run_test.py -i test_linalg.py -k test_matmul_offline_mgpu_tunable --verbose

    if [[ "$BUILD_ENVIRONMENT" == *cuda* ]]; then
      MPIEXEC=$(command -v mpiexec)
      if [[ -n "$MPIEXEC" ]]; then
        # NB: mpiexec only works directly with the C++ test binary here
        MPICMD="${MPIEXEC} -np 2 $TORCH_BIN_DIR/ProcessGroupMPITest"
        eval "$MPICMD"
      fi

      python test/run_test.py --cpp --verbose -i cpp/ProcessGroupGlooTest
      python test/run_test.py --cpp --verbose -i cpp/ProcessGroupNCCLTest
      python test/run_test.py --cpp --verbose -i cpp/ProcessGroupNCCLErrorsTest
    fi
  fi
}

test_rpc() {
  echo "Testing RPC C++ tests"
  # NB: the ending test_rpc must match the current function name for the current
  # test reporting process to function as expected.
  ln -sf "$TORCH_LIB_DIR"/libtorch* "$TORCH_BIN_DIR"
  ln -sf "$TORCH_LIB_DIR"/libc10* "$TORCH_BIN_DIR"

  CPP_TESTS_DIR="${TORCH_BIN_DIR}" python test/run_test.py --cpp --verbose -i cpp/test_cpp_rpc
}

test_custom_backend() {
  echo "Testing custom backends"
  CUSTOM_BACKEND_BUILD="${CUSTOM_TEST_ARTIFACT_BUILD_DIR}/custom-backend-build"
  pushd test/custom_backend
  cp -a "$CUSTOM_BACKEND_BUILD" build
  # Run tests Python-side and export a lowered module.
  python test_custom_backend.py -v
  python backend.py --export-module-to=model.pt
  # Run tests C++-side and load the exported lowered module.
  build/test_custom_backend ./model.pt
  rm -f ./model.pt
  popd
  assert_git_not_dirty
}

test_custom_script_ops() {
  echo "Testing custom script operators"
  CUSTOM_OP_BUILD="${CUSTOM_TEST_ARTIFACT_BUILD_DIR}/custom-op-build"
  pushd test/custom_operator
  cp -a "$CUSTOM_OP_BUILD" build
  # Run tests Python-side and export a script module.
  python test_custom_ops.py -v
  python model.py --export-script-module=model.pt
  # Run tests C++-side and load the exported script module.
  build/test_custom_ops ./model.pt
  popd
  assert_git_not_dirty
}

test_jit_hooks() {
  echo "Testing jit hooks in cpp"
  HOOK_BUILD="${CUSTOM_TEST_ARTIFACT_BUILD_DIR}/jit-hook-build"
  pushd test/jit_hooks
  cp -a "$HOOK_BUILD" build
  # Run tests Python-side and export the script modules with hooks
  python model.py --export-script-module=model
  # Run tests C++-side and load the exported script modules
  build/test_jit_hooks ./model
  popd
  assert_git_not_dirty
}

test_torch_function_benchmark() {
  echo "Testing __torch_function__ benchmarks"
  pushd benchmarks/overrides_benchmark
  python bench.py -n 1 -m 2
  python pyspybench.py Tensor -n 1
  python pyspybench.py SubTensor -n 1
  python pyspybench.py WithTorchFunction -n 1
  python pyspybench.py SubWithTorchFunction -n 1
  popd
  assert_git_not_dirty
}

build_xla() {
  # xla test needs pytorch headers in torch/include
  pushd ..
  python -c "import os, torch, shutil; shutil.copytree(os.path.join(os.path.dirname(torch.__file__), 'include'), 'workspace/torch/include', dirs_exist_ok=True)"
  popd

  # xla test needs sccache setup.
  # shellcheck source=./common-build.sh
  source "$(dirname "${BASH_SOURCE[0]}")/common-build.sh"

  XLA_DIR=xla
  USE_CACHE=1
  clone_pytorch_xla
  # shellcheck disable=SC1091
  source "xla/.circleci/common.sh"

  # TODO: The torch pin #73164 is involved in the sev https://github.com/pytorch/pytorch/issues/86093
  # so this is temporarily removed until XLA fixes the weird logic in https://github.com/pytorch/xla/blob/master/scripts/apply_patches.sh#L17-L18
  rm "${XLA_DIR}/torch_patches/.torch_pin" || true

  apply_patches
  SITE_PACKAGES="$(python -c 'from distutils.sysconfig import get_python_lib; print(get_python_lib())')"
  # These functions are defined in .circleci/common.sh in pytorch/xla repo
  retry install_pre_deps_pytorch_xla $XLA_DIR $USE_CACHE
  CMAKE_PREFIX_PATH="${SITE_PACKAGES}/torch:${CMAKE_PREFIX_PATH}" XLA_SANDBOX_BUILD=1 build_torch_xla $XLA_DIR
  assert_git_not_dirty
}

test_xla() {
  # xla test needs sccache setup.
  # shellcheck source=./common-build.sh
  source "$(dirname "${BASH_SOURCE[0]}")/common-build.sh"

  clone_pytorch_xla
  # shellcheck disable=SC1091
  source "./xla/.circleci/common.sh"
  SITE_PACKAGES="$(python -c 'from distutils.sysconfig import get_python_lib; print(get_python_lib())')"
  # Set LD_LIBRARY_PATH for C++ tests
  export LD_LIBRARY_PATH="/opt/conda/lib/:${LD_LIBRARY_PATH}"
  CMAKE_PREFIX_PATH="${SITE_PACKAGES}/torch:${CMAKE_PREFIX_PATH}" XLA_SKIP_MP_OP_TESTS=1 run_torch_xla_tests "$(pwd)" "$(pwd)/xla"
  assert_git_not_dirty
}

function check_public_api_test_fails {
    test_name=$1
    invalid_item_name=$2
    invalid_item_desc=$3

    echo "Running public API test '${test_name}'..."
    test_output=$(python test/test_public_bindings.py -k "${test_name}" 2>&1) && ret=$? || ret=$?

    # Ensure test fails correctly.
    if [ "$ret" -eq 0 ]; then
        cat << EOF
Expected the public API test '${test_name}' to fail after introducing
${invalid_item_desc}, but it succeeded! Check test/test_public_bindings.py
for any changes that may have broken the test.
EOF
        return 1
    fi

    # Ensure invalid item is in the test output.
    echo "${test_output}" | grep -q "${invalid_item_name}" && ret=$? || ret=$?

    if [ $ret -ne 0 ]; then
        cat << EOF
Expected the public API test '${test_name}' to identify ${invalid_item_desc}, but
it didn't! It's possible the test may not have run. Check test/test_public_bindings.py
for any changes that may have broken the test.
EOF
        return 1
    fi

    echo "Success! '${test_name}' identified ${invalid_item_desc} ${invalid_item_name}."
    return 0
}

# Do NOT run this test before any other tests, like test_python_shard, etc.
# Because this function uninstalls the torch built from branch and installs
# the torch built on its base commit.
test_forward_backward_compatibility() {
  set -x

  # First, validate public API tests in the torch built from branch.
  # Step 1. Make sure the public API test "test_correct_module_names" fails when a new file
  # introduces an invalid public API function.
  new_filename=$(mktemp XXXXXXXX.py -p "${TORCH_INSTALL_DIR}")

  BAD_PUBLIC_FUNC=$(
  cat << 'EOF'
def new_public_func():
  pass

# valid public API functions have __module__ set correctly
new_public_func.__module__ = None
EOF
  )

  echo "${BAD_PUBLIC_FUNC}" >> "${new_filename}"
  invalid_api="torch.$(basename -s '.py' "${new_filename}").new_public_func"
  echo "Created an invalid public API function ${invalid_api}..."

  check_public_api_test_fails \
      "test_correct_module_names" \
      "${invalid_api}" \
      "an invalid public API function" && ret=$? || ret=$?

  rm -v "${new_filename}"

  if [ "$ret" -ne 0 ]; then
      exit 1
  fi

  # Step 2. Make sure that the public API test "test_correct_module_names" fails when an existing
  # file is modified to introduce an invalid public API function.
  EXISTING_FILEPATH="${TORCH_INSTALL_DIR}/nn/parameter.py"
  cp -v "${EXISTING_FILEPATH}" "${EXISTING_FILEPATH}.orig"
  echo "${BAD_PUBLIC_FUNC}" >> "${EXISTING_FILEPATH}"
  invalid_api="torch.nn.parameter.new_public_func"
  echo "Appended an invalid public API function to existing file ${EXISTING_FILEPATH}..."

  check_public_api_test_fails \
      "test_correct_module_names" \
      "${invalid_api}" \
      "an invalid public API function" && ret=$? || ret=$?

  mv -v "${EXISTING_FILEPATH}.orig" "${EXISTING_FILEPATH}"

  if [ "$ret" -ne 0 ]; then
      exit 1
  fi

  # Step 3. Make sure that the public API test "test_modules_can_be_imported" fails when a module
  # cannot be imported.
  new_module_dir=$(mktemp XXXXXXXX -d -p "${TORCH_INSTALL_DIR}")
  echo "invalid syntax garbage" > "${new_module_dir}/__init__.py"
  invalid_module_name="torch.$(basename "${new_module_dir}")"

  check_public_api_test_fails \
      "test_modules_can_be_imported" \
      "${invalid_module_name}" \
      "a non-importable module" && ret=$? || ret=$?

  rm -rv "${new_module_dir}"

  if [ "$ret" -ne 0 ]; then
      exit 1
  fi

  # Next, build torch from the merge base.
  REPO_DIR=$(pwd)
  if [[ "${BASE_SHA}" == "${SHA1}" ]]; then
    echo "On trunk, we should compare schemas with torch built from the parent commit"
    SHA_TO_COMPARE=$(git rev-parse "${SHA1}"^)
  else
    echo "On pull, we should compare schemas with torch built from the merge base"
    SHA_TO_COMPARE=$(git merge-base "${SHA1}" "${BASE_SHA}")
  fi
  export SHA_TO_COMPARE

  # create a dummy ts model at this version
  python test/create_dummy_torchscript_model.py /tmp/model_new.pt
  python -m venv venv
  # shellcheck disable=SC1091
  . venv/bin/activate

  # build torch at the base commit to generate a base function schema for comparison
  git reset --hard "${SHA_TO_COMPARE}"
  git submodule sync && git submodule update --init --recursive
  echo "::group::Installing Torch From Base Commit"
  pip3 install -r requirements.txt
  # shellcheck source=./common-build.sh
  source "$(dirname "${BASH_SOURCE[0]}")/common-build.sh"
  python setup.py bdist_wheel --bdist-dir="base_bdist_tmp" --dist-dir="base_dist"
  python -mpip install base_dist/*.whl
  echo "::endgroup::"

  pushd test/forward_backward_compatibility
  pip show torch
  python dump_all_function_schemas.py --filename nightly_schemas.txt

  git reset --hard "${SHA1}"
  git submodule sync && git submodule update --init --recursive
  # FC: verify new model can be load with old code.
  if ! python ../load_torchscript_model.py /tmp/model_new.pt; then
      echo "FC check failed: new model cannot be load in old code"
      return 1
  fi
  python ../create_dummy_torchscript_model.py /tmp/model_old.pt
  deactivate
  rm -r "${REPO_DIR}/venv" "${REPO_DIR}/base_dist"
  pip show torch
  python check_forward_backward_compatibility.py --existing-schemas nightly_schemas.txt
  # BC: verify old model can be load with new code
  if ! python ../load_torchscript_model.py /tmp/model_old.pt; then
      echo "BC check failed: old model cannot be load in new code"
      return 1
  fi
  popd
  set +x
  assert_git_not_dirty
}

test_bazel() {
  set -e -o pipefail

  # bazel test needs sccache setup.
  # shellcheck source=./common-build.sh
  source "$(dirname "${BASH_SOURCE[0]}")/common-build.sh"

  get_bazel

  if [[ "$CUDA_VERSION" == "cpu" ]]; then
    # Test //c10/... without Google flags and logging libraries. The
    # :all_tests target in the subsequent Bazel invocation tests
    # //c10/... with the Google libraries.
    tools/bazel test --config=cpu-only --test_timeout=480 --test_output=all --test_tag_filters=-gpu-required --test_filter=-*CUDA \
      --no//c10:use_gflags --no//c10:use_glog //c10/...

    tools/bazel test --config=cpu-only --test_timeout=480 --test_output=all --test_tag_filters=-gpu-required --test_filter=-*CUDA :all_tests
  else
    # Increase the test timeout to 480 like CPU tests because modules_test frequently timeout
    tools/bazel test --test_timeout=480 --test_output=errors \
      //:any_test \
      //:autograd_test \
      //:dataloader_test \
      //:dispatch_test \
      //:enum_test \
      //:expanding_array_test \
      //:fft_test \
      //:functional_test \
      //:grad_mode_test \
      //:inference_mode_test \
      //:init_test \
      //:jit_test \
      //:memory_test \
      //:meta_tensor_test \
      //:misc_test \
      //:moduledict_test \
      //:modulelist_test \
      //:modules_test \
      //:namespace_test \
      //:nested_test \
      //:nn_utils_test \
      //:operations_test \
      //:ordered_dict_test \
      //:parallel_benchmark_test \
      //:parameterdict_test \
      //:parameterlist_test \
      //:sequential_test \
      //:serialize_test \
      //:special_test \
      //:static_test \
      //:support_test \
      //:tensor_flatten_test \
      //:tensor_indexing_test \
      //:tensor_options_cuda_test \
      //:tensor_options_test \
      //:tensor_test \
      //:torch_dist_autograd_test \
      //:torch_include_test \
      //:transformer_test \
      //:test_bazel \
      //c10/cuda/test:test \
      //c10/test:core_tests \
      //c10/test:typeid_test \
      //c10/test:util/ssize_test \
      //c10/test:util_base_tests
  fi
}

test_benchmarks() {
  if [[ "$BUILD_ENVIRONMENT" == *cuda* && $TEST_CONFIG != *nogpu* ]]; then
    pip_install --user "pytest-benchmark==3.2.3"
    pip_install --user "requests"
    BENCHMARK_DATA="benchmarks/.data"
    mkdir -p ${BENCHMARK_DATA}
    pytest benchmarks/fastrnns/test_bench.py --benchmark-sort=Name --benchmark-json=${BENCHMARK_DATA}/fastrnns_default.json --fuser=default --executor=default
    pytest benchmarks/fastrnns/test_bench.py --benchmark-sort=Name --benchmark-json=${BENCHMARK_DATA}/fastrnns_legacy_old.json --fuser=old --executor=legacy
    pytest benchmarks/fastrnns/test_bench.py --benchmark-sort=Name --benchmark-json=${BENCHMARK_DATA}/fastrnns_profiling_te.json --fuser=te --executor=profiling
    # TODO: Enable these for GHA once we have credentials for forked pull requests
    if [[ -z "${GITHUB_ACTIONS}" ]]; then
      python benchmarks/upload_scribe.py --pytest_bench_json ${BENCHMARK_DATA}/fastrnns_default.json
      python benchmarks/upload_scribe.py --pytest_bench_json ${BENCHMARK_DATA}/fastrnns_legacy_old.json
      python benchmarks/upload_scribe.py --pytest_bench_json ${BENCHMARK_DATA}/fastrnns_profiling_te.json
    fi
    assert_git_not_dirty
  fi
}

test_cpp_extensions() {
  # This is to test whether cpp extension build is compatible with current env. No need to test both ninja and no-ninja build
  time python test/run_test.py --include test_cpp_extensions_aot_ninja --verbose
  assert_git_not_dirty
}

test_vec256() {
  # This is to test vec256 instructions DEFAULT/AVX/AVX2 (platform dependent, some platforms might not support AVX/AVX2)
  if [[ "$BUILD_ENVIRONMENT" != *rocm* ]]; then
    echo "Testing vec256 instructions"
    mkdir -p test/test-reports/vec256
    pushd build/bin
    vec256_tests=$(find . -maxdepth 1 -executable -name 'vec256_test*')
    for vec256_exec in $vec256_tests
    do
      $vec256_exec --gtest_output=xml:test/test-reports/vec256/"$vec256_exec".xml
    done
    popd
    assert_git_not_dirty
  fi
}

test_docs_test() {
  .ci/pytorch/docs-test.sh
}

test_executorch() {
  echo "Install torchvision and torchaudio"
  install_torchvision
  install_torchaudio

  pushd /executorch

  export PYTHON_EXECUTABLE=python
  export CMAKE_ARGS="-DEXECUTORCH_BUILD_PYBIND=ON -DEXECUTORCH_BUILD_XNNPACK=ON -DEXECUTORCH_BUILD_KERNELS_QUANTIZED=ON"

  # NB: We need to rebuild ExecuTorch runner here because it depends on PyTorch
  # from the PR
  bash .ci/scripts/setup-linux.sh --build-tool cmake

  echo "Run ExecuTorch unit tests"
  pytest -v -n auto
  # shellcheck disable=SC1091
  LLVM_PROFDATA=llvm-profdata-12 LLVM_COV=llvm-cov-12 bash test/run_oss_cpp_tests.sh

  echo "Run ExecuTorch regression tests for some models"
  # TODO(huydhn): Add more coverage here using ExecuTorch's gather models script
  # shellcheck disable=SC1091
  source .ci/scripts/test_model.sh mv3 cmake xnnpack-quantization-delegation ''

  popd

  # Test torchgen generated code for Executorch.
  echo "Testing ExecuTorch op registration"
  "$BUILD_BIN_DIR"/test_edge_op_registration

  assert_git_not_dirty
}

test_linux_aarch64() {
  python test/run_test.py --include test_modules test_mkldnn test_mkldnn_fusion test_openmp test_torch test_dynamic_shapes \
        test_transformers test_multiprocessing test_numpy_interop test_autograd test_binary_ufuncs test_complex test_spectral_ops \
        test_foreach test_reductions test_unary_ufuncs test_tensor_creation_ops test_ops \
        --shard "$SHARD_NUMBER" "$NUM_TEST_SHARDS" --verbose

  # Dynamo tests
  python test/run_test.py --include dynamo/test_compile dynamo/test_backends dynamo/test_comptime dynamo/test_config \
       dynamo/test_functions dynamo/test_fx_passes_pre_grad dynamo/test_interop dynamo/test_model_output dynamo/test_modules \
       dynamo/test_optimizers dynamo/test_recompile_ux dynamo/test_recompiles \
       --shard "$SHARD_NUMBER" "$NUM_TEST_SHARDS" --verbose

  # Inductor tests
  python test/run_test.py --include inductor/test_torchinductor inductor/test_benchmark_fusion inductor/test_codecache \
       inductor/test_config inductor/test_control_flow inductor/test_coordinate_descent_tuner inductor/test_fx_fusion \
       inductor/test_group_batch_fusion inductor/test_inductor_freezing inductor/test_inductor_utils \
       inductor/test_inplacing_pass inductor/test_kernel_benchmark inductor/test_layout_optim \
       inductor/test_max_autotune inductor/test_memory_planning inductor/test_metrics inductor/test_multi_kernel inductor/test_pad_mm \
       inductor/test_pattern_matcher inductor/test_perf inductor/test_profiler inductor/test_select_algorithm inductor/test_smoke \
       inductor/test_split_cat_fx_passes inductor/test_compile inductor/test_torchinductor \
       inductor/test_torchinductor_codegen_dynamic_shapes inductor/test_torchinductor_dynamic_shapes inductor/test_memory \
       inductor/test_triton_cpu_backend inductor/test_triton_extension_backend inductor/test_mkldnn_pattern_matcher inductor/test_cpu_cpp_wrapper \
       --shard "$SHARD_NUMBER" "$NUM_TEST_SHARDS" --verbose
}

test_operator_benchmark() {
  TEST_REPORTS_DIR=$(pwd)/test/test-reports
  mkdir -p "$TEST_REPORTS_DIR"
  TEST_DIR=$(pwd)

  test_inductor_set_cpu_affinity

  cd benchmarks/operator_benchmark/pt_extension
  python setup.py install

  cd "${TEST_DIR}"/benchmarks/operator_benchmark
  $TASKSET python -m benchmark_all_test --device "$1" --tag-filter "$2" \
      --output-dir "${TEST_REPORTS_DIR}/operator_benchmark_eager_float32_cpu.csv"

  pip_install pandas
  python check_perf_csv.py \
      --actual "${TEST_REPORTS_DIR}/operator_benchmark_eager_float32_cpu.csv" \
      --expected "expected_ci_operator_benchmark_eager_float32_cpu.csv"
}


if ! [[ "${BUILD_ENVIRONMENT}" == *libtorch* || "${BUILD_ENVIRONMENT}" == *-bazel-* ]]; then
  (cd test && python -c "import torch; print(torch.__config__.show())")
  (cd test && python -c "import torch; print(torch.__config__.parallel_info())")
fi
if [[ "${TEST_CONFIG}" == *numpy_2* ]]; then
  # Install numpy-2.0.2 and compatible scipy & numba versions
  python -mpip install --pre numpy==2.0.2 scipy==1.13.1 numba==0.60.0
  python test/run_test.py --include dynamo/test_functions.py dynamo/test_unspec.py test_binary_ufuncs.py test_fake_tensor.py test_linalg.py test_numpy_interop.py test_tensor_creation_ops.py test_torch.py torch_np/test_basic.py
elif [[ "${BUILD_ENVIRONMENT}" == *aarch64* && "${TEST_CONFIG}" != *perf_cpu_aarch64* ]]; then
  test_linux_aarch64
elif [[ "${TEST_CONFIG}" == *backward* ]]; then
  test_forward_backward_compatibility
  # Do NOT add tests after bc check tests, see its comment.
elif [[ "${TEST_CONFIG}" == *xla* ]]; then
  install_torchvision
  build_xla
  test_xla
elif [[ "${TEST_CONFIG}" == *executorch* ]]; then
  test_executorch
elif [[ "$TEST_CONFIG" == 'jit_legacy' ]]; then
  test_python_legacy_jit
elif [[ "${BUILD_ENVIRONMENT}" == *libtorch* ]]; then
  # TODO: run some C++ tests
  echo "no-op at the moment"
elif [[ "$TEST_CONFIG" == distributed ]]; then
  test_distributed
  # Only run RPC C++ tests on the first shard
  if [[ "${SHARD_NUMBER}" == 1 ]]; then
    test_rpc
  fi
elif [[ "${TEST_CONFIG}" == *operator_benchmark* ]]; then
  TEST_MODE="short"

  if [[ "${TEST_CONFIG}" == *cpu* ]]; then
    if [[ "${TEST_CONFIG}" == *long* ]]; then
      TEST_MODE="long"
    elif [[ "${TEST_CONFIG}" == *all* ]]; then
      TEST_MODE="all"
    fi

    test_operator_benchmark cpu ${TEST_MODE}

  fi
elif [[ "${TEST_CONFIG}" == *inductor_distributed* ]]; then
  test_inductor_distributed
elif [[ "${TEST_CONFIG}" == *inductor-halide* ]]; then
  test_inductor_halide
elif [[ "${TEST_CONFIG}" == *inductor-triton-cpu* ]]; then
  test_inductor_triton_cpu
elif [[ "${TEST_CONFIG}" == *inductor-micro-benchmark* ]]; then
  test_inductor_micro_benchmark
elif [[ "${TEST_CONFIG}" == *huggingface* ]]; then
  install_torchvision
  id=$((SHARD_NUMBER-1))
  test_dynamo_benchmark huggingface "$id"
elif [[ "${TEST_CONFIG}" == *timm* ]]; then
  install_torchvision
  id=$((SHARD_NUMBER-1))
  test_dynamo_benchmark timm_models "$id"
elif [[ "${TEST_CONFIG}" == cachebench ]]; then
  install_torchaudio cuda
  install_torchvision
  checkout_install_torchbench nanogpt BERT_pytorch resnet50 hf_T5 llama moco
  PYTHONPATH=$(pwd)/torchbench test_cachebench
elif [[ "${TEST_CONFIG}" == verify_cachebench ]]; then
  install_torchaudio cpu
  install_torchvision
  checkout_install_torchbench nanogpt
  PYTHONPATH=$(pwd)/torchbench test_verify_cachebench
elif [[ "${TEST_CONFIG}" == *torchbench* ]]; then
  if [[ "${TEST_CONFIG}" == *cpu* ]]; then
    install_torchaudio cpu
  else
    install_torchaudio cuda
  fi
  install_torchvision
  TORCH_CUDA_ARCH_LIST="8.0;8.6" pip_install git+https://github.com/pytorch/ao.git
  id=$((SHARD_NUMBER-1))
  # https://github.com/opencv/opencv-python/issues/885
  pip_install opencv-python==4.8.0.74
  if [[ "${TEST_CONFIG}" == *inductor_torchbench_smoketest_perf* ]]; then
    checkout_install_torchbench hf_Bert hf_Albert timm_vision_transformer
    PYTHONPATH=$(pwd)/torchbench test_inductor_torchbench_smoketest_perf
  elif [[ "${TEST_CONFIG}" == *inductor_torchbench_cpu_smoketest_perf* ]]; then
    checkout_install_torchbench timm_vision_transformer phlippe_densenet basic_gnn_edgecnn \
      llama_v2_7b_16h resnet50 timm_efficientnet mobilenet_v3_large timm_resnest \
      functorch_maml_omniglot yolov3 mobilenet_v2 resnext50_32x4d densenet121 mnasnet1_0
    PYTHONPATH=$(pwd)/torchbench test_inductor_torchbench_cpu_smoketest_perf
  elif [[ "${TEST_CONFIG}" == *torchbench_gcp_smoketest* ]]; then
    checkout_install_torchbench
    TORCHBENCHPATH=$(pwd)/torchbench test_torchbench_gcp_smoketest
  else
    checkout_install_torchbench
    # Do this after checkout_install_torchbench to ensure we clobber any
    # nightlies that torchbench may pull in
    if [[ "${TEST_CONFIG}" != *cpu* ]]; then
      install_torchrec_and_fbgemm
    fi
    PYTHONPATH=$(pwd)/torchbench test_dynamo_benchmark torchbench "$id"
  fi
elif [[ "${TEST_CONFIG}" == *inductor_cpp_wrapper* ]]; then
  install_torchaudio cuda
  install_torchvision
  test_inductor_aoti
  checkout_install_torchbench hf_T5 llama moco
  PYTHONPATH=$(pwd)/torchbench test_inductor_cpp_wrapper_shard "$SHARD_NUMBER"
elif [[ "${TEST_CONFIG}" == *inductor* ]]; then
  install_torchvision
  test_inductor_shard "${SHARD_NUMBER}"
  if [[ "${SHARD_NUMBER}" == 1 ]]; then
    if [[ "${BUILD_ENVIRONMENT}" != linux-jammy-py3.9-gcc11-build ]]; then
      test_inductor_distributed
    fi
  fi
elif [[ "${TEST_CONFIG}" == *dynamo_wrapped* ]]; then
  install_torchvision
  test_dynamo_wrapped_shard "${SHARD_NUMBER}"
  if [[ "${SHARD_NUMBER}" == 1 ]]; then
    test_aten
  fi
elif [[ "${BUILD_ENVIRONMENT}" == *rocm* && -n "$TESTS_TO_INCLUDE" ]]; then
  install_torchvision
  test_python_shard "$SHARD_NUMBER"
  test_aten
elif [[ "${SHARD_NUMBER}" == 1 && $NUM_TEST_SHARDS -gt 1 ]]; then
  test_lazy_tensor_meta_reference_disabled
  test_without_numpy
  install_torchvision
  test_python_shard 1
  test_aten
  test_libtorch 1
  if [[ "${BUILD_ENVIRONMENT}" == *xpu* ]]; then
    test_xpu_bin
  fi
elif [[ "${SHARD_NUMBER}" == 2 && $NUM_TEST_SHARDS -gt 1 ]]; then
  install_torchvision
  test_python_shard 2
  test_libtorch 2
  test_aot_compilation
  test_custom_script_ops
  test_custom_backend
  test_torch_function_benchmark
elif [[ "${SHARD_NUMBER}" -gt 2 ]]; then
  # Handle arbitrary number of shards
  install_torchvision
  test_python_shard "$SHARD_NUMBER"
elif [[ "${BUILD_ENVIRONMENT}" == *vulkan* ]]; then
  test_vulkan
elif [[ "${BUILD_ENVIRONMENT}" == *-bazel-* ]]; then
  test_bazel
elif [[ "${BUILD_ENVIRONMENT}" == *-mobile-lightweight-dispatch* ]]; then
  test_libtorch
elif [[ "${TEST_CONFIG}" = docs_test ]]; then
  test_docs_test
elif [[ "${BUILD_ENVIRONMENT}" == *xpu* ]]; then
  install_torchvision
  test_python
  test_aten
  test_xpu_bin
elif [[ "${TEST_CONFIG}" == smoke ]]; then
  test_python_smoke
else
  install_torchvision
  install_monkeytype
  test_python
  test_aten
  test_vec256
  test_libtorch
  test_aot_compilation
  test_custom_script_ops
  test_custom_backend
  test_torch_function_benchmark
  test_benchmarks
fi<|MERGE_RESOLUTION|>--- conflicted
+++ resolved
@@ -402,21 +402,10 @@
 }
 
 test_inductor_aoti() {
-  # docker build uses bdist_wheel which does not work with test_aot_inductor
-  # TODO: need a faster way to build
-  if [[ "$BUILD_ENVIRONMENT" == *rocm* ]]; then
-    # We need to hipify before building again
-    python3 tools/amd_build/build_amd.py
-  fi
-<<<<<<< HEAD
-  CPP_TESTS_DIR="${BUILD_BIN_DIR}" LD_LIBRARY_PATH="${TORCH_LIB_DIR}" python test/run_test.py --cpp --verbose -i cpp/test_aoti_abi_check cpp/test_aoti_inference
-=======
-  BUILD_AOT_INDUCTOR_TEST=1 python setup.py develop
   # Uncomment next line and delete two more  when https://github.com/pytorch/pytorch/issues/153422 is resolved
   # CPP_TESTS_DIR="${BUILD_BIN_DIR}" LD_LIBRARY_PATH="${TORCH_LIB_DIR}" python test/run_test.py --cpp --verbose -i cpp/test_aoti_abi_check cpp/test_aoti_inference
   build/bin/test_aoti_abi_check
   LD_LIBRARY_PATH=/opt/conda/envs/py_3.10/lib/:$LD_LIBRARY_PATH gdb bin/test_aoti_inference --gtest_filter=AotInductorTest.BasicTestCuda
->>>>>>> 869b5d9e
 }
 
 test_inductor_cpp_wrapper_shard() {
