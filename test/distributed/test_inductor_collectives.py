# Owner(s): ["module: dynamo"]
import datetime
import functools
import unittest
from collections import Counter
from typing import Optional
from unittest.mock import patch

import torch
import torch._dynamo
import torch._dynamo.logging
import torch._dynamo.test_case
import torch.distributed as c10d

# for some reason importing functional collectives after dynamo breaks collectives handling!
import torch.distributed._functional_collectives as _functional_collectives
from torch._C import FileCheck
from torch._dynamo.testing import CompileCounter
from torch._dynamo.utils import same
from torch._inductor.comms import (
    _reorder_communication_preserving_peak_memory_internal,
    ReorderInfo,
    sink_waits_iterative,
)
from torch._inductor.compile_fx import compile_fx as inductor_compile_fx
from torch._inductor.scheduler import BaseSchedulerNode
from torch._inductor.utils import run_and_get_triton_code
from torch.distributed.distributed_c10d import GroupMember
from torch.fx.experimental.proxy_tensor import make_fx
from torch.testing._internal.common_cuda import SM80OrLater
from torch.testing._internal.common_distributed import (
    _dynamo_dist_per_rank_init,
    DynamoDistributedMultiProcTestCase,
    DynamoDistributedSingleProcTestCase,
    MultiProcessTestCase,
    requires_accelerator_dist_backend,
    skip_if_lt_x_gpu,
)
from torch.testing._internal.common_utils import (
    instantiate_parametrized_tests,
    parametrize,
    skipIfRocm,
    skipIfXpu,
    TEST_XPU,
    xfailIf,
)
from torch.testing._internal.inductor_utils import HAS_GPU
from torch.utils._python_dispatch import TorchDispatchMode


def _tolist_with_constrain_as_size(tensor):
    lst = tensor.tolist()
    for elem in lst:
        torch._check_is_size(elem)
    return lst


@requires_accelerator_dist_backend(["nccl", "xccl"])
@instantiate_parametrized_tests
class TestCollectivesMultiProc(DynamoDistributedMultiProcTestCase):
    """
    Run correctness checks in multi-proc runner, mark with minimum # GPUs to run under
    """

    device = acc.type if (acc := torch.accelerator.current_accelerator()) else "cpu"

    def get_world_trs(self):
        return {
            "tag": "",
            "ranks": list(range(self.world_size)),
            "group_size": self.world_size,
        }

    @property
    def world_size(self) -> int:
        # hack: no matter whether we have 2 or 3 or 4 gpus, just run on 2
        # works around issue with skipif<2 and workers with unpredictable #s gpu
        return 2

    @unittest.skipIf(not HAS_GPU, "Inductor+gpu needs triton and recent GPU arch")
    @skip_if_lt_x_gpu(2)
    def test_broadcast_inductor(self):
        """
        Testing if broadcast works correctly when using inductor
        """

        def example(tensor, src, *, tag, ranks, group_size):
            res = torch.ops.c10d_functional.broadcast(
                tensor, src, tag, ranks, group_size
            )
            res = torch.ops.c10d_functional.wait_tensor(res)
            return res

        def compile(func, example_inputs):
            graph = make_fx(func)(*example_inputs)
            return inductor_compile_fx(graph, example_inputs)

        with _dynamo_dist_per_rank_init(self.rank, self.world_size):
            example = functools.partial(
                example,
                **self.get_world_trs(),
            )
            t = torch.randn(4, 4, device=self.device)
            inputs = (
                t if self.rank == 0 else torch.zeros(4, 4, device=self.device),
                0,
            )
            eager_out = example(*inputs)
            self.assertTrue(same(t, eager_out))

            compiled_func = compile(example, inputs)
            compiled_out = compiled_func(*inputs)
            self.assertTrue(same(eager_out, compiled_out))

    @unittest.skipIf(not HAS_GPU, "Inductor+gpu needs triton and recent GPU arch")
    @skip_if_lt_x_gpu(2)
    def test_allreduce_inductor(self):
        """
        This is matmul/cat/allreduce is a pattern we aim to optimize.
        """

        def matmul_cat_col(a, b, c, d, e, f, *, tag, ranks, group_size):
            x = torch.matmul(a, b)
            y = torch.matmul(c, d)
            z = torch.cat((x, y))
            ar = torch.ops.c10d_functional.all_reduce(z, "sum", tag, ranks, group_size)
            g = torch.matmul(e, f)
            ar = torch.ops.c10d_functional.wait_tensor(ar)
            out = torch.add(ar, g.repeat(2, 1))
            return (out,)

        def compile(func, example_inputs):
            graph = make_fx(func)(*example_inputs)
            return inductor_compile_fx(graph, example_inputs)

        with _dynamo_dist_per_rank_init(self.rank, self.world_size):
            matmul_cat_col = functools.partial(
                matmul_cat_col,
                **self.get_world_trs(),
            )
            inputs = (torch.ones(4, 4, device=self.device) + self.rank,) * 6

            eager_out = matmul_cat_col(*inputs)
            compiled_matmul_cat_col = compile(matmul_cat_col, inputs)
            inductor_out = compiled_matmul_cat_col(*inputs)
            self.assertTrue(same(eager_out, inductor_out, tol=0.001))

    @unittest.skipIf(not HAS_GPU, "Inductor+gpu needs triton and recent GPU arch")
    @skip_if_lt_x_gpu(2)
    def test_allreduce_inductor_cudagraph_trees(self):
        """
        Tests whether cudagraph trees support all_reduce from nccl
        """
        import torch.distributed as dist

        # dist.all_reduce is an inplace op in eager mode but a functionanlized op in compiled mode.
        # so we define eager_func and func separately for the same semantic.
        def eager_func(x):
            y = x * x
            dist.all_reduce(y, op=dist.ReduceOp.SUM)
            x = torch.nn.functional.silu(x)
            return x * y

        def func(x):
            y = x * x
            y = dist.all_reduce(y, op=dist.ReduceOp.SUM)
            x = torch.nn.functional.silu(x)
            return x * y

        options = {
            "triton.cudagraphs": True,
            "triton.cudagraph_trees": True,
        }

        with _dynamo_dist_per_rank_init(self.rank, self.world_size):
            compiled_func = torch.compile(
                func, backend="inductor", fullgraph=True, options=options, dynamic=None
            )

            for nelem in [1024, 2048, 4096]:
                # CI (Tesla T4) does not support bfloat16 compilation natively,
                # using float
                x = torch.randn(nelem, device=self.device, dtype=torch.float)
                golden_out = eager_func(x)

                for _ in range(3):
                    compiled_out = compiled_func(x)
                    self.assertEqual(golden_out, compiled_out)

    def test_c10d_functional_tagged_pt2_compliant(self):
        op = torch.ops._c10d_functional.all_reduce.default
        self.assertIn(torch.Tag.pt2_compliant_tag, op.tags)
        op = torch.ops.c10d_functional.all_reduce.default
        self.assertIn(torch.Tag.pt2_compliant_tag, op.tags)

    @unittest.skipIf(not HAS_GPU, "Inductor+gpu needs triton and recent GPU arch")
    @skip_if_lt_x_gpu(2)
    def test_eager_allreduce_inductor_wait(self):
        def eager_func(a, b, c, d, *, tag, ranks, group_size):
            x = torch.matmul(a, b)
            y = torch.matmul(c, d)
            z = torch.cat((x, y))
            ar = torch.ops.c10d_functional.all_reduce(z, "sum", tag, ranks, group_size)
            return ar

        def inductor_func(ar, e, f):
            g = torch.matmul(e, f)
            ar = torch.ops.c10d_functional.wait_tensor(ar)
            out = torch.add(ar, g.repeat(2, 1))
            return (out,)

        def compile(func, example_inputs):
            graph = make_fx(func)(*example_inputs)
            return inductor_compile_fx(graph, example_inputs)

        with _dynamo_dist_per_rank_init(self.rank, self.world_size):
            eager_func = functools.partial(
                eager_func,
                **self.get_world_trs(),
            )
            eager_inputs = (torch.ones(4, 4, device=self.device) + self.rank,) * 4
            inductor_inputs = (torch.ones(4, 4, device=self.device) + self.rank,) * 2

            eager_out = inductor_func(eager_func(*eager_inputs), *inductor_inputs)
            compiled_inductor_func = compile(
                inductor_func, [eager_func(*eager_inputs)] + list(inductor_inputs)
            )
            inductor_out = compiled_inductor_func(
                eager_func(*eager_inputs), *inductor_inputs
            )
            print(f"eager_out, {eager_out}")
            print(f"inductor_out, {inductor_out}")
            self.assertTrue(same(eager_out, inductor_out, tol=0.001))

    @unittest.skipIf(not HAS_GPU, "Inductor+gpu needs triton and recent GPU arch")
    @skip_if_lt_x_gpu(2)
    def test_inductor_allreduce_eager_wait(self):
        def inductor_func(a, b, c, d, *, tag, ranks, group_size):
            x = torch.matmul(a, b)
            y = torch.matmul(c, d)
            z = torch.cat((x, y))
            ar = torch.ops.c10d_functional.all_reduce(z, "sum", tag, ranks, group_size)
            return ar

        def eager_func(ar, e, f):
            g = torch.matmul(e, f)
            ar = torch.ops.c10d_functional.wait_tensor(ar)
            out = torch.add(ar, g.repeat(2, 1))
            return (out,)

        def compile(func, example_inputs):
            graph = make_fx(func)(*example_inputs)
            return inductor_compile_fx(graph, example_inputs)

        with _dynamo_dist_per_rank_init(self.rank, self.world_size):
            inductor_func = functools.partial(
                inductor_func,
                **self.get_world_trs(),
            )
            inductor_inputs = (torch.ones(4, 4, device=self.device) + self.rank,) * 4
            eager_inputs = (torch.ones(4, 4, device=self.device) + self.rank,) * 2

            eager_out = eager_func(inductor_func(*inductor_inputs), *eager_inputs)
            compiled_inductor_func = compile(inductor_func, inductor_inputs)
            inductor_out = eager_func(
                compiled_inductor_func(*inductor_inputs), *eager_inputs
            )
            self.assertTrue(same(eager_out, inductor_out, tol=0.001))

    @unittest.skipIf(not HAS_GPU, "Inductor+gpu needs triton and recent GPU arch")
    @skip_if_lt_x_gpu(2)
    @skipIfRocm
    @xfailIf(TEST_XPU)  # https://github.com/intel/torch-xpu-ops/issues/1728
    def test_eager_async_allreduce_inductor_wait(self):
        import torch.distributed as dist
        from torch._inductor.utils import run_and_get_code

        def all_reduce_non_functional_eager(x):
            y = x * x
            work = dist.all_reduce(y, op=dist.ReduceOp.SUM, async_op=True)
            assert isinstance(work, torch.distributed.Work)
            return work, y

        def all_reduce_wait(work, y):  # potentially compiled
            if torch.compiler.is_dynamo_compiling():
                torch.ops.c10d_functional.wait_tensor(y)
            else:
                work.wait(datetime.timedelta(seconds=10))
            # Under compile, if `wait_tensor(y)` above is correctly executed,
            # `y`'s data is in its final form and the output of this function will match eager;
            # otherwise, `y * y` will run in parallel with `all_reduce(y)` and the output of this function
            # will not match eager.
            return y * y

        with _dynamo_dist_per_rank_init(self.rank, self.world_size):
            x = torch.ones(12800, 12800, device=self.device) + self.rank
            self.assertEqual(torch._C._distributed_c10d._get_work_registry_size(), 0)

            # NOTE: We run for 10 iterations each, to ensure that the GPU execution is way behind CPU
            # and that `y * y` on CPU side will be issued before `all_reduce(y)` on GPU side is done,
            # thus guaranteeing that in the bad case `y * y` on GPU side will run in parallel with `all_reduce(y)`
            # thus will produce the wrong result that fails the unit test.

            def _run_loop_collective_wait(x, wait_fn, expected_registry_size):
                for _ in range(10):
                    self.assertEqual(
                        torch._C._distributed_c10d._get_work_registry_size(), 0
                    )
                    work, y = all_reduce_non_functional_eager(x)
                    self.assertEqual(
                        torch._C._distributed_c10d._get_work_registry_size(),
                        expected_registry_size,
                    )
                    out = wait_fn(work, y)
                    self.assertEqual(
                        torch._C._distributed_c10d._get_work_registry_size(), 0
                    )
                return work, y, out

            # Test: Pure-eager
            all_reduce_wait_eager = all_reduce_wait
            work, y, out_ref = _run_loop_collective_wait(
                x,
                wait_fn=all_reduce_wait_eager,
                expected_registry_size=0,
            )

            all_reduce_wait_compiled = torch.compile(
                all_reduce_wait,
                backend="inductor",
                fullgraph=True,
            )

            # Test: Issue comm in eager -> wait for comm in compile. Use the context manager.
            with _functional_collectives.allow_inflight_collective_as_graph_input_ctx():
                work, y, out_compiled = _run_loop_collective_wait(
                    x, wait_fn=all_reduce_wait_compiled, expected_registry_size=1
                )
            self.assertEqual(out_ref, out_compiled)

            # Check that `wait_tensor()` is in the Inductor generated code
            _, triton_codes = run_and_get_code(all_reduce_wait_compiled, work, y)
            FileCheck().check("torch.ops._c10d_functional.wait_tensor.default(").run(
                triton_codes[0]
            )

            # Failure Case: Issue comm in eager -> wait for comm in compile. Doesn't use the context manager.
            _, _, out_compiled = _run_loop_collective_wait(
                x, wait_fn=all_reduce_wait_compiled, expected_registry_size=0
            )
            # In this case `.wait_tensor(y)` in compiled region will not be able to find the corresponding work object
            # to invoke the wait, thus the result will not match eager.
            self.assertNotEqual(out_ref, out_compiled)

    @unittest.skipIf(not HAS_GPU, "Inductor+gpu needs triton and recent GPU arch")
    @skip_if_lt_x_gpu(2)
    @patch.object(torch._inductor.config, "allow_buffer_reuse", True)
    def test_allreduce_input_buffer_reuse(self):
        def func(a, *, tag, ranks, group_size):
            ar = _functional_collectives.all_reduce(a, "sum", ranks, tag)
            c = torch.relu(a)
            d = torch.matmul(c, c)
            e = d + ar
            return (e,)

        with _dynamo_dist_per_rank_init(self.rank, self.world_size):
            inputs = torch.ones(4, 4, device=self.device) + self.rank
            compiled = torch.compile(func)
            out = compiled(inputs, **self.get_world_trs())
            correct = func(inputs, **self.get_world_trs())
            self.assertTrue(same(out, correct))

    @unittest.skipIf(not HAS_GPU, "Inductor+gpu needs triton and recent GPU arch")
    @skip_if_lt_x_gpu(2)
    def test_permute_tensor(self):
        def func(tensor, src_dst_pairs, *, tag, ranks, group_size):
            return _functional_collectives.permute_tensor(
                tensor, src_dst_pairs, ranks, tag
            )

        with _dynamo_dist_per_rank_init(self.rank, self.world_size):
            inputs = (
                # rank0: [0., 1.], rank1: [2., 3.]
                torch.arange(2, dtype=torch.float32, device=self.device)
                + 2 * self.rank,
                [1, 0],
            )
            compiled = torch.compile(func)
            out = compiled(*inputs, **self.get_world_trs())
            correct = func(*inputs, **self.get_world_trs())
            self.assertTrue(same(out, correct))

            # rank0: [2., 3.], rank1: [0., 1.]
            expected = torch.arange(2, dtype=torch.float32, device=self.device) + 2 * (
                (self.rank - 1 + self.world_size) % self.world_size
            )
            self.assertEqual(out, expected)
            self.assertEqual(correct, expected)

    @unittest.skipIf(not HAS_GPU, "Inductor+gpu needs triton and recent GPU arch")
    @skip_if_lt_x_gpu(2)
    @patch.object(torch._inductor.config, "allow_buffer_reuse", True)
    def test_allgather_output_buffer_reuse(self):
        class Model(torch.nn.Module):
            def __init__(self, *args, **kwargs) -> None:
                super().__init__(*args, **kwargs)
                self.emb = torch.nn.Embedding(4, 4)

            def forward(self, x, world_size, tag, ranks, group_size):
                y = self.emb(x)
                last_dim = y.dim() - 1
                res = _functional_collectives.all_gather_tensor(y, 0, ranks, tag)
                out = torch.cat(torch.chunk(res, world_size, dim=0), dim=last_dim)
                return out

        with _dynamo_dist_per_rank_init(self.rank, self.world_size):
            model = Model().to(self.device)
            model_compiled = torch.compile(model)
            inp = torch.tensor([[2, 1, 3, 0]], dtype=torch.long, device=self.device)
            out = model_compiled(inp, self.world_size, **self.get_world_trs())
            correct = model(inp, self.world_size, **self.get_world_trs())
            self.assertTrue(same(out, correct))

    @unittest.skipIf(not HAS_GPU, "Inductor+gpu needs triton and recent GPU arch")
    @skip_if_lt_x_gpu(2)
    def test_allgather_scalar_tensor_input(self):
        def func(tensor, world_size):
            tensor_list = [torch.empty_like(tensor) for _ in range(world_size)]
            torch.distributed.all_gather(tensor_list, tensor)
            return tensor_list

        with _dynamo_dist_per_rank_init(self.rank, self.world_size):
            func_compiled = torch.compile(func)
            inp = torch.tensor(self.rank, dtype=torch.long, device=self.device)
            out = func_compiled(inp, self.world_size)
            correct = func(inp, self.world_size)
            self.assertTrue(same(out, correct))

    @unittest.skipIf(not HAS_GPU, "Inductor+gpu needs triton and recent GPU arch")
    @skip_if_lt_x_gpu(2)
    def test_allgather_contiguous_input(self):
        class Model(torch.nn.Module):
            def __init__(self, *args, **kwargs) -> None:
                super().__init__(*args, **kwargs)
                self.emb = torch.nn.Embedding(4, 4)

            def forward(self, x, world_size, tag, ranks, group_size):
                y = self.emb(x)
                last_dim = y.dim() - 1
                y = y.transpose_(0, last_dim).contiguous()
                _functional_collectives.all_gather_tensor(y, 0, ranks, tag)
                out = y.transpose_(0, last_dim).contiguous()
                return out

        with _dynamo_dist_per_rank_init(self.rank, self.world_size):
            model = Model().to(self.device)
            model_compiled = torch.compile(model)
            inp = torch.tensor([[2, 1, 3, 0]], dtype=torch.long, device=self.device)
            out = model_compiled(inp, self.world_size, **self.get_world_trs())
            correct = model(inp, self.world_size, **self.get_world_trs())
            self.assertTrue(same(out, correct))

    @unittest.skipIf(not HAS_GPU, "Inductor+gpu needs triton and recent GPU arch")
    @skip_if_lt_x_gpu(2)
    def test_allgather_into_tensor_inductor(self):
        """
        This is matmul/cat/allreduce is a pattern we aim to optimize.
        """

        def example(a, b, *, tag, ranks, group_size):
            c = torch.matmul(a, b)
            ag = torch.ops.c10d_functional.all_gather_into_tensor(
                c, tag, ranks, group_size
            )
            ag = torch.ops.c10d_functional.wait_tensor(ag)
            return (ag,)

        def compile(func, example_inputs):
            graph = make_fx(func)(*example_inputs)
            return inductor_compile_fx(graph, example_inputs)

        with _dynamo_dist_per_rank_init(self.rank, self.world_size):
            example = functools.partial(
                example,
                **self.get_world_trs(),
            )
            inputs = (torch.ones(4, 4, device=self.device) + self.rank,) * 2

            eager_out = example(*inputs)
            compiled_matmul_cat_col = compile(example, inputs)
            inductor_out = compiled_matmul_cat_col(*inputs)
            self.assertTrue(same(eager_out, inductor_out, tol=0.001))

    @unittest.skipIf(not HAS_GPU, "Inductor+gpu needs triton and recent GPU arch")
    @skip_if_lt_x_gpu(2)
    def test_reduce_scatter_tensor_inductor(self):
        def example(a, b, *, tag, ranks, group_size):
            c = torch.matmul(a, b)
            ag = torch.ops.c10d_functional.reduce_scatter_tensor(
                c, "sum", tag, ranks, group_size
            )
            ag = torch.ops.c10d_functional.wait_tensor(ag)
            return (ag,)

        def compile(func, example_inputs):
            graph = make_fx(func)(*example_inputs)
            return inductor_compile_fx(graph, example_inputs)

        with _dynamo_dist_per_rank_init(self.rank, self.world_size):
            example = functools.partial(
                example,
                **self.get_world_trs(),
            )
            inputs = (torch.ones(4, 4, device=self.device) + self.rank,) * 2

            eager_out = example(*inputs)
            compiled_fn = compile(example, inputs)
            inductor_out = compiled_fn(*inputs)
            self.assertTrue(same(eager_out, inductor_out, tol=0.001))

    @unittest.skipIf(not HAS_GPU, "Inductor+gpu needs triton and recent GPU arch")
    @skip_if_lt_x_gpu(2)
    @patch.object(torch._dynamo.config, "capture_scalar_outputs", True)
    def test_all_to_all_single_inductor(self):
        def example(
            inp,
            input_split_sizes_tensor,
            output_split_sizes_tensor,
            *,
            tag,
            ranks,
            group_size,
        ):
            input_split_sizes = _tolist_with_constrain_as_size(input_split_sizes_tensor)
            output_split_sizes = _tolist_with_constrain_as_size(
                output_split_sizes_tensor
            )
            a2a = torch.ops.c10d_functional.all_to_all_single(
                inp,
                output_split_sizes,
                input_split_sizes,
                tag,
                ranks,
                group_size,
            )
            a2a = torch.ops.c10d_functional.wait_tensor(a2a)
            out = a2a / a2a.sum(dim=0)
            return out

        with (
            _dynamo_dist_per_rank_init(self.rank, self.world_size),
            torch._dynamo.config.patch(
                dynamic_shapes=True,
                capture_dynamic_output_shape_ops=True,
                capture_scalar_outputs=True,
            ),
        ):
            row = self.world_size * (self.rank + 1) * (self.world_size + 1) / 2
            input_split_sizes_tensor = torch.tensor(
                [(i + 1) * (self.rank + 1) for i in range(self.world_size)],
                dtype=torch.int64,
            )
            output_split_sizes_tensor = torch.tensor(
                [(i + 1) * (self.rank + 1) for i in range(self.world_size)],
                dtype=torch.int64,
            )
            inputs = (
                torch.ones(int(row), 5, device=self.device) * (self.rank + 1),
                input_split_sizes_tensor,
                output_split_sizes_tensor,
            )
            trs = self.get_world_trs()

            compiled_fn = torch.compile(example, fullgraph=True, dynamic=True)
            code = run_and_get_triton_code(compiled_fn, *inputs, **trs)
            (
                FileCheck()
                .check_regex(
                    "torch.ops._c10d_functional.all_to_all_single.default\\("
                    "arg\\d+_\\d+, "
                    "\\[u\\d+, u\\d+\\], "
                    "\\[u\\d+, u\\d+\\]"
                )
                .run(code)
            )

            eager_out = example(*inputs, **trs)
            inductor_out = compiled_fn(*inputs, **trs)
            self.assertTrue(same(eager_out, inductor_out, tol=0.001))

    # The goal of this test is that when `unsafe_allow_recompute_of_collectives=False`,
    # The partitioner will *never* recompute collectives in the backward, even
    # if the activation_memory_budget partitioner is being used,
    # unless there is a manual user checkpoint() region (which we know makes it safe
    # to recompute the collective, since we assume that the user applied the AC
    # region consistently across all ranks)
    @unittest.skipIf(not HAS_GPU, "Inductor+gpu needs triton and recent GPU arch")
    @skip_if_lt_x_gpu(2)
    @patch.object(torch._dynamo.config, "capture_scalar_outputs", True)
    @patch.object(torch._functorch.config, "activation_memory_budget", 0.01)
    @parametrize("override_with_ac", [False, True])
    def test_all_to_all_recompute_is_always_banned(self, override_with_ac):
        @torch.library.custom_op("custom_ns::foo", mutates_args=())
        def foo(x: torch.Tensor) -> torch.Tensor:
            return x + 1

        @foo.register_fake
        def _(x):
            return torch.empty_like(x)

        def setup_context(ctx, inputs, output):
            ctx.save_for_backward(inputs[0])
            return

        def backward(ctx, grad):
            (x,) = ctx.saved_tensors
            return grad * x

        foo.register_autograd(backward, setup_context=setup_context)

        class AllToAllSingle(torch.autograd.Function):
            @staticmethod
            def forward(
                ctx,
                input: torch.Tensor,
                output_split_sizes,
                input_split_sizes,
                tag,
                ranks,
                group_size: int,
            ) -> torch.Tensor:
                ctx.output_split_sizes = input_split_sizes
                ctx.input_split_sizes = output_split_sizes
                ctx.group_size = group_size
                a2a = torch.ops._c10d_functional.all_to_all_single.default(
                    input,
                    output_split_sizes,
                    input_split_sizes,
                    "0",
                )
                a2a = torch.ops.c10d_functional.wait_tensor(a2a)
                return a2a

            @staticmethod
            def backward(ctx, grad):
                grad = torch.ops._c10d_functional.all_to_all_single.default(
                    grad,
                    ctx.output_split_sizes,
                    ctx.input_split_sizes,
                    "0",
                )

                return (
                    torch.ops.c10d_functional.wait_tensor(grad),
                    None,
                    None,
                    None,
                    None,
                    None,
                )

        def alltoall_autograd(
            inp,
            output_split_sizes,
            input_split_sizes,
            tag,
            ranks,
            group_size,
        ):
            out = AllToAllSingle.apply(
                inp, output_split_sizes, input_split_sizes, tag, ranks, group_size
            )
            return out

        # simple mode to track how many collective ops we saw in the backward
        class TrackingMode(TorchDispatchMode):
            def __init__(self):
                super().__init__()
                self.ops_counter = Counter()

            def __torch_dispatch__(self, func, types, args=(), kwargs=None):
                if kwargs is None:
                    kwargs = {}
                rs = func(*args, **kwargs)
                self.ops_counter[func] += 1
                return rs

        def example(
            inp,
            input_split_sizes_tensor,
            output_split_sizes_tensor,
            *,
            tag,
            ranks,
            group_size,
        ):
            input_split_sizes = _tolist_with_constrain_as_size(input_split_sizes_tensor)
            output_split_sizes = _tolist_with_constrain_as_size(
                output_split_sizes_tensor
            )
            a2a = torch.ops.custom_ns.alltoall_autograd.default(
                inp,
                output_split_sizes,
                input_split_sizes,
                tag,
                ranks,
                group_size,
            )

            return torch.ops.custom_ns.foo(a2a)

        with (
            _dynamo_dist_per_rank_init(self.rank, self.world_size),
            torch._dynamo.config.patch(
                dynamic_shapes=True,
                capture_dynamic_output_shape_ops=True,
                capture_scalar_outputs=True,
            ),
            torch.library._scoped_library("custom_ns", "FRAGMENT") as lib,
        ):
            lib.define(
                "alltoall_autograd(Tensor input, SymInt[]? output_split_sizes, SymInt[]? input_split_sizes, str tag, int[] ranks, int group_size) -> Tensor"  # noqa: B950
            )
            lib.impl("alltoall_autograd", alltoall_autograd, "Autograd")
            lib.impl("alltoall_autograd", alltoall_autograd, "Meta")

            row = self.world_size * (self.rank + 1) * (self.world_size + 1) / 2
            input_split_sizes_tensor = torch.tensor(
                [(i + 1) * (self.rank + 1) for i in range(self.world_size)],
                dtype=torch.int64,
            )
            output_split_sizes_tensor = torch.tensor(
                [(i + 1) * (self.rank + 1) for i in range(self.world_size)],
                dtype=torch.int64,
            )
            inputs = (
                torch.ones(int(row), 5, device=self.device, requires_grad=True)
                * (self.rank + 1),
                input_split_sizes_tensor,
                output_split_sizes_tensor,
            )
            trs = self.get_world_trs()

            compiled_fn = torch.compile(
                example,
                fullgraph=True,
                dynamic=True,
                backend="aot_eager_decomp_partition",
            )

            if override_with_ac:

                def compiled_fn_wrapper(*args):
                    return example(*inputs, **trs)

                out = torch.utils.checkpoint.checkpoint(
                    compiled_fn_wrapper, *inputs, use_reentrant=False
                )
            else:
                out = compiled_fn(*inputs, **trs)

            # track how many all_to_alls we saw in the backward
            with TrackingMode() as m:
                out.sum().backward()
            if override_with_ac:
                # We wrapped our test in AC, which overrides the partitioner decision
                # of never recomputing collectives.
                # So we should properly see the all2all be recomputed in the backward
                self.assertEqual(
                    m.ops_counter[torch.ops._c10d_functional.all_to_all_single.default],
                    2,
                )
            else:
                # there is 1 all2all in the fw, and 1 all2all in the backward.
                # notably: even though activation_memory_budget == 0 ("recompute_everything"),
                # we are still choosing *not* to recompute the all2all from the fw
                self.assertEqual(
                    m.ops_counter[torch.ops._c10d_functional.all_to_all_single.default],
                    1,
                )

    @unittest.skipIf(not HAS_GPU, "Inductor+gpu needs triton and recent GPU arch")
    @skip_if_lt_x_gpu(2)
    def test_all_to_all_single_inductor_split_sizes_none(self):
        def example(inp, *, tag, ranks, group_size):
            a2a = torch.ops.c10d_functional.all_to_all_single(
                inp,
                None,
                None,
                tag,
                ranks,
                group_size,
            )
            a2a = torch.ops.c10d_functional.wait_tensor(a2a)
            out = a2a / a2a.sum(dim=0)
            return out

        with _dynamo_dist_per_rank_init(self.rank, self.world_size):
            inputs = (
                torch.ones(self.world_size, self.world_size, device=self.device)
                * (self.rank + 1),
            )
            trs = self.get_world_trs()

            compiled_fn = torch.compile(example, fullgraph=True, dynamic=True)
            code = run_and_get_triton_code(compiled_fn, *inputs, **trs)
            (
                FileCheck()
                .check_regex(
                    "torch.ops._c10d_functional.all_to_all_single.default\\("
                    "arg\\d+_\\d+, "
                    "\\[s\\d+ // \\d, s\\d+ // \\d\\], "
                    "\\[s\\d+ // \\d, s\\d+ // \\d\\]"
                )
                .run(code)
            )

            eager_out = example(*inputs, **trs)
            inductor_out = compiled_fn(*inputs, **trs)
            self.assertTrue(same(eager_out, inductor_out, tol=0.001))


@instantiate_parametrized_tests
@requires_accelerator_dist_backend(["nccl", "xccl"])
@unittest.skipIf(
    not torch.cuda.is_available() and not torch.xpu.is_available(),
    "Neither CUDA and XPU is available",
)
class TestCollectivesInductor(DynamoDistributedSingleProcTestCase):
    """
    Prefer single-proc test runner for basic tests as it is easier to work with.
    """

    def get_world_trs(self, world_size=1):
        return {
            "tag": "",
            "ranks": list(range(world_size)),
            "group_size": world_size,
        }

    @unittest.skipIf(not HAS_GPU, "Inductor+gpu needs triton and recent GPU arch")
    @torch._inductor.config.patch(debug=True)
    def test_inductor_single_op(self):
        def func(inp, *, tag, ranks, group_size):
            ar = torch.ops.c10d_functional.all_reduce(
                inp, "sum", tag, ranks, group_size
            )
            ar = torch.ops.c10d_functional.wait_tensor(ar)
            return ar

        inputs = torch.ones(4, 4, device=self.device)

        compiled = torch.compile(func)
        out = compiled(inputs, **self.get_world_trs())
        code = run_and_get_triton_code(compiled, inputs, **self.get_world_trs())
        # NOTE: Make sure we are not unnecessarily copying the outputs of
        # wait_tensors before they are returned from the graph.
        (
            FileCheck()
            .check("buf0 = empty_strided")
            .check(".run(arg0_1, buf0, 16")
            .check("torch.ops._c10d_functional.all_reduce_.default(buf0")
            .check("torch.ops._c10d_functional.wait_tensor.default(buf0")
            .check("return (buf0")
            .run(code)
        )
        correct = func(inputs, **self.get_world_trs())
        self.assertTrue(same(out, correct))

    @unittest.skipIf(not HAS_GPU, "Inductor+gpu needs triton and recent GPU arch")
    @torch._inductor.config.patch(debug=True)
    def test_inductor_steal_buffer(self):
        """
        it's ok and optimal if inductor allreduce mutates the buffer of an intermediate
        that isn't going to be used again
        """

        def func(inp, *, tag, ranks, group_size):
            x = inp + 1
            ar = torch.ops.c10d_functional.all_reduce(x, "sum", tag, ranks, group_size)
            ar = torch.ops.c10d_functional.wait_tensor(ar)
            # ensure other is not incorrectly aliasing ar's buffer
            other = torch.ones_like(inp) + 22
            return ar, other

        inputs = torch.ones(4, 4, device=self.device)

        compiled = torch.compile(func)
        code = run_and_get_triton_code(compiled, inputs, **self.get_world_trs())
        (
            FileCheck()
            .check("buf0 = empty_strided")
            .check(".run(arg0_1, buf0")
            .check("torch.ops._c10d_functional.all_reduce_.default(buf0")
            .check("torch.ops._c10d_functional.wait_tensor.default(buf0")
            .check("buf5 = empty_strided")
            .check(".run(buf5, 16")
            .check("return (buf0, buf5")
            .run(code)
        )
        out = compiled(inputs, **self.get_world_trs())
        correct = func(inputs, **self.get_world_trs())
        self.assertTrue(same(out, correct))

    def _test_inductor_doesnt_mutate_shared(self):
        """
        make sure that an intermediate that's going to be reuse isn't mutated unless copied
        """

        def func(inp, *, tag, ranks, group_size):
            x = inp + 1
            ar = torch.ops.c10d_functional.all_reduce(x, "sum", tag, ranks, group_size)
            y = x + 2
            ar = torch.ops.c10d_functional.wait_tensor(ar)
            # ensure other is not incorrectly aliasing ar's buffer
            other = torch.ones_like(inp) + 22
            return ar, y, other

        inputs = torch.ones(4, 4, device=self.device)

        compiled = torch.compile(func)
        code = run_and_get_triton_code(compiled, inputs, **self.get_world_trs())
        # NOTE: Make sure we are not unnecessarily copying the outputs of
        # wait_tensors before they are returned from the graph.
        (
            FileCheck()
            .check("buf0 = empty_strided")
            .check("buf1 = buf0")
            .check("buf6 = empty_strided")
            .check(".run(buf1, arg0_1, buf6, 16")
            .check("torch.ops._c10d_functional.all_reduce_.default(buf1")
            .check("torch.ops._c10d_functional.wait_tensor.default(buf1")
            .check("buf7 = empty_strided")
            .check(".run(buf7, 16")
            .check("return (buf1, buf6, buf7")
            .run(code)
        )
        out = compiled(inputs, **self.get_world_trs())
        correct = func(inputs, **self.get_world_trs())
        self.assertTrue(same(out, correct))

    @unittest.skipIf(not HAS_GPU, "Inductor+gpu needs triton and recent GPU arch")
    @torch._inductor.config.patch({"debug": True, "triton.descriptive_names": False})
    def test_inductor_doesnt_mutate_shared(self):
        self._test_inductor_doesnt_mutate_shared()

    @unittest.skipIf(not HAS_GPU, "Inductor+gpu needs triton and recent GPU arch")
    @torch._inductor.config.patch({"debug": True, "triton.descriptive_names": False})
    @torch._inductor.config.patch("graph_partition", True)
    def test_inductor_doesnt_mutate_shared_graph_partition(self):
        # checks graph partition reorder does not change relative order of ops
        # when all ops are on cuda
        self._test_inductor_doesnt_mutate_shared()

    def test_dynamo_trace_allreduce(self):
        def func(inp):
            ar = _functional_collectives.all_reduce(inp, "sum", "0")
            return ar

        inputs = torch.ones(4, 4, device=self.device)
        counter = CompileCounter()
        compiled = torch.compile(func, backend=counter)
        out = compiled(inputs)
        correct = func(inputs)
        self.assertEqual(counter.frame_count, 1)

        # should test more precisely, but the 2 is supposed to be (all_reduce, wait)
        self.assertEqual(counter.op_count, 2)
        self.assertTrue(same(out, correct))

    @skipIfXpu  # https://github.com/intel/torch-xpu-ops/issues/1581
    def test_dynamo_trace_all_gather_tensor(self):
        def func(inp):
            ar = _functional_collectives.all_gather_tensor(inp, 0, "0")
            return ar

        inputs = torch.ones(4, 4, device=self.device)
        counter = CompileCounter()
        compiled = torch.compile(func, backend=counter)
        out = compiled(inputs)
        correct = func(inputs)
        self.assertEqual(counter.frame_count, 1)

        # should test more precisely, but the 2 is supposed to be (all_gather, wait)
        self.assertEqual(counter.op_count, 2)
        self.assertTrue(same(out, correct))

    @skipIfXpu  # https://github.com/intel/torch-xpu-ops/issues/1581
    def test_dynamo_trace_all_gather_tensor_pg(self):
        def func(inp, *, pg):
            ar = _functional_collectives.all_gather_tensor(inp, 0, pg)
            return ar

        inputs = torch.ones(4, 4, device=self.device)
        counter = CompileCounter()
        compiled = torch.compile(func, backend=counter, fullgraph=True)
        out = compiled(inputs, pg=GroupMember.WORLD)
        correct = func(inputs, pg=GroupMember.WORLD)
        self.assertEqual(counter.frame_count, 1)

        # should test more precisely, but the 2 is supposed to be (all_gather, wait)
        self.assertEqual(counter.op_count, 2)
        self.assertTrue(same(out, correct))

    @skipIfXpu  # https://github.com/intel/torch-xpu-ops/issues/1581
    def test_dynamo_rewrite_dist_all_gather(self):
        def func(inp, out, *, pg):
            torch.distributed.all_gather_into_tensor(
                out,
                inp,
                pg,
            )

        local_size = [4, 4]
        # single-proc test
        global_size = local_size

        inputs = torch.ones(local_size, device=self.device)
        outputs = torch.empty(global_size, device=self.device)
        correct_outputs = torch.empty(global_size, device=self.device)
        counter = CompileCounter()
        compiled = torch.compile(func, backend=counter, fullgraph=True)
        compiled(inputs, outputs, pg=GroupMember.WORLD)
        func(inputs, correct_outputs, pg=GroupMember.WORLD)
        assert counter.frame_count == 1

        # should test more precisely, but the 3 is supposed to be (all_gather, wait, copy_)
        assert counter.op_count == 3
        assert same(outputs, correct_outputs)

    @skipIfXpu  # https://github.com/intel/torch-xpu-ops/issues/1581
    def test_dynamo_rewrite_dist_all_gather_list(self):
        def func(inp, out, *, pg):
            torch.distributed.all_gather(
                out,
                inp,
                pg,
            )

        local_size = [4, 4]
        # single-proc test
        global_size = local_size

        inputs = torch.ones(local_size, device=self.device)
        outputs = [torch.empty(global_size, device=self.device)]
        correct_outputs = [torch.empty(global_size, device=self.device)]
        counter = CompileCounter()
        compiled = torch.compile(func, backend=counter, fullgraph=True)
        compiled(inputs, outputs, pg=GroupMember.WORLD)
        func(inputs, correct_outputs, pg=GroupMember.WORLD)
        assert counter.frame_count == 1
        assert same(outputs, correct_outputs)

    @skipIfXpu  # https://github.com/intel/torch-xpu-ops/issues/1581
    def test_dynamo_rewrite_dist_all_gather_args_match(self):
        # Duplicated most of the structure from test_dynamo_rewrite_dist_all_gather
        # except uses kwargs to ensure rewrite has matching arg names
        def func(inp, out, *, pg):
            torch.distributed.all_gather_into_tensor(
                output_tensor=out,
                input_tensor=inp,
                group=pg,
                async_op=False,
            )

        local_size = [4, 4]
        # single-proc test
        global_size = local_size

        inputs = torch.ones(local_size, device=self.device)
        outputs = torch.empty(global_size, device=self.device)
        correct_outputs = torch.empty(global_size, device=self.device)
        counter = CompileCounter()
        compiled = torch.compile(func, backend=counter, fullgraph=True)
        compiled(inputs, outputs, pg=GroupMember.WORLD)
        func(inputs, correct_outputs, pg=GroupMember.WORLD)
        assert counter.frame_count == 1

        # should test more precisely, but the 3 is supposed to be (all_gather, wait, copy_)
        assert counter.op_count == 3
        assert same(outputs, correct_outputs)

    @skipIfXpu  # https://github.com/intel/torch-xpu-ops/issues/1581
    def test_dynamo_rewrite_dist_reduce_scatter(self):
        def func(inp, out, *, pg):
            torch.distributed.reduce_scatter_tensor(
                out,
                inp,
                group=pg,
            )

        local_size = [4, 4]
        # single-proc test
        global_size = local_size

        inputs = torch.ones(local_size, device=self.device)
        outputs = torch.empty(global_size, device=self.device)
        correct_outputs = torch.empty(global_size, device=self.device)
        counter = CompileCounter()
        compiled = torch.compile(func, backend=counter, fullgraph=True)
        compiled(inputs, outputs, pg=GroupMember.WORLD)
        func(inputs, correct_outputs, pg=GroupMember.WORLD)
        assert counter.frame_count == 1

        # should test more precisely, but the 3 is supposed to be (reduce_scatter, wait, copy_)
        assert counter.op_count == 3
        assert same(outputs, correct_outputs)

    @parametrize(
        "pg_mode",
        [
            "positional",
            "positional_none",
            "kwargs",
            "kwargs_none",
            "unspecified",
        ],
    )
    def test_dynamo_rewrite_dist_allreduce(self, pg_mode):
        def func(tensor, *args, **kwargs):
            torch.distributed.all_reduce(
                tensor,
                *args,
                **kwargs,
            )

        counter = CompileCounter()
        compiled = torch.compile(func, backend=counter, fullgraph=True)

        args = []
        kwargs = {}

        if pg_mode == "positional":
            args.append(torch.distributed.ReduceOp.MAX)
            args.append(GroupMember.WORLD)
        elif pg_mode == "positional_none":
            args.append(torch.distributed.ReduceOp.MAX)
            args.append(None)
        elif pg_mode == "kwargs":
            kwargs["group"] = GroupMember.WORLD
        elif pg_mode == "kwargs_none":
            kwargs["group"] = None
        else:
            assert pg_mode == "unspecified"

        inputs_compiled = torch.ones(2, device=self.device)
        inputs_eager = torch.ones(2, device=self.device)

        compiled(inputs_compiled, *args, **kwargs)
        func(inputs_eager, *args, **kwargs)

        assert counter.frame_count == 1
        # should test more precisely, but the 3 is supposed to be (all_reduce, wait, copy_)
        assert counter.op_count == 3
        assert same(inputs_compiled, inputs_eager)

    def test_dynamo_rewrite_dist_all_to_all_single(self):
        def func(output, input, pg):
            torch.distributed.all_to_all_single(output, input, group=pg)

        counter = CompileCounter()
        compiled = torch.compile(func, backend=counter, fullgraph=True)

        input_compiled = torch.ones(2, device=self.device)
        input_eager = torch.ones(2, device=self.device)
        output_compiled = torch.empty(2, device=self.device)
        output_eager = torch.empty(2, device=self.device)

        compiled(output_compiled, input_compiled, GroupMember.WORLD)
        func(output_eager, input_eager, GroupMember.WORLD)

        assert counter.frame_count == 1
        assert same(output_compiled, output_eager)

    @parametrize(
        "reduce_op",
        [
            torch.distributed.ReduceOp.SUM,
            torch.distributed.ReduceOp.AVG,
            torch.distributed.ReduceOp.PRODUCT,
            torch.distributed.ReduceOp.MIN,
            torch.distributed.ReduceOp.MAX,
        ],
    )
    def test_dynamo_rewrite_dist_allreduce_reduce_op(self, reduce_op):
        from torch.distributed._functional_collectives import REDUCE_OP_TO_STR

        def verify_rewrite(gm, _):
            ar_nodes = []
            for node in gm.graph.nodes:
                if node.target in [
                    torch.ops.c10d_functional.all_reduce,
                    torch.ops._c10d_functional.all_reduce,
                ]:
                    ar_nodes.append(node)
            self.assertEqual(len(ar_nodes), 1)
            reduce_op_str = ar_nodes[0].args[1]
            self.assertEqual(REDUCE_OP_TO_STR[reduce_op], reduce_op_str)
            return gm

        compiled = torch.compile(
            torch.distributed.all_reduce,
            backend=verify_rewrite,
            fullgraph=True,
        )
        inputs = (
            torch.ones(2, device=self.device),
            reduce_op,
            GroupMember.WORLD,
        )
        compiled(*inputs)

    @parametrize(
        "source",
        [
            "GroupMember.WORLD",
            "group.WORLD",
            "_get_default_group",
        ],
    )
    def test_dynamo_get_world_group(self, source):
        def func(tensor):
            if source == "GroupMember.WORLD":
                group = torch.distributed.GroupMember.WORLD
            elif source == "group.WORLD":
                group = torch.distributed.group.WORLD
            else:
                assert source == "_get_default_group"
                group = torch.distributed.distributed_c10d._get_default_group()

            torch.distributed.all_reduce(
                tensor,
                group=group,
            )

        def verify(gm, _):
            ar_nodes = []
            for node in gm.graph.nodes:
                if node.target in [
                    torch.ops.c10d_functional.all_reduce,
                    torch.ops._c10d_functional.all_reduce,
                ]:
                    ar_nodes.append(node)
            self.assertEqual(len(ar_nodes), 1)
            return gm

        compiled = torch.compile(func, backend=verify, fullgraph=True)
        input = torch.ones(2, device=self.device)
        compiled(input)

    @skipIfXpu  # https://github.com/intel/torch-xpu-ops/issues/1581
    def test_dynamo_support_collective_op_with_async_op_False(self):
        def func(inp, out, *, pg):
            # user explicitly set the attribute `async_op` to False,
            # there should be no graph break
            torch.distributed.reduce_scatter_tensor(out, inp, group=pg, async_op=False)

        local_size = [4, 4]
        # single-proc test
        global_size = local_size

        inputs = torch.ones(local_size, device=self.device)
        outputs = torch.empty(global_size, device=self.device)
        correct_outputs = torch.empty(global_size, device=self.device)
        counter = CompileCounter()
        compiled = torch.compile(func, backend=counter)
        compiled(inputs, outputs, pg=GroupMember.WORLD)
        func(inputs, correct_outputs, pg=GroupMember.WORLD)
        assert counter.frame_count == 1
        assert counter.op_count == 3
        assert same(outputs, correct_outputs)

    def test_dynamo_graphbreaks_unsupported_async_op(self):
        def func(inp, out, *, pg):
            work = torch.distributed.reduce_scatter_tensor(
                out, inp, group=pg, async_op=True
            )
            work.wait()

        local_size = [4, 4]
        # single-proc test
        global_size = local_size

        inputs = torch.ones(local_size, device=self.device)
        outputs = torch.empty(global_size, device=self.device)
        correct_outputs = torch.empty(global_size, device=self.device)
        counter = CompileCounter()
        compiled = torch.compile(func, backend=counter)
        compiled(inputs, outputs, pg=GroupMember.WORLD)
        func(inputs, correct_outputs, pg=GroupMember.WORLD)
        assert counter.frame_count == 0
        assert counter.op_count == 0
        assert same(outputs, correct_outputs)

    def test_dynamo_pg_var(self):
        def func(inp, *, pg):
            x = pg.rank() + 1 % pg.size()
            return inp + x

        local_size = [4, 4]
        inputs = torch.ones(local_size, device=self.device)
        correct_outputs = torch.empty(local_size, device=self.device)
        counter = CompileCounter()
        compiled = torch.compile(func, backend=counter, fullgraph=True)
        outputs = compiled(inputs, pg=GroupMember.WORLD)
        correct_outputs = func(inputs, pg=GroupMember.WORLD)
        assert counter.frame_count == 1
        assert counter.op_count == 1
        assert same(outputs, correct_outputs)

    @skipIfXpu  # https://github.com/intel/torch-xpu-ops/issues/1581
    def test_dynamo_trace_reduce_scatter_tensor(self):
        def func(inp):
            ar = _functional_collectives.reduce_scatter_tensor(inp, "sum", 0, "0")
            return ar

        inputs = torch.ones(4, 4, device=self.device)
        counter = CompileCounter()
        compiled = torch.compile(func, backend=counter)
        out = compiled(inputs)
        correct = func(inputs)
        self.assertEqual(counter.frame_count, 1)

        # should test more precisely, but the 2 is supposed to be (reduce_scatter, wait)
        self.assertEqual(counter.op_count, 2)
        self.assertTrue(same(out, correct))

    @skipIfXpu  # https://github.com/intel/torch-xpu-ops/issues/1581
    def test_dynamo_trace_allgather_coalesced(self):
        def func(inp, *, tag, ranks, group_size):
            ar = torch.ops.c10d_functional.all_gather_into_tensor_coalesced(
                inp, tag, ranks, group_size
            )
            return ar

        inputs = [
            torch.ones(4, 4, device=self.device),
            torch.ones(6, 6, device=self.device),
        ]
        counter = CompileCounter()
        compiled = torch.compile(func, backend=counter)
        out = compiled(inputs, **self.get_world_trs())
        correct = func(inputs, **self.get_world_trs())
        assert counter.frame_count == 1
        assert counter.op_count == 3  # It generates 2 getattr to unpack the array
        assert same(out, correct)

    def test_backwards(self):
        """
        It's probably not that common to need backwards support for collectives.

        However, I wanted to at least see if it was possible to support it as a design goal.
        """

        def func(inp):
            ar = _functional_collectives.all_reduce(inp, "sum", "0")
            return ar

        input = torch.ones(4, 4, device=self.device, requires_grad=True)
        compiled = torch.compile(
            func, backend="aot_eager"
        )  # inductor bug with single-op allreduce graph
        out = compiled(input)
        out.sum().backward()

        correct_input = input.detach().clone().requires_grad_()
        correct = func(correct_input)
        correct.sum().backward()
        self.assertTrue(same(out, correct))
        self.assertTrue(same(input.grad, correct_input.grad))

    def test_meta(self):
        x = torch.rand((2, 3, 4), device="meta")
        out = torch.ops.c10d_functional.all_reduce(x, "sum", **self.get_world_trs())
        self.assertEqual(x.size(), out.size())

    @skipIfXpu  # https://github.com/intel/torch-xpu-ops/issues/1581
    @unittest.skipIf(not HAS_GPU, "Inductor+gpu needs triton and recent GPU arch")
    @torch._inductor.config.patch({"debug": True, "triton.descriptive_names": False})
    def test_inductor_all_gather_coalesced(self):
        """
        make sure that an intermediate that's going to be reuse isn't mutated unless copied
        """

        def func(inp, *, tag, ranks, group_size):
            x = inp + 1
            tensor_list = torch.ops.c10d_functional.all_gather_into_tensor_coalesced(
                [x, inp], tag, ranks, group_size
            )
            y = x + 2
            ar0 = torch.ops.c10d_functional.wait_tensor(tensor_list[0])
            ar1 = torch.ops.c10d_functional.wait_tensor(tensor_list[1])
            # ensure other is not incorrectly aliasing ar's buffer
            other = torch.ones_like(inp) + 22
            return ar0, y, other, ar1

        inputs = torch.ones(4, 4, device=self.device)

        compiled = torch.compile(func)
        code = run_and_get_triton_code(compiled, inputs, **self.get_world_trs())
        # NOTE: Make sure we are not unnecessarily copying the outputs of
        # wait_tensors before they are returned from the graph.
        (
            FileCheck()
            .check("buf0 = empty_strided")
            .check("buf6 = empty_strided")
            .check(".run(arg0_1, buf0, buf6, 16")
            .check(
                "buf1 = torch.ops._c10d_functional.all_gather_into_tensor_coalesced.default([buf0, arg0_1]"
            )
            .check("buf2 = buf1[0]")
            .check("buf3 = buf1[1]")
            .check("torch.ops._c10d_functional.wait_tensor.default(buf2")
            .check("buf7 = buf0; del buf0  # reuse")
            .check(".run(buf7, 16")
            .check("torch.ops._c10d_functional.wait_tensor.default(buf3")
            .check("return (buf2, buf6, buf7, buf3")
            .run(code)
        )
        out = compiled(inputs, **self.get_world_trs())
        correct = func(inputs, **self.get_world_trs())
        assert same(out, correct), f"{out} va {correct}"

    @skipIfXpu  # https://github.com/intel/torch-xpu-ops/issues/1581
    @unittest.skipIf(not HAS_GPU, "Inductor+gpu needs triton and recent GPU arch")
    @torch._inductor.config.patch({"debug": True, "triton.descriptive_names": False})
    def test_inductor_reduce_scatter_coalesced(self):
        """
        make sure that an intermediate that's going to be reuse isn't mutated unless copied
        """

        def func(inp, *, tag, ranks, group_size):
            x = inp + 1
            tensor_list = torch.ops.c10d_functional.reduce_scatter_tensor_coalesced(
                [x, inp], "sum", tag, ranks, group_size
            )
            y = x + 2
            ar0 = torch.ops.c10d_functional.wait_tensor(tensor_list[0])
            ar1 = torch.ops.c10d_functional.wait_tensor(tensor_list[1])
            # ensure other is not incorrectly aliasing ar's buffer
            other = torch.ones_like(inp) + 22
            return ar0, y, other, ar1

        inputs = torch.ones(4, 4, device=self.device)

        compiled = torch.compile(func)
        code = run_and_get_triton_code(compiled, inputs, **self.get_world_trs())
        # NOTE: The first return value should be the output of the first wait_tensor.
        # We want to make sure no unnecessary copy is made.
        (
            FileCheck()
            .check("buf0 = empty_strided")
            .check("buf6 = empty_strided")
            .check(".run(arg0_1, buf0, buf6, 16")
            .check(
                "buf1 = torch.ops._c10d_functional.reduce_scatter_tensor_coalesced.default([buf0, arg0_1]"
            )
            .check("buf2 = buf1[0]")
            .check("buf3 = buf1[1]")
            .check("torch.ops._c10d_functional.wait_tensor.default(buf2")
            .check("buf7 = buf0; del buf0  # reuse")
            .check(".run(buf7, 16")
            .check("torch.ops._c10d_functional.wait_tensor.default(buf3")
            .check("return (buf2, buf6, buf7, buf3")
            .run(code)
        )
        out = compiled(inputs, **self.get_world_trs())
        correct = func(inputs, **self.get_world_trs())
        assert same(out, correct), f"{out} va {correct}"

    @skipIfXpu  # https://github.com/intel/torch-xpu-ops/issues/1581
    @unittest.skipIf(not HAS_GPU, "Inductor+gpu needs triton and recent GPU arch")
    def test_reorder_peak_memory(self):
        """
        TODO(whc)
        - check each of the `limiting_factor` cases
        - confirm peak memory is respected in some adversarial case
        - check whether it is expected / correct that the "buf7 = buf0; del buf0  # reuse" statement materially changes
        """

        def func(inp, *, tag, ranks, group_size):
            x = inp + 1
            tensor_list = torch.ops.c10d_functional.reduce_scatter_tensor_coalesced(
                [x, inp], "sum", tag, ranks, group_size
            )
            y = x + 2
            ar0 = torch.ops.c10d_functional.wait_tensor(tensor_list[0])
            ar1 = torch.ops.c10d_functional.wait_tensor(tensor_list[1])
            # ensure other is not incorrectly aliasing ar's buffer
            other = torch.ones_like(inp) + 22
            return ar0, y, other, ar1

        inputs = torch.ones(4, 4, device=self.device)

        # get stats directly from the internal helper without affecting the real pass's signature
        node_stats: Optional[dict[BaseSchedulerNode, ReorderInfo]] = None

        def _reorder_communication_preserving_peak_memory(
            snodes: list[BaseSchedulerNode],
        ) -> list[BaseSchedulerNode]:
            nonlocal node_stats
            (
                reordered_snodes,
                node_stats,
            ) = _reorder_communication_preserving_peak_memory_internal(snodes)
            return reordered_snodes

        with torch._inductor.config.patch(
            {
                "reorder_for_compute_comm_overlap": True,
                "reorder_for_compute_comm_overlap_passes": [
                    "sink_waits",
                    # same as reorder_communication_preserving_peak_memory but returns debug info structures directly
                    _reorder_communication_preserving_peak_memory,
                ],
            }
        ):
            compiled = torch.compile(func)
            code = run_and_get_triton_code(compiled, inputs, **self.get_world_trs())
        # NOTE: The first return value should be the output of the first wait_tensor.
        # We want to make sure no unnecessary copy is made.
        (
            FileCheck()
            .check("buf0 = empty_strided")
            .check("buf6 = empty_strided")
            .check(".run(arg0_1, buf0, buf6, 16")
            .check(
                "buf1 = torch.ops._c10d_functional.reduce_scatter_tensor_coalesced.default([buf0, arg0_1]"
            )
            # .check("buf2 = buf1[0]")
            # .check("buf3 = buf1[1]")
            .check("torch.ops._c10d_functional.wait_tensor.default(buf2")
            # .check("buf7 = buf0; del buf0  # reuse")
            # .check(".run(buf7, 16")
            .check("torch.ops._c10d_functional.wait_tensor.default(buf3")
            .check("return (buf2, buf6, buf7, buf3")
            .run(code)
        )
        out = compiled(inputs, **self.get_world_trs())
        correct = func(inputs, **self.get_world_trs())
        assert same(out, correct), f"{out} va {correct}"

        # TODO make the test case more interesting and validate the actual desired behavior
        assert node_stats is not None
        self.assertTrue(isinstance(node_stats, dict))
        self.assertEqual(len(node_stats), 1)
        for stats in node_stats.values():
            self.assertEqual(stats.initial_exposed, 0)
            self.assertEqual(stats.limiting_factor, "None")
            self.assertEqual(stats.moves, 0)

    @unittest.skipIf(not HAS_GPU, "Inductor+gpu needs triton and recent GPU arch")
    @unittest.skipIf(not SM80OrLater, "bfloat16")
    def test_all_gather_bucket(self):
        def func(x, w, ag_0, ag_1, ag_2, ag_3, *, tag, ranks, group_size):
            # do some unrelated matmuls
            y = torch.mm(x, w)

            ag_1_cast = ag_1.to(torch.bfloat16)

            group_name = (
                torch.distributed.distributed_c10d._get_default_group().group_name
            )
            ag_2_out = torch.ops._c10d_functional.all_gather_into_tensor(
                ag_2, group_size, group_name
            )
            ag_2_out = torch.ops.c10d_functional.wait_tensor(ag_2_out)

            ag_0 = ag_2_out + ag_0
            ag_0_cast = ag_0.to(torch.bfloat16)

            ag_0_out = torch.ops._c10d_functional.all_gather_into_tensor(
                ag_0_cast, group_size, group_name
            )
            ag_0_out = torch.ops.c10d_functional.wait_tensor(ag_0_out)
            ag_0_out = ag_0_out * 2

            ag_1_out = torch.ops._c10d_functional.all_gather_into_tensor(
                ag_1_cast, group_size, group_name
            )

            ag_1_out = torch.ops.c10d_functional.wait_tensor(ag_1_out)

            ag_3_out = torch.ops._c10d_functional.all_gather_into_tensor(
                ag_3, group_size, group_name
            )
            ag_3_out = torch.ops.c10d_functional.wait_tensor(ag_3_out)
            return y, ag_0_out, ag_1_out, ag_2_out, ag_3_out

<<<<<<< HEAD
        x = torch.ones(4, 384, device=self.device, dtype=torch.float32)
        w = torch.ones(384, 512, device=self.device, dtype=torch.float32)
        ag_0 = torch.ones(384, 512, device=self.device, dtype=torch.float32)
        ag_1 = torch.ones(384, 512, device=self.device, dtype=torch.float32)
        inputs = [x, w, ag_0, ag_1]
=======
        x = torch.ones(4, 384, device="cuda", dtype=torch.float32)
        w = torch.ones(384, 512, device="cuda", dtype=torch.float32)
        ag_0 = torch.ones(384, 512, device="cuda", dtype=torch.float32)
        ag_1 = torch.ones(384, 512, device="cuda", dtype=torch.float32)
        ag_2 = torch.ones(384, 512, device="cuda", dtype=torch.float32)
        ag_3 = torch.ones(384, 512, device="cuda", dtype=torch.float32)
        inputs = [x, w, ag_0, ag_1, ag_2, ag_3]
        correct = func(*inputs, **self.get_world_trs())
>>>>>>> 9d37c960

        with torch._inductor.config.patch(
            {
                "bucket_all_gathers_fx": "all",
                "reorder_for_compute_comm_overlap": False,
            }
        ):
            compiled = torch.compile(func)
            code = run_and_get_triton_code(compiled, *inputs, **self.get_world_trs())
        # NOTE: The first return value should be the output of the first wait_tensor.
        # We want to make sure no unnecessary copy is made.
        (
            FileCheck()
            .check("= torch.ops._c10d_functional.all_gather_into_tensor")
            .check("torch.ops._c10d_functional.all_gather_into_tensor_out.default(")
            .check("= torch.ops._c10d_functional.all_gather_into_tensor")
            .run(code)
        )
        out = compiled(*inputs, **self.get_world_trs())
        assert same(out, correct), f"{out} va {correct}"

    @unittest.skipIf(not HAS_GPU, "Inductor+gpu needs triton and recent GPU arch")
    @unittest.skipIf(not SM80OrLater, "bfloat16")
    def test_reduce_scatter_bucket(self):
        def func(x, w, rs_0, rs_1, *, tag, ranks, group_size):
            # do some unrelated matmuls
            y = torch.mm(x, w)

            # cast the inputs
            rs_0_cast = rs_0.to(torch.bfloat16)
            rs_1_cast = rs_1.to(torch.bfloat16)

            # reduce_scatter
            group_name = (
                torch.distributed.distributed_c10d._get_default_group().group_name
            )
            rs_0_out = torch.ops._c10d_functional.reduce_scatter_tensor(
                rs_0_cast, "sum", group_size, group_name
            )
            rs_1_out = torch.ops._c10d_functional.reduce_scatter_tensor(
                rs_1_cast, "sum", group_size, group_name
            )

            # wait op
            rs_0_out = torch.ops.c10d_functional.wait_tensor(rs_0_out)
            rs_1_out = torch.ops.c10d_functional.wait_tensor(rs_1_out)

            return y, rs_0_out, rs_1_out

        x = torch.ones(4, 384, device=self.device, dtype=torch.float32)
        w = torch.ones(384, 512, device=self.device, dtype=torch.float32)
        rs_0 = torch.ones(384, 512, device=self.device, dtype=torch.float32)
        rs_1 = torch.ones(384, 256, device=self.device, dtype=torch.float32)
        inputs = [x, w, rs_0, rs_1]
        func(*inputs, **self.get_world_trs())

        with torch._inductor.config.patch(
            {
                "bucket_reduce_scatters_fx": "all",
                "reorder_for_compute_comm_overlap": False,
            }
        ):
            compiled = torch.compile(func)
            code = run_and_get_triton_code(compiled, *inputs, **self.get_world_trs())
        # NOTE: The first return value should be the output of the first wait_tensor.
        # We want to make sure no unnecessary copy is made.
        (
            FileCheck()
            .check_count(
                "torch.ops._c10d_functional.reduce_scatter_tensor.default(",
                count=1,
                exactly=True,
            )
            .run(code)
        )
        out = compiled(*inputs, **self.get_world_trs())
        correct = func(*inputs, **self.get_world_trs())
        assert same(out, correct), f"{out} va {correct}"

    @unittest.skipIf(not HAS_GPU, "Inductor+gpu needs triton and recent GPU arch")
    @unittest.skipIf(not SM80OrLater, "bfloat16")
    def test_reorder_peak_memory_bucketed(self):
        """
        Simulate the case where a bucketing pass ran and grouped several inputs into one bucketed allgather.
        Ensure the whole bucketed group including copy-ops get moved together rather than the copy ops preventing the
        comm from moving due to data dependency.
        """

        def func(x, w, ag_0, ag_1, ag_2, ag_3, *, tag, ranks, group_size):
            # do some unrelated matmuls
            y = torch.mm(x, w)

            # cast the inputs
            ag_0_cast = ag_0.to(torch.bfloat16)
            ag_1_cast = ag_1.to(torch.bfloat16)

            # allgather
            group_name = (
                torch.distributed.distributed_c10d._get_default_group().group_name
            )
            ag_0_out = torch.ops._c10d_functional.all_gather_into_tensor(
                ag_0_cast, group_size, group_name
            )
            ag_1_out = torch.ops._c10d_functional.all_gather_into_tensor(
                ag_1_cast, group_size, group_name
            )

            # wait op
            ag_0_out = torch.ops.c10d_functional.wait_tensor(ag_0_out)
            ag_1_out = torch.ops.c10d_functional.wait_tensor(ag_1_out)

            rs_0_out = torch.ops._c10d_functional.reduce_scatter_tensor(
                ag_0_cast, "sum", group_size, group_name
            )
            rs_1_out = torch.ops._c10d_functional.reduce_scatter_tensor(
                ag_1_cast, "sum", group_size, group_name
            )

            # wait op
            rs_0_out = torch.ops.c10d_functional.wait_tensor(rs_0_out)
            rs_1_out = torch.ops.c10d_functional.wait_tensor(rs_1_out)
            y += torch.mm(2 * x, 2 * w)

            # cast the inputs
            ag_2_cast = ag_2.to(torch.bfloat16)
            ag_3_cast = ag_3.to(torch.bfloat16)
            ag_2_out = torch.ops._c10d_functional.all_gather_into_tensor(
                ag_2_cast, group_size, group_name
            )
            ag_3_out = torch.ops._c10d_functional.all_gather_into_tensor(
                ag_3_cast, group_size, group_name
            )

            # wait op
            ag_2_out = torch.ops.c10d_functional.wait_tensor(ag_2_out)
            ag_3_out = torch.ops.c10d_functional.wait_tensor(ag_3_out)

            #
            rs_2_out = torch.ops._c10d_functional.reduce_scatter_tensor(
                ag_2_cast, "sum", group_size, group_name
            )
            rs_3_out = torch.ops._c10d_functional.reduce_scatter_tensor(
                ag_3_cast, "sum", group_size, group_name
            )

            # wait op
            rs_2_out = torch.ops.c10d_functional.wait_tensor(rs_2_out)
            rs_3_out = torch.ops.c10d_functional.wait_tensor(rs_3_out)
            return (
                y,
                ag_0_out,
                ag_1_out,
                ag_2_out,
                ag_3_out,
                rs_0_out,
                rs_1_out,
                rs_2_out,
                rs_3_out,
            )

        x = torch.ones(4, 384, device=self.device, dtype=torch.float32)
        w = torch.ones(384, 512, device=self.device, dtype=torch.float32)
        ag_0 = torch.ones(1024, 512, device=self.device, dtype=torch.float32)
        ag_1 = torch.ones(512, 1024, device=self.device, dtype=torch.float32)
        ag_2 = torch.ones(1024, 512, device=self.device, dtype=torch.float32)
        ag_3 = torch.ones(512, 1024, device=self.device, dtype=torch.float32)
        inputs = [x, w, ag_0, ag_1, ag_2, ag_3]

        # get stats directly from the internal helper without affecting the real pass's signature
        node_stats: Optional[dict[BaseSchedulerNode, ReorderInfo]] = None

        def _reorder_communication_preserving_peak_memory(
            snodes: list[BaseSchedulerNode],
        ) -> list[BaseSchedulerNode]:
            nonlocal node_stats
            (
                reordered_snodes,
                node_stats,
            ) = _reorder_communication_preserving_peak_memory_internal(snodes)
            return reordered_snodes

        with torch._inductor.config.patch(
            {
                "bucket_all_gathers_fx": "all",
                "bucket_all_gathers_fx_bucket_size_determinator": lambda _: 2,
                "bucket_reduce_scatters_fx": "all",
                "bucket_reduce_scatters_fx_bucket_size_determinator": lambda _: 2,
                "reorder_for_compute_comm_overlap": True,
                "reorder_for_compute_comm_overlap_passes": [
                    sink_waits_iterative,
                    _reorder_communication_preserving_peak_memory,
                ],
                "allow_buffer_reuse": False,
                "test_configs.track_memory_lifecycle": "error",
            }
        ):
            compiled = torch.compile(func, fullgraph=True)
            code = run_and_get_triton_code(compiled, *inputs, **self.get_world_trs())

        # make sure memory tracking is codegen. the ops will then do runtime checking with assertion.
        FileCheck().check("check_memory_step").check("tracked_empty_strided").run(code)

        # NOTE: The first return value should be the output of the first wait_tensor.
        # We want to make sure no unnecessary copy is made.
        (
            FileCheck()
            .check_count(
                "torch.ops._c10d_functional.all_gather_into_tensor_out.default(",
                count=2,
                exactly=True,
            )
            .check(
                "extern_kernels.mm",
            )
            .check(
                "extern_kernels.addmm",
            )
            .run(code)
        )
        (
            FileCheck()
            .check_count(
                "torch.ops._c10d_functional.reduce_scatter_tensor.default(",
                count=2,
                exactly=True,
            )
            .check(
                "extern_kernels.mm",
            )
            .check(
                "extern_kernels.addmm",
            )
            .run(code)
        )
        out = compiled(*inputs, **self.get_world_trs())
        correct = func(*inputs, **self.get_world_trs())
        assert same(out, correct), f"{out} va {correct}"
        assert node_stats is not None
        self.assertTrue(isinstance(node_stats, dict))
        self.assertEqual(len(node_stats), 4)
        it = iter(node_stats.values())
        node_stat0 = next(it)
        self.assertTrue(node_stat0.limiting_factor == "None")
        node_stat1 = next(it)
        self.assertTrue("collective ordering" in node_stat1.limiting_factor)

    @skipIfXpu  # https://github.com/intel/torch-xpu-ops/issues/1581
    @unittest.skipIf(not HAS_GPU, "Inductor+gpu needs triton and recent GPU arch")
    def test_reorder_respects_wait_dep(self):
        """
        Covers the case where the output of one collective feeds the input of another collective.
        e.g. TP + FSDP - all_gather(tp+dp sharded param on TP dim) -> allgather dp_sharded buffer on DP dim
        """

        def func(inp, *, tag, ranks, group_size):
            group_name = (
                torch.distributed.distributed_c10d._get_default_group().group_name
            )
            ag_0_out = torch.ops._c10d_functional.all_gather_into_tensor(
                inp, group_size, group_name
            )
            ag_0_wait = torch.ops.c10d_functional.wait_tensor(ag_0_out)
            ag_1_out = torch.ops._c10d_functional.all_gather_into_tensor(
                ag_0_wait, group_size, group_name
            )
            ag_1_wait = torch.ops.c10d_functional.wait_tensor(ag_1_out)
            # ensure other is not incorrectly aliasing ar's buffer
            return ag_1_wait

        inputs = torch.ones(4, 4, device=self.device)

        # get stats directly from the internal helper without affecting the real pass's signature
        node_stats: Optional[dict[BaseSchedulerNode, ReorderInfo]] = None

        def _reorder_communication_preserving_peak_memory(
            snodes: list[BaseSchedulerNode],
        ) -> list[BaseSchedulerNode]:
            nonlocal node_stats
            (
                reordered_snodes,
                node_stats,
            ) = _reorder_communication_preserving_peak_memory_internal(snodes)
            return reordered_snodes

        with torch._inductor.config.patch(
            {
                "reorder_for_compute_comm_overlap": True,
                "reorder_for_compute_comm_overlap_passes": [
                    "sink_waits",
                    # same as reorder_communication_preserving_peak_memory but returns debug info structures directly
                    _reorder_communication_preserving_peak_memory,
                ],
            }
        ):
            compiled = torch.compile(func)
            code = run_and_get_triton_code(compiled, inputs, **self.get_world_trs())
        # NOTE: The first return value should be the output of the first wait_tensor.
        # We want to make sure no unnecessary copy is made.
        (
            FileCheck()
            .check("all_gather")
            .check("wait")
            .check("all_gather")
            .check("wait")
            .run(code)
        )
        out = compiled(inputs, **self.get_world_trs())
        correct = func(inputs, **self.get_world_trs())
        assert same(out, correct), f"{out} va {correct}"

        # TODO make the test case more interesting and validate the actual desired behavior
        assert node_stats is not None
        self.assertTrue(isinstance(node_stats, dict))
        self.assertEqual(len(node_stats), 2)
        for stats in node_stats.values():
            self.assertEqual(stats.moves, 0)


@requires_accelerator_dist_backend(["nccl", "xccl"])
class TestSyncDecisionCrossRanks(MultiProcessTestCase):
    def setUp(self) -> None:
        super().setUp()
        self._spawn_processes()

    @property
    def world_size(self) -> int:
        return 2

    @property
    def ranks(self) -> list[int]:
        return list(range(self.world_size))

    @property
    def device(self) -> torch.device:
        device_type = torch.accelerator.current_accelerator().type
        return torch.device(f"{device_type}:{self.rank}")

    def _init_process_group(self) -> None:
        torch._inductor.config.triton.store_cubin = True
        torch._inductor.config.debug = True

        torch.get_device_module(self.device).set_device(self.device)
        store = torch.distributed.FileStore(self.file_name, self.world_size)
        backend = c10d.get_default_backend_for_device(
            torch.accelerator.current_accelerator().type
        )

        torch.distributed.init_process_group(
            backend=backend,
            world_size=self.world_size,
            rank=self.rank,
            store=store,
        )
        torch._C._distributed_c10d._register_process_group(
            "default", torch.distributed.group.WORLD
        )

    @skip_if_lt_x_gpu(2)
    def test_sync_decision_cross_ranks(self):
        from torch._functorch.partitioners import _sync_decision_cross_ranks

        test_graph = torch.fx.Graph()
        node1 = test_graph.placeholder("x")

        ag1 = test_graph.create_node(
            "call_function",
            torch.ops._c10d_functional.all_gather_into_tensor.default,
            (node1,),
        )
        wt1 = test_graph.create_node(
            "call_function", torch.ops._c10d_functional.wait_tensor.default, (ag1,)
        )
        wt1.meta["val"] = torch.randn(10, 10)

        ag2 = test_graph.create_node(
            "call_function",
            torch.ops._c10d_functional.all_gather_into_tensor.default,
            (node1,),
        )
        wt2 = test_graph.create_node(
            "call_function", torch.ops._c10d_functional.wait_tensor.default, (ag2,)
        )
        wt2.meta["val"] = torch.randn(10, 20)
        if self.rank == 0:
            saved_values = [wt1]
        else:
            saved_values = [wt2]

        self._init_process_group()
        saved_values = _sync_decision_cross_ranks(test_graph, saved_values)
        self.assertEqual(saved_values, [wt1])


if __name__ == "__main__":
    from torch._dynamo.test_case import run_tests

    run_tests()<|MERGE_RESOLUTION|>--- conflicted
+++ resolved
@@ -1587,22 +1587,14 @@
             ag_3_out = torch.ops.c10d_functional.wait_tensor(ag_3_out)
             return y, ag_0_out, ag_1_out, ag_2_out, ag_3_out
 
-<<<<<<< HEAD
         x = torch.ones(4, 384, device=self.device, dtype=torch.float32)
         w = torch.ones(384, 512, device=self.device, dtype=torch.float32)
         ag_0 = torch.ones(384, 512, device=self.device, dtype=torch.float32)
         ag_1 = torch.ones(384, 512, device=self.device, dtype=torch.float32)
-        inputs = [x, w, ag_0, ag_1]
-=======
-        x = torch.ones(4, 384, device="cuda", dtype=torch.float32)
-        w = torch.ones(384, 512, device="cuda", dtype=torch.float32)
-        ag_0 = torch.ones(384, 512, device="cuda", dtype=torch.float32)
-        ag_1 = torch.ones(384, 512, device="cuda", dtype=torch.float32)
-        ag_2 = torch.ones(384, 512, device="cuda", dtype=torch.float32)
-        ag_3 = torch.ones(384, 512, device="cuda", dtype=torch.float32)
+        ag_2 = torch.ones(384, 512, device=self.device, dtype=torch.float32)
+        ag_3 = torch.ones(384, 512, device=self.device, dtype=torch.float32)
         inputs = [x, w, ag_0, ag_1, ag_2, ag_3]
         correct = func(*inputs, **self.get_world_trs())
->>>>>>> 9d37c960
 
         with torch._inductor.config.patch(
             {
