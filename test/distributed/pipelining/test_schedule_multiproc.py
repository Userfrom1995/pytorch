# Copyright (c) Meta Platforms, Inc. and affiliates
# Owner(s): ["oncall: distributed"]
import copy
import logging
import tempfile

from model_registry import ModelWithKwargs, MultiMLP, MultiMLPKwargs, MultiMLPWithDw
from schedule_registry import (
    ScheduleUnbalanced,
    ScheduleVShaped,
    ScheduleWithReorderedB,
    ScheduleWithW,
)

import torch
import torch.distributed as dist
from torch.distributed.pipelining import (
    _ScheduleForwardOnly,
    pipeline,
    PipelineStage,
    Schedule1F1B,
    ScheduleGPipe,
    ScheduleInterleaved1F1B,
    ScheduleInterleavedZeroBubble,
    ScheduleLoopedBFS,
    ScheduleZBVZeroBubble,
)
from torch.distributed.pipelining.schedules import _PipelineScheduleRuntime
from torch.testing._internal.common_distributed import (
    MultiProcContinousTest,
    requires_accelerator_dist_backend,
)
from torch.testing._internal.common_utils import (
    check_leaked_tensors,
    instantiate_parametrized_tests,
    parametrize,
    run_tests,
    skip_but_pass_in_sandcastle_if,
    TEST_MULTIACCELERATOR,
)


logger = logging.getLogger(__name__)

d_hid = 512
batch_size = 64
torch.manual_seed(0)
device_type = acc.type if (acc := torch.accelerator.current_accelerator()) else "cpu"
backend = dist.get_default_backend_for_device(device_type)


class ScheduleTest(MultiProcContinousTest):
    world_size = 2

    @classmethod
    def backend_str(cls) -> str:
        return backend

    @property
    def device(self) -> torch.device:
        return torch.device(device_type, self.rank)

    def _setup_models_and_data(self, n_layers=None, model_class=MultiMLP):
        """Setup models, input data, target data, and loss function."""
        if n_layers is None:
            n_layers = self.world_size

        full_mod = model_class(d_hid, n_layers=n_layers)
        full_mod.to(self.device)
        ref_mod = copy.deepcopy(full_mod)

        x = torch.randn(batch_size, d_hid, device=self.device)
        with torch.no_grad():
            y = ref_mod(x)
            target = y + torch.randn(batch_size, d_hid, device=self.device)

        loss_fn = torch.nn.MSELoss(reduction="sum")
        return full_mod, ref_mod, x, target, loss_fn

    def _create_single_stage_pipeline(self, mod, x, chunks, use_tracer=True):
        """Create a single-stage pipeline using either tracer or manual stage creation."""
        if use_tracer:
            x_mb = x.chunk(chunks)[0]
            split_spec = mod.split_spec if hasattr(mod, "split_spec") else None
            pipe = pipeline(mod, mb_args=(x_mb,), split_spec=split_spec)
            stage = pipe.build_stage(self.rank, self.device)
            stage_module = pipe.get_stage_module(self.rank)
            return stage, stage_module, [stage_module]
        else:
            # Manual stage creation
            submod_name = f"layers.{self.rank}"
            stage_module = mod.get_submodule(submod_name)
            stage = PipelineStage(stage_module, self.rank, self.world_size, self.device)
            return stage, stage_module, [stage_module]

    def _create_multi_stage_pipeline(
        self, mod, stages_per_rank, n_stages, stage_indices=None
    ):
        """Create multiple pipeline stages for interleaved schedules."""
        if stage_indices is None:
            stage_indices = [
                self.rank + i * self.world_size for i in range(stages_per_rank)
            ]

        submod_names = [f"layers.{i}" for i in stage_indices]
        stage_modules = [mod.get_submodule(submod_name) for submod_name in submod_names]
        stages = [
            PipelineStage(stage_module, stage_idx, n_stages, self.device)
            for stage_module, stage_idx in zip(stage_modules, stage_indices)
        ]
        return stages, stage_modules, submod_names

    def _run_reference_model(
        self, ref_mod, x, target, loss_fn, num_iterations=2, **kwargs
    ):
        """Run reference model for specified iterations and return final output and loss."""
        ref_out = None
        ref_loss = None

        for _ in range(num_iterations):
            ref_mod.zero_grad()
            ref_out = ref_mod(x, **kwargs)
            ref_loss = loss_fn(ref_out, target)
            ref_loss.backward()

        return ref_out, ref_loss

    def _check_gradients(
        self, stage_modules, ref_mod, submod_names=None, rtol=1e-5, atol=4e-5
    ):
        """Check that gradients match between pipeline stages and reference model using flexible comparison."""

        def grad_check(grad1, grad2, param_name, rtol, atol, tolerance=0.05):
            if grad1 is None and grad2 is None:
                return
            if grad1 is None or grad2 is None:
                raise AssertionError(
                    f"One gradient is None for {param_name}: {grad1} vs {grad2}"
                )
            torch.testing.assert_close(grad1, grad2, rtol=rtol, atol=atol)

        if submod_names is None:
            # Single stage case - need to detect tracer vs manual pipeline
            stage_modules = [stage_modules]

            # Try to detect if this is a tracer-based pipeline by checking if parameter exists in ref_mod
            sample_param_name = next(iter(stage_modules[0].named_parameters()))[0]
            try:
                # Try to get parameter directly from reference model (tracer-based)
                ref_mod.get_parameter(sample_param_name)
                is_tracer_based = True
            except AttributeError:
                # Parameter doesn't exist at root level, must be manual pipeline
                is_tracer_based = False

            if is_tracer_based:
                # Tracer-based pipeline: parameter names are full paths from root model
                for name, p in stage_modules[0].named_parameters():
                    ref_p = ref_mod.get_parameter(name)
                    grad_check(p.grad, ref_p.grad, name, rtol, atol)
            else:
                # Manual pipeline: parameter names are local to the submodule
                submod_name = f"layers.{self.rank}"
                ref_submod = ref_mod.get_submodule(submod_name)
                for name, p in stage_modules[0].named_parameters():
                    ref_p = ref_submod.get_parameter(name)
                    grad_check(p.grad, ref_p.grad, f"{submod_name}.{name}", rtol, atol)
        else:
            # Multi-stage case - always use submodule approach
            for stage_module, submod_name in zip(stage_modules, submod_names):
                ref_submod = ref_mod.get_submodule(submod_name)
                for name, p in stage_module.named_parameters():
                    ref_p = ref_submod.get_parameter(name)
                    grad_check(p.grad, ref_p.grad, f"{submod_name}.{name}", rtol, atol)

    def _zero_gradients(self, stage_modules):
        """Zero gradients for all stage modules."""
        if not isinstance(stage_modules, list):
            stage_modules = [stage_modules]
        for stage_module in stage_modules:
            stage_module.zero_grad()

    @requires_accelerator_dist_backend(["nccl", "xccl"])
<<<<<<< HEAD
    @skip_but_pass_in_sandcastle_if(not TEST_MULTIGPU, f"{backend} test requires 2+ GPUs")
=======
    @skip_but_pass_in_sandcastle_if(
        not TEST_MULTIACCELERATOR, f"{backend} test requires 2+ GPUs"
    )
>>>>>>> 4d8c5cc6
    @parametrize("ScheduleClass", [_ScheduleForwardOnly])
    def test_forward_only(self, ScheduleClass):
        mod, mod_ref, x, _, _ = self._setup_models_and_data()
        x_clone = x.clone()

        num_microbatches = 2 * self.world_size
        stage, _, _ = self._create_single_stage_pipeline(mod, x, num_microbatches)
        schedule = ScheduleClass(stage, num_microbatches, scale_grads=False)

        # Run forward-only schedule
        out = None
        num_iters = 20
        for _ in range(num_iters):
            if self.rank == 0:
                schedule.step(x)
                dist.recv(x, src=self.world_size - 1)
            elif self.rank == self.world_size - 1:
                out = schedule.step()
                dist.send(out, dst=0)
            else:
                schedule.step()

        # Validate pipelined output matches reference model
        if self.rank == self.world_size - 1:
            for _ in range(num_iters):
                x_clone = mod_ref(x_clone)
            torch.testing.assert_close(x_clone, out)

    @requires_accelerator_dist_backend(["nccl", "xccl"])
    @skip_but_pass_in_sandcastle_if(
        not TEST_MULTIACCELERATOR, f"{backend} test requires 2+ GPUs"
    )
    @parametrize(
        "ScheduleClass",
        [
            ScheduleGPipe,
            Schedule1F1B,
            ScheduleInterleaved1F1B,
            ScheduleLoopedBFS,
            ScheduleInterleavedZeroBubble,
        ],
    )
    def test_eval_inference_mode(self, ScheduleClass):
        num_microbatches = 4
        if ScheduleClass in [
            ScheduleInterleaved1F1B,
            ScheduleLoopedBFS,
            ScheduleInterleavedZeroBubble,
        ]:
            # Multi-stage schedules
            stages_per_rank = 2
            n_stages = stages_per_rank * self.world_size
            mod, _, x, target, loss_fn = self._setup_models_and_data(n_layers=n_stages)

            # Create multi-stage pipeline
            stages, stage_modules, _ = self._create_multi_stage_pipeline(
                mod, stages_per_rank, n_stages
            )
            schedule = ScheduleClass(
                stages, num_microbatches, loss_fn=loss_fn, scale_grads=False
            )
        else:
            # Single-stage schedules
            mod, _, x, target, loss_fn = self._setup_models_and_data()

            # Create single-stage pipeline
            stage, stage_module, _ = self._create_single_stage_pipeline(
                mod, x, num_microbatches
            )
            stage_modules = [stage_module]
            schedule = ScheduleClass(
                stage, num_microbatches, loss_fn=loss_fn, scale_grads=False
            )

        # Clear gradients and run eval
        self._zero_gradients(stage_modules)
        losses = []

        if self.rank == 0:
            # Support with and without no_grad()
            with torch.no_grad():
                schedule.eval(x)
        elif self.rank == self.world_size - 1:
            schedule.eval(target=target, losses=losses)
        else:
            schedule.eval()

        # Check that gradients were NOT computed during eval
        grad_computed_eval = any(
            param.grad is not None
            for stage_module in stage_modules
            for param in stage_module.parameters()
        )

        # Verify that gradients were not computed during eval
        self.assertFalse(
            grad_computed_eval, "Gradients should not be computed during eval()"
        )

        # Verify that losses are still computed during eval
        if self.rank == self.world_size - 1:
            self.assertTrue(len(losses) > 0, "Losses should be computed during eval()")

    @requires_accelerator_dist_backend(["nccl", "xccl"])
    @skip_but_pass_in_sandcastle_if(
        not TEST_MULTIACCELERATOR, f"{backend} test requires 2+ GPUs"
    )
    @parametrize("ScheduleClass", [ScheduleGPipe, Schedule1F1B])
    def test_multi_iter(self, ScheduleClass):
        mod, _, x, target, loss_fn = self._setup_models_and_data()
        chunks = 4
        stage, _, _ = self._create_single_stage_pipeline(mod, x, chunks)
        schedule = ScheduleClass(stage, chunks, loss_fn=loss_fn, scale_grads=False)

        # Run
        for _ in range(20):
            if self.rank == 0:
                schedule.step(x)
            elif self.rank == self.world_size - 1:
                losses = []
                schedule.step(target=target, losses=losses)
            else:
                schedule.step()

    @requires_accelerator_dist_backend(["nccl", "xccl"])
    @skip_but_pass_in_sandcastle_if(
        not TEST_MULTIACCELERATOR, f"{backend} test requires 2+ GPUs"
    )
    @parametrize("ScheduleClass", [ScheduleGPipe, Schedule1F1B])
    def test_kwargs_with_tracer(self, ScheduleClass):
        # Model has two stages only, thus limiting group size to 2
        group_size = 2
        group = dist.new_group(list(range(group_size)))
        if self.rank >= group_size:
            return

        mod = ModelWithKwargs(d_hid)
        mod.to(self.device)

        x = torch.randn(batch_size, d_hid, device=self.device)
        y = torch.randn(batch_size, d_hid, device=self.device)
        target = torch.randn(batch_size, d_hid, device=self.device)
        loss_fn = torch.nn.MSELoss(reduction="sum")

        chunks = 4
        x_mb = x.chunk(chunks)[0]
        y_mb = y.chunk(chunks)[0]

        pipe = pipeline(
            mod,
            mb_args=(x_mb,),
            mb_kwargs={"y": y_mb},
        )

        stage = pipe.build_stage(
            self.rank,
            self.device,
            group=group,
        )

        # Attach to a schedule
        schedule = ScheduleClass(stage, chunks, loss_fn=loss_fn, scale_grads=False)

        # Run
        out = None
        losses = []
        if self.rank == 0:
            schedule.step(x, y=y)
        elif self.rank == group_size - 1:
            out = schedule.step(target=target, losses=losses)
        else:
            schedule.step()

        # dist.barrier()

        # Last rank checks result
        if self.rank == group_size - 1:
            ref_out = mod(x, y=y)
            ref_loss = loss_fn(ref_out, target)
            pipe_loss = sum(losses)
            torch.testing.assert_close(out, ref_out, rtol=1e-2, atol=5e-3)
            torch.testing.assert_close(pipe_loss, ref_loss)

    @requires_accelerator_dist_backend(["nccl", "xccl"])
    @skip_but_pass_in_sandcastle_if(
        not TEST_MULTIACCELERATOR, f"{backend} test requires 2+ GPUs"
    )
    @parametrize("ScheduleClass", [ScheduleGPipe, Schedule1F1B])
    def test_grad_with_tracer(self, ScheduleClass):
        mod, ref_mod, x, target, loss_fn = self._setup_models_and_data()

        # Run reference
        ref_out, ref_loss = self._run_reference_model(ref_mod, x, target, loss_fn)

        # Create pipeline and schedule
        chunks = 2 * self.world_size
        stage, stage_module, stage_modules = self._create_single_stage_pipeline(
            mod, x, chunks
        )
        schedule = ScheduleClass(stage, chunks, loss_fn=loss_fn, scale_grads=False)

        # Run pipeline
        out = None
        losses = []
        for _ in range(2):
            self._zero_gradients(stage_module)
            if self.rank == 0:
                schedule.step(x)
            elif self.rank == self.world_size - 1:
                out = schedule.step(target=target, losses=losses)
            else:
                schedule.step()

        dist.barrier()

        # Last rank checks result
        if self.rank == self.world_size - 1:
            torch.testing.assert_close(out, ref_out)
            pipe_loss = sum(losses)
            torch.testing.assert_close(pipe_loss, ref_loss)

        # Check gradients using helper method
        self._check_gradients(stage_module, ref_mod)

    @requires_accelerator_dist_backend(["nccl", "xccl"])
    @skip_but_pass_in_sandcastle_if(
        not TEST_MULTIACCELERATOR, f"{backend} test requires 2+ GPUs"
    )
    @parametrize("ScheduleClass", [ScheduleGPipe, Schedule1F1B])
    @parametrize("shape_inference", [True, False])
    def test_grad_with_manual(self, ScheduleClass, shape_inference):
        mod, ref_mod, x, target, loss_fn = self._setup_models_and_data()

        # Run reference
        ref_out, ref_loss = self._run_reference_model(ref_mod, x, target, loss_fn)

        # Create manual pipeline stage
        chunks = 2 * self.world_size
        stage, stage_module, _ = self._create_single_stage_pipeline(
            mod, x, chunks, use_tracer=False
        )

        # Handle shape inference
        if not shape_inference:
            input_args = (x.chunk(chunks)[0],)
            with torch.no_grad():
                output_args = stage_module(*input_args)
            stage = PipelineStage(
                stage_module,
                self.rank,
                self.world_size,
                self.device,
                input_args=input_args,
                output_args=output_args,
            )

        schedule = ScheduleClass(stage, chunks, loss_fn=loss_fn, scale_grads=False)

        # Run pipeline
        out = None
        losses = []
        for _ in range(2):
            self._zero_gradients(stage_module)
            if self.rank == 0:
                schedule.step(x)
            elif self.rank == self.world_size - 1:
                out = schedule.step(target=target, losses=losses)
            else:
                schedule.step()

        dist.barrier()

        # Last rank checks result
        if self.rank == self.world_size - 1:
            torch.testing.assert_close(out, ref_out)
            pipe_loss = sum(losses)
            torch.testing.assert_close(pipe_loss, ref_loss)

        # Check gradients using helper method
        self._check_gradients(stage_module, ref_mod)

    @requires_accelerator_dist_backend(["nccl", "xccl"])
    @skip_but_pass_in_sandcastle_if(
        not TEST_MULTIACCELERATOR, f"{backend} test requires 2+ GPUs"
    )
    @parametrize(
        "ScheduleClass",
        [
            ScheduleInterleaved1F1B,
            ScheduleLoopedBFS,
            ScheduleInterleavedZeroBubble,
        ],
    )
    @parametrize("use_new_runtime", [False, True])
    def test_grad_with_manual_interleaved(self, ScheduleClass, use_new_runtime):
        stages_per_rank = 2
        n_stages = stages_per_rank * self.world_size
        mod, ref_mod, x, target, loss_fn = self._setup_models_and_data(
            n_layers=n_stages
        )

        # Run reference
        ref_out, ref_loss = self._run_reference_model(ref_mod, x, target, loss_fn)

        # Create multi-stage pipeline
        stages, stage_modules, submod_names = self._create_multi_stage_pipeline(
            mod, stages_per_rank, n_stages
        )
        print(f"Rank {self.rank} stages: {[stage.stage_index for stage in stages]}")

        num_microbatches = (
            ScheduleClass.num_microbatches
            if hasattr(ScheduleClass, "num_microbatches")
            else 2 * self.world_size
        )

        # Create schedule
        schedule = ScheduleClass(
            stages, num_microbatches, loss_fn=loss_fn, scale_grads=False
        )

        # Handle new runtime testing
        if use_new_runtime:
            old_schedule = schedule
            tmp_schedule = _PipelineScheduleRuntime(
                stages, num_microbatches, loss_fn=loss_fn, scale_grads=False
            )
            tmp_schedule._load_actions(old_schedule.pipeline_order)

            # Test CSV round-trip for compute_comms schedule
            schedule = _PipelineScheduleRuntime(
                stages, num_microbatches, loss_fn=loss_fn, scale_grads=False
            )
            with tempfile.NamedTemporaryFile() as f:
                tmp_schedule._dump_csv(f.name)
                f.seek(0)
                schedule._load_csv(f.name, format="compute_comms")

            one_more_schedule = _PipelineScheduleRuntime(
                stages, num_microbatches, loss_fn=loss_fn, scale_grads=False
            )
            one_more_schedule._load_actions(
                schedule.pipeline_order_with_comms, format="compute_comms"
            )

            # Verify schedule consistency
            self.assertEqual(
                len(schedule.pipeline_order_with_comms),
                len(one_more_schedule.pipeline_order_with_comms),
            )
            for rank in schedule.pipeline_order_with_comms:
                self.assertEqual(
                    len(schedule.pipeline_order_with_comms[rank]),
                    len(one_more_schedule.pipeline_order_with_comms[rank]),
                )
                for a, b in zip(
                    schedule.pipeline_order_with_comms[rank],
                    one_more_schedule.pipeline_order_with_comms[rank],
                ):
                    self.assertEqual(a, b)

        # Run pipeline with tensor leak checking
        out = None
        losses = []
        with check_leaked_tensors() as garbage_tensors:
            for _ in range(2):
                self._zero_gradients(stage_modules)
                if self.rank == 0:
                    schedule.step(x)
                elif self.rank == self.world_size - 1:
                    out = schedule.step(target=target, losses=losses)
                else:
                    schedule.step()

        self.assertEqual(
            len(garbage_tensors),
            0,
            "Found leaked tensors, check logs above for debug info",
        )
        dist.barrier()

        # Verify results
        if self.rank == self.world_size - 1:
            torch.testing.assert_close(out, ref_out)
            pipe_loss = sum(losses)
            torch.testing.assert_close(pipe_loss, ref_loss)

        # Check gradients - use relaxed tolerances for interleaved schedules
        # since gradients are small
        self._check_gradients(
            stage_modules, ref_mod, submod_names, rtol=5e-3, atol=5e-3
        )

    @requires_accelerator_dist_backend(["nccl", "xccl"])
    @skip_but_pass_in_sandcastle_if(
        not TEST_MULTIACCELERATOR, f"{backend} test requires 2+ GPUs"
    )
    @parametrize("ScheduleClass", [ScheduleWithW, ScheduleInterleavedZeroBubble])
    def test_schedule_with_native_zero_bubble(self, ScheduleClass):
        print(ScheduleClass)
        if ScheduleClass is ScheduleInterleavedZeroBubble:
            n_stages = 4
            num_microbatches = 2 * n_stages
            rank_stages = {0: [0, 2], 1: [1, 3]}
        else:
            n_stages = ScheduleClass.n_stages
            num_microbatches = ScheduleClass.num_microbatches
            rank_stages = ScheduleClass.rank_stages

        num_steps = 4
        mod, ref_mod, x, target, loss_fn = self._setup_models_and_data(
            n_layers=n_stages
        )

        # Create multi-stage pipeline with custom stage indices
        stage_indices = rank_stages[self.rank]
        print(f"Rank {self.rank} stages: {stage_indices}")
        stages, stage_modules, submod_names = self._create_multi_stage_pipeline(
            mod, len(stage_indices), n_stages, stage_indices
        )

        schedule = ScheduleClass(
            stages, num_microbatches, loss_fn=loss_fn, scale_grads=False
        )

        # Run reference model
        ref_x = x.detach().clone().requires_grad_(x.requires_grad)
        torch.testing.assert_close(x, ref_x)
        for _ in range(num_steps):
            ref_out = ref_mod(ref_x)
            ref_loss = loss_fn(ref_out, target)
            ref_loss.backward()

        # Run pipeline with tensor leak checking
        losses = []
        with check_leaked_tensors() as garbage_tensors:
            for _ in range(num_steps):
                if self.rank == 0:
                    schedule.step(x)
                elif self.rank == self.world_size - 1:
                    schedule.step(target=target, losses=losses)
                else:
                    schedule.step()

        self.assertEqual(
            len(garbage_tensors),
            0,
            "Found leaked tensors, check logs above for debug info",
        )

        # Check gradients using helper method
        self._check_gradients(stage_modules, ref_mod, submod_names)

    @requires_accelerator_dist_backend(["nccl", "xccl"])
    @skip_but_pass_in_sandcastle_if(
        not TEST_MULTIACCELERATOR, f"{backend} test requires 2+ GPUs"
    )
    @parametrize(
        "ScheduleClass",
        [
            ScheduleWithReorderedB,
        ],
    )
    def test_pipeline_schedule_runtime_custom_sched(self, ScheduleClass):
        n_stages = 2
        stages_per_rank = 1
        mod, ref_mod, x, target, loss_fn = self._setup_models_and_data(
            n_layers=n_stages
        )

        # Run reference
        ref_out, ref_loss = self._run_reference_model(ref_mod, x, target, loss_fn)

        # Create pipeline stages
        stages, stage_modules, submod_names = self._create_multi_stage_pipeline(
            mod, stages_per_rank, n_stages
        )
        print(f"Rank {self.rank} stages: {[stage.stage_index for stage in stages]}")

        num_microbatches = (
            ScheduleClass.num_microbatches
            if hasattr(ScheduleClass, "num_microbatches")
            else 8
        )

        schedule = ScheduleClass(
            stages, num_microbatches, loss_fn=loss_fn, scale_grads=False
        )
        assert isinstance(schedule, _PipelineScheduleRuntime)

        # Run pipeline with tensor leak checking
        with check_leaked_tensors() as garbage_tensors:
            for _ in range(2):
                self._zero_gradients(stage_modules)
                if self.rank == 0:
                    schedule.step(x)
                elif self.rank == self.world_size - 1:
                    losses = []
                    out = schedule.step(target=target, losses=losses)
                else:
                    schedule.step()

        self.assertEqual(
            len(garbage_tensors),
            0,
            "Found leaked tensors, check logs above for debug info",
        )
        dist.barrier()

        # Verify results
        if self.rank == self.world_size - 1:
            torch.testing.assert_close(out, ref_out)
            pipe_loss = sum(losses)
            torch.testing.assert_close(pipe_loss, ref_loss)

        # Check gradients using helper method
        self._check_gradients(stage_modules, ref_mod, submod_names)

    @requires_accelerator_dist_backend(["nccl", "xccl"])
    @skip_but_pass_in_sandcastle_if(
        not TEST_MULTIACCELERATOR, f"{backend} test requires 2+ GPUs"
    )
    @parametrize(
        "schedule_class", [ScheduleVShaped, ScheduleUnbalanced, ScheduleZBVZeroBubble]
    )
    @parametrize("use_new_runtime", [False, True])
    def test_non_symmetric_stage_ids(self, schedule_class, use_new_runtime):
        if schedule_class is ScheduleZBVZeroBubble:
            n_stages = 4
            rank_stages = {0: [0, 3], 1: [1, 2]}
        else:
            n_stages = schedule_class.n_stages
            rank_stages = schedule_class.rank_stages

        mod, ref_mod, x, target, loss_fn = self._setup_models_and_data(
            n_layers=n_stages
        )

        # Run reference
        ref_out, ref_loss = self._run_reference_model(ref_mod, x, target, loss_fn)

        # Create multi-stage pipeline with custom stage indices
        num_microbatches = 1
        stage_indices = rank_stages[self.rank]
        print(f"Rank {self.rank} stages: {stage_indices}")
        stages, stage_modules, submod_names = self._create_multi_stage_pipeline(
            mod, len(stage_indices), n_stages, stage_indices
        )

        schedule = schedule_class(
            stages, num_microbatches, loss_fn=loss_fn, scale_grads=False
        )

        if use_new_runtime:
            old_schedule = schedule
            schedule = _PipelineScheduleRuntime(
                stages, num_microbatches, loss_fn=loss_fn
            )
            schedule._load_actions(old_schedule.pipeline_order)

        # Run pipeline - special case where first and last stage are on rank 0
        out = None
        losses = []
        for _ in range(2):
            self._zero_gradients(stage_modules)
            if self.rank == 0:
                out = schedule.step(x, target=target, losses=losses)
            else:
                schedule.step()

        dist.barrier()

        # Verify results (rank 0 has both first and last stages)
        if self.rank == 0:
            torch.testing.assert_close(out, ref_out)
            pipe_loss = sum(losses)
            torch.testing.assert_close(pipe_loss, ref_loss)

        # Check gradients using helper method
        self._check_gradients(stage_modules, ref_mod, submod_names)

    @requires_accelerator_dist_backend(["nccl", "xccl"])
    @skip_but_pass_in_sandcastle_if(
        not TEST_MULTIACCELERATOR, f"{backend} test requires 2+ GPUs"
    )
    @parametrize("ScheduleClass", [ScheduleInterleavedZeroBubble])
    def test_schedule_with_weight_update_mlp_e2e(self, ScheduleClass):
        stages_per_rank = 2
        n_stages = stages_per_rank * self.world_size
        full_mod, ref_mod, x, target, loss_fn = self._setup_models_and_data(
            n_layers=n_stages, model_class=MultiMLPWithDw
        )
        full_mod.toggle()

        # Run reference
        ref_out, ref_loss = self._run_reference_model(ref_mod, x, target, loss_fn)

        # Create multi-stage pipeline with custom dw_builder
        stages, stage_modules, submod_names = self._create_multi_stage_pipeline(
            full_mod, stages_per_rank, n_stages
        )

        class CustomState:
            def __init__(self, stage_module, stage_idx, rank):
                self.i = 0
                self.stage_module = stage_module
                self.stage_idx = stage_idx
                self.rank = rank

            def dw_builder(self):
                def dw_runner():
                    self.i += 1
                    print(
                        f"[Rank {self.rank}] dw_count={self.i} stage={self.stage_idx}"
                    )
                    self.stage_module.compute_dW()

                return dw_runner

        # Create custom states and rebuild stages with dw_builder
        cs = {}
        stage_indices = [
            self.rank + i * self.world_size for i in range(stages_per_rank)
        ]
        for stage_module, stage_idx in zip(stage_modules, stage_indices):
            cs[stage_idx] = CustomState(stage_module, stage_idx, self.rank)

        stages = [
            PipelineStage(
                stage_module,
                stage_idx,
                n_stages,
                self.device,
                dw_builder=cs[stage_idx].dw_builder,
            )
            for stage_module, stage_idx in zip(stage_modules, stage_indices)
        ]

        schedule = ScheduleClass(stages, 2, loss_fn=loss_fn, scale_grads=False)

        # Run pipeline
        out = None
        losses = []
        for _ in range(2):
            self._zero_gradients(stage_modules)
            if self.rank == 0:
                schedule.step(x)
            elif self.rank == self.world_size - 1:
                out = schedule.step(target=target, losses=losses)
            else:
                schedule.step()

        dist.barrier()

        # Verify results
        if self.rank == self.world_size - 1:
            torch.testing.assert_close(out, ref_out)
            pipe_loss = sum(losses)
            torch.testing.assert_close(pipe_loss, ref_loss)

        # Check gradients using helper method
        self._check_gradients(stage_modules, ref_mod, submod_names)

    @requires_accelerator_dist_backend(["nccl", "xccl"])
    @skip_but_pass_in_sandcastle_if(
        not TEST_MULTIACCELERATOR, f"{backend} test requires 2+ GPUs"
    )
    @parametrize(
        "ScheduleClass",
        [ScheduleInterleavedZeroBubble, ScheduleInterleaved1F1B],
    )
    def test_zero_bubble_with_model_kwargs(self, ScheduleClass):
        stages_per_rank = 2
        n_stages = stages_per_rank * self.world_size
        mod, ref_mod, x, target, loss_fn = self._setup_models_and_data(
            n_layers=n_stages, model_class=MultiMLPKwargs
        )
        unused_kwarg = torch.tensor([1.0], device=self.device)

        # Run reference with kwargs
        ref_out, ref_loss = self._run_reference_model(
            ref_mod, x, target, loss_fn, unused_kwarg=unused_kwarg
        )

        # Create multi-stage pipeline
        stages, stage_modules, submod_names = self._create_multi_stage_pipeline(
            mod, stages_per_rank, n_stages
        )

        num_microbatches = (
            ScheduleClass.num_microbatches
            if hasattr(ScheduleClass, "num_microbatches")
            else 2 * self.world_size
        )
        schedule = ScheduleClass(
            stages, num_microbatches, loss_fn=loss_fn, scale_grads=False
        )

        # Run pipeline with kwargs
        out = None
        losses = []
        for _ in range(2):
            self._zero_gradients(stage_modules)
            if self.rank == 0:
                schedule.step(
                    x,
                    unused_kwarg=unused_kwarg.clone()
                    .unsqueeze(0)
                    .expand(num_microbatches, -1),
                )
            elif self.rank == self.world_size - 1:
                out = schedule.step(target=target, losses=losses)
            else:
                schedule.step()

        dist.barrier()

        # Verify results
        if self.rank == self.world_size - 1:
            torch.testing.assert_close(out, ref_out)
            pipe_loss = sum(losses)
            torch.testing.assert_close(pipe_loss, ref_loss)

        # Check gradients using helper method
        self._check_gradients(
            stage_modules, ref_mod, submod_names, rtol=1e-5, atol=5e-3
        )


instantiate_parametrized_tests(ScheduleTest)

if __name__ == "__main__":
    run_tests()<|MERGE_RESOLUTION|>--- conflicted
+++ resolved
@@ -181,13 +181,9 @@
             stage_module.zero_grad()
 
     @requires_accelerator_dist_backend(["nccl", "xccl"])
-<<<<<<< HEAD
-    @skip_but_pass_in_sandcastle_if(not TEST_MULTIGPU, f"{backend} test requires 2+ GPUs")
-=======
-    @skip_but_pass_in_sandcastle_if(
-        not TEST_MULTIACCELERATOR, f"{backend} test requires 2+ GPUs"
-    )
->>>>>>> 4d8c5cc6
+    @skip_but_pass_in_sandcastle_if(
+        not TEST_MULTIACCELERATOR, f"{backend} test requires 2+ GPUs"
+    )
     @parametrize("ScheduleClass", [_ScheduleForwardOnly])
     def test_forward_only(self, ScheduleClass):
         mod, mod_ref, x, _, _ = self._setup_models_and_data()
