# Copyright (c) Meta Platforms, Inc. and affiliates
# Owner(s): ["oncall: distributed"]
import copy
import logging
import tempfile

from model_registry import ModelWithKwargs, MultiMLP, MultiMLPKwargs, MultiMLPWithDw
from schedule_registry import (
    ScheduleUnbalanced,
    ScheduleVShaped,
    ScheduleWithReorderedB,
    ScheduleWithW,
)

import torch
import torch.distributed as dist
from torch.distributed.pipelining import (
    _ScheduleForwardOnly,
    pipeline,
    PipelineStage,
    Schedule1F1B,
    ScheduleGPipe,
    ScheduleInterleaved1F1B,
    ScheduleInterleavedZeroBubble,
    ScheduleLoopedBFS,
    ScheduleZBVZeroBubble,
)
from torch.distributed.pipelining.schedules import _PipelineScheduleRuntime
from torch.testing._internal.common_distributed import (
    MultiProcContinousTest,
    requires_accelerator_dist_backend,
)
from torch.testing._internal.common_utils import (
    check_leaked_tensors,
    instantiate_parametrized_tests,
    parametrize,
    run_tests,
    skip_but_pass_in_sandcastle_if,
    TEST_MULTIACCELERATOR,
)


logger = logging.getLogger(__name__)

d_hid = 512
batch_size = 64
torch.manual_seed(0)
device_type = acc.type if (acc := torch.accelerator.current_accelerator()) else "cpu"
backend = dist.get_default_backend_for_device(device_type)


class ScheduleTest(MultiProcContinousTest):
    world_size = 2

    @classmethod
    def backend_str(cls) -> str:
        return backend

    @property
    def device(self) -> torch.device:
        return torch.device(device_type, self.rank)

<<<<<<< HEAD
    @requires_accelerator_dist_backend(["nccl", "xccl"])
    @skip_but_pass_in_sandcastle_if(
        not TEST_MULTIACCELERATOR, f"{backend} test requires 2+ GPUs"
    )
    @parametrize("ScheduleClass", [_ScheduleForwardOnly])
    def test_forward_only(self, ScheduleClass):
        mod = MultiMLP(d_hid, n_layers=self.world_size)
        mod.to(self.device)
=======
    def _setup_models_and_data(self, n_layers=None, model_class=MultiMLP):
        """Setup models, input data, target data, and loss function."""
        if n_layers is None:
            n_layers = self.world_size
>>>>>>> 178515d0

        full_mod = model_class(d_hid, n_layers=n_layers)
        full_mod.to(self.device)
        ref_mod = copy.deepcopy(full_mod)

        x = torch.randn(batch_size, d_hid, device=self.device)
        with torch.no_grad():
            y = ref_mod(x)
            target = y + torch.randn(batch_size, d_hid, device=self.device)

        loss_fn = torch.nn.MSELoss(reduction="sum")
        return full_mod, ref_mod, x, target, loss_fn

    def _create_single_stage_pipeline(self, mod, x, chunks, use_tracer=True):
        """Create a single-stage pipeline using either tracer or manual stage creation."""
        if use_tracer:
            x_mb = x.chunk(chunks)[0]
            split_spec = mod.split_spec if hasattr(mod, "split_spec") else None
            pipe = pipeline(mod, mb_args=(x_mb,), split_spec=split_spec)
            stage = pipe.build_stage(self.rank, self.device)
            stage_module = pipe.get_stage_module(self.rank)
            return stage, stage_module, [stage_module]
        else:
            # Manual stage creation
            submod_name = f"layers.{self.rank}"
            stage_module = mod.get_submodule(submod_name)
            stage = PipelineStage(stage_module, self.rank, self.world_size, self.device)
            return stage, stage_module, [stage_module]

    def _create_multi_stage_pipeline(
        self, mod, stages_per_rank, n_stages, stage_indices=None
    ):
        """Create multiple pipeline stages for interleaved schedules."""
        if stage_indices is None:
            stage_indices = [
                self.rank + i * self.world_size for i in range(stages_per_rank)
            ]

        submod_names = [f"layers.{i}" for i in stage_indices]
        stage_modules = [mod.get_submodule(submod_name) for submod_name in submod_names]
        stages = [
            PipelineStage(stage_module, stage_idx, n_stages, self.device)
            for stage_module, stage_idx in zip(stage_modules, stage_indices)
        ]
        return stages, stage_modules, submod_names

    def _run_reference_model(
        self, ref_mod, x, target, loss_fn, num_iterations=2, **kwargs
    ):
        """Run reference model for specified iterations and return final output and loss."""
        ref_out = None
        ref_loss = None

        for _ in range(num_iterations):
            ref_mod.zero_grad()
            ref_out = ref_mod(x, **kwargs)
            ref_loss = loss_fn(ref_out, target)
            ref_loss.backward()

        return ref_out, ref_loss

    def _check_gradients(
        self, stage_modules, ref_mod, submod_names=None, rtol=1e-5, atol=4e-5
    ):
        """Check that gradients match between pipeline stages and reference model using flexible comparison."""

        def grad_check(grad1, grad2, param_name, rtol, atol, tolerance=0.05):
            if grad1 is None and grad2 is None:
                return
            if grad1 is None or grad2 is None:
                raise AssertionError(
                    f"One gradient is None for {param_name}: {grad1} vs {grad2}"
                )
            torch.testing.assert_close(grad1, grad2, rtol=rtol, atol=atol)

        if submod_names is None:
            # Single stage case - need to detect tracer vs manual pipeline
            stage_modules = [stage_modules]

            # Try to detect if this is a tracer-based pipeline by checking if parameter exists in ref_mod
            sample_param_name = next(iter(stage_modules[0].named_parameters()))[0]
            try:
                # Try to get parameter directly from reference model (tracer-based)
                ref_mod.get_parameter(sample_param_name)
                is_tracer_based = True
            except AttributeError:
                # Parameter doesn't exist at root level, must be manual pipeline
                is_tracer_based = False

            if is_tracer_based:
                # Tracer-based pipeline: parameter names are full paths from root model
                for name, p in stage_modules[0].named_parameters():
                    ref_p = ref_mod.get_parameter(name)
                    grad_check(p.grad, ref_p.grad, name, rtol, atol)
            else:
                # Manual pipeline: parameter names are local to the submodule
                submod_name = f"layers.{self.rank}"
                ref_submod = ref_mod.get_submodule(submod_name)
                for name, p in stage_modules[0].named_parameters():
                    ref_p = ref_submod.get_parameter(name)
                    grad_check(p.grad, ref_p.grad, f"{submod_name}.{name}", rtol, atol)
        else:
            # Multi-stage case - always use submodule approach
            for stage_module, submod_name in zip(stage_modules, submod_names):
                ref_submod = ref_mod.get_submodule(submod_name)
                for name, p in stage_module.named_parameters():
                    ref_p = ref_submod.get_parameter(name)
                    grad_check(p.grad, ref_p.grad, f"{submod_name}.{name}", rtol, atol)

    def _zero_gradients(self, stage_modules):
        """Zero gradients for all stage modules."""
        if not isinstance(stage_modules, list):
            stage_modules = [stage_modules]
        for stage_module in stage_modules:
            stage_module.zero_grad()

    @requires_nccl()
    @skip_but_pass_in_sandcastle_if(not TEST_MULTIGPU, "NCCL test requires 2+ GPUs")
    @parametrize("ScheduleClass", [_ScheduleForwardOnly])
    def test_forward_only(self, ScheduleClass):
        mod, mod_ref, x, _, _ = self._setup_models_and_data()
        x_clone = x.clone()

        num_microbatches = 2 * self.world_size
        stage, _, _ = self._create_single_stage_pipeline(mod, x, num_microbatches)
        schedule = ScheduleClass(stage, num_microbatches, scale_grads=False)

        # Run forward-only schedule
        out = None
        num_iters = 20
        for _ in range(num_iters):
            if self.rank == 0:
                schedule.step(x)
                dist.recv(x, src=self.world_size - 1)
            elif self.rank == self.world_size - 1:
                out = schedule.step()
                dist.send(out, dst=0)
            else:
                schedule.step()

        # Validate pipelined output matches reference model
        if self.rank == self.world_size - 1:
            for _ in range(num_iters):
                x_clone = mod_ref(x_clone)
            torch.testing.assert_close(x_clone, out)

    @requires_accelerator_dist_backend(["nccl", "xccl"])
    @skip_but_pass_in_sandcastle_if(
        not TEST_MULTIACCELERATOR, f"{backend} test requires 2+ GPUs"
    )
    @parametrize(
        "ScheduleClass",
        [
            ScheduleGPipe,
            Schedule1F1B,
            ScheduleInterleaved1F1B,
            ScheduleLoopedBFS,
            ScheduleInterleavedZeroBubble,
        ],
    )
    def test_eval_inference_mode(self, ScheduleClass):
        num_microbatches = 4
        if ScheduleClass in [
            ScheduleInterleaved1F1B,
            ScheduleLoopedBFS,
            ScheduleInterleavedZeroBubble,
        ]:
            # Multi-stage schedules
            stages_per_rank = 2
            n_stages = stages_per_rank * self.world_size
            mod, _, x, target, loss_fn = self._setup_models_and_data(n_layers=n_stages)

            # Create multi-stage pipeline
            stages, stage_modules, _ = self._create_multi_stage_pipeline(
                mod, stages_per_rank, n_stages
            )
            schedule = ScheduleClass(
                stages, num_microbatches, loss_fn=loss_fn, scale_grads=False
            )
        else:
            # Single-stage schedules
            mod, _, x, target, loss_fn = self._setup_models_and_data()

            # Create single-stage pipeline
            stage, stage_module, _ = self._create_single_stage_pipeline(
                mod, x, num_microbatches
            )
            stage_modules = [stage_module]
            schedule = ScheduleClass(
                stage, num_microbatches, loss_fn=loss_fn, scale_grads=False
            )

        # Clear gradients and run eval
        self._zero_gradients(stage_modules)
        losses = []

        if self.rank == 0:
            # Support with and without no_grad()
            with torch.no_grad():
                schedule.eval(x)
        elif self.rank == self.world_size - 1:
            schedule.eval(target=target, losses=losses)
        else:
            schedule.eval()

        # Check that gradients were NOT computed during eval
        grad_computed_eval = any(
            param.grad is not None
            for stage_module in stage_modules
            for param in stage_module.parameters()
        )

        # Verify that gradients were not computed during eval
        self.assertFalse(
            grad_computed_eval, "Gradients should not be computed during eval()"
        )

        # Verify that losses are still computed during eval
        if self.rank == self.world_size - 1:
            self.assertTrue(len(losses) > 0, "Losses should be computed during eval()")

    @requires_accelerator_dist_backend(["nccl", "xccl"])
    @skip_but_pass_in_sandcastle_if(
        not TEST_MULTIACCELERATOR, f"{backend} test requires 2+ GPUs"
    )
    @parametrize("ScheduleClass", [ScheduleGPipe, Schedule1F1B])
    def test_multi_iter(self, ScheduleClass):
        mod, _, x, target, loss_fn = self._setup_models_and_data()
        chunks = 4
        stage, _, _ = self._create_single_stage_pipeline(mod, x, chunks)
        schedule = ScheduleClass(stage, chunks, loss_fn=loss_fn, scale_grads=False)

        # Run
        for _ in range(20):
            if self.rank == 0:
                schedule.step(x)
            elif self.rank == self.world_size - 1:
                losses = []
                schedule.step(target=target, losses=losses)
            else:
                schedule.step()

    @requires_accelerator_dist_backend(["nccl", "xccl"])
    @skip_but_pass_in_sandcastle_if(
        not TEST_MULTIACCELERATOR, f"{backend} test requires 2+ GPUs"
    )
    @parametrize("ScheduleClass", [ScheduleGPipe, Schedule1F1B])
    def test_kwargs_with_tracer(self, ScheduleClass):
        # Model has two stages only, thus limiting group size to 2
        group_size = 2
        group = dist.new_group(list(range(group_size)))
        if self.rank >= group_size:
            return

        mod = ModelWithKwargs(d_hid)
        mod.to(self.device)

        x = torch.randn(batch_size, d_hid, device=self.device)
        y = torch.randn(batch_size, d_hid, device=self.device)
        target = torch.randn(batch_size, d_hid, device=self.device)
        loss_fn = torch.nn.MSELoss(reduction="sum")

        chunks = 4
        x_mb = x.chunk(chunks)[0]
        y_mb = y.chunk(chunks)[0]

        pipe = pipeline(
            mod,
            mb_args=(x_mb,),
            mb_kwargs={"y": y_mb},
        )

        stage = pipe.build_stage(
            self.rank,
            self.device,
            group=group,
        )

        # Attach to a schedule
        schedule = ScheduleClass(stage, chunks, loss_fn=loss_fn, scale_grads=False)

        # Run
        out = None
        losses = []
        if self.rank == 0:
            schedule.step(x, y=y)
        elif self.rank == group_size - 1:
            out = schedule.step(target=target, losses=losses)
        else:
            schedule.step()

        # dist.barrier()

        # Last rank checks result
        if self.rank == group_size - 1:
            ref_out = mod(x, y=y)
            ref_loss = loss_fn(ref_out, target)
            pipe_loss = sum(losses)
            torch.testing.assert_close(out, ref_out, rtol=1e-2, atol=5e-3)
            torch.testing.assert_close(pipe_loss, ref_loss)

    @requires_accelerator_dist_backend(["nccl", "xccl"])
    @skip_but_pass_in_sandcastle_if(
        not TEST_MULTIACCELERATOR, f"{backend} test requires 2+ GPUs"
    )
    @parametrize("ScheduleClass", [ScheduleGPipe, Schedule1F1B])
    def test_grad_with_tracer(self, ScheduleClass):
        mod, ref_mod, x, target, loss_fn = self._setup_models_and_data()

        # Run reference
        ref_out, ref_loss = self._run_reference_model(ref_mod, x, target, loss_fn)

        # Create pipeline and schedule
        chunks = 2 * self.world_size
        stage, stage_module, stage_modules = self._create_single_stage_pipeline(
            mod, x, chunks
        )
        schedule = ScheduleClass(stage, chunks, loss_fn=loss_fn, scale_grads=False)

        # Run pipeline
        out = None
        losses = []
        for _ in range(2):
            self._zero_gradients(stage_module)
            if self.rank == 0:
                schedule.step(x)
            elif self.rank == self.world_size - 1:
                out = schedule.step(target=target, losses=losses)
            else:
                schedule.step()

        dist.barrier()

        # Last rank checks result
        if self.rank == self.world_size - 1:
            torch.testing.assert_close(out, ref_out)
            pipe_loss = sum(losses)
            torch.testing.assert_close(pipe_loss, ref_loss)

        # Check gradients using helper method
        self._check_gradients(stage_module, ref_mod)

    @requires_accelerator_dist_backend(["nccl", "xccl"])
    @skip_but_pass_in_sandcastle_if(
        not TEST_MULTIACCELERATOR, f"{backend} test requires 2+ GPUs"
    )
    @parametrize("ScheduleClass", [ScheduleGPipe, Schedule1F1B])
    @parametrize("shape_inference", [True, False])
    def test_grad_with_manual(self, ScheduleClass, shape_inference):
        mod, ref_mod, x, target, loss_fn = self._setup_models_and_data()

        # Run reference
        ref_out, ref_loss = self._run_reference_model(ref_mod, x, target, loss_fn)

        # Create manual pipeline stage
        chunks = 2 * self.world_size
        stage, stage_module, _ = self._create_single_stage_pipeline(
            mod, x, chunks, use_tracer=False
        )

        # Handle shape inference
        if not shape_inference:
            input_args = (x.chunk(chunks)[0],)
            with torch.no_grad():
                output_args = stage_module(*input_args)
            stage = PipelineStage(
                stage_module,
                self.rank,
                self.world_size,
                self.device,
                input_args=input_args,
                output_args=output_args,
            )

        schedule = ScheduleClass(stage, chunks, loss_fn=loss_fn, scale_grads=False)

        # Run pipeline
        out = None
        losses = []
        for _ in range(2):
            self._zero_gradients(stage_module)
            if self.rank == 0:
                schedule.step(x)
            elif self.rank == self.world_size - 1:
                out = schedule.step(target=target, losses=losses)
            else:
                schedule.step()

        dist.barrier()

        # Last rank checks result
        if self.rank == self.world_size - 1:
            torch.testing.assert_close(out, ref_out)
            pipe_loss = sum(losses)
            torch.testing.assert_close(pipe_loss, ref_loss)

        # Check gradients using helper method
        self._check_gradients(stage_module, ref_mod)

    @requires_accelerator_dist_backend(["nccl", "xccl"])
    @skip_but_pass_in_sandcastle_if(
        not TEST_MULTIACCELERATOR, f"{backend} test requires 2+ GPUs"
    )
    @parametrize(
        "ScheduleClass",
        [
            ScheduleInterleaved1F1B,
            ScheduleLoopedBFS,
            ScheduleInterleavedZeroBubble,
        ],
    )
    @parametrize("use_new_runtime", [False, True])
    def test_grad_with_manual_interleaved(self, ScheduleClass, use_new_runtime):
        stages_per_rank = 2
        n_stages = stages_per_rank * self.world_size
        mod, ref_mod, x, target, loss_fn = self._setup_models_and_data(
            n_layers=n_stages
        )

        # Run reference
        ref_out, ref_loss = self._run_reference_model(ref_mod, x, target, loss_fn)

        # Create multi-stage pipeline
        stages, stage_modules, submod_names = self._create_multi_stage_pipeline(
            mod, stages_per_rank, n_stages
        )
        print(f"Rank {self.rank} stages: {[stage.stage_index for stage in stages]}")

        num_microbatches = (
            ScheduleClass.num_microbatches
            if hasattr(ScheduleClass, "num_microbatches")
            else 2 * self.world_size
        )

        # Create schedule
        schedule = ScheduleClass(
            stages, num_microbatches, loss_fn=loss_fn, scale_grads=False
        )

        # Handle new runtime testing
        if use_new_runtime:
            old_schedule = schedule
            tmp_schedule = _PipelineScheduleRuntime(
                stages, num_microbatches, loss_fn=loss_fn, scale_grads=False
            )
            tmp_schedule._load_actions(old_schedule.pipeline_order)

            # Test CSV round-trip for compute_comms schedule
            schedule = _PipelineScheduleRuntime(
                stages, num_microbatches, loss_fn=loss_fn, scale_grads=False
            )
            with tempfile.NamedTemporaryFile() as f:
                tmp_schedule._dump_csv(f.name)
                f.seek(0)
                schedule._load_csv(f.name, format="compute_comms")

            one_more_schedule = _PipelineScheduleRuntime(
                stages, num_microbatches, loss_fn=loss_fn, scale_grads=False
            )
            one_more_schedule._load_actions(
                schedule.pipeline_order_with_comms, format="compute_comms"
            )

            # Verify schedule consistency
            self.assertEqual(
                len(schedule.pipeline_order_with_comms),
                len(one_more_schedule.pipeline_order_with_comms),
            )
            for rank in schedule.pipeline_order_with_comms:
                self.assertEqual(
                    len(schedule.pipeline_order_with_comms[rank]),
                    len(one_more_schedule.pipeline_order_with_comms[rank]),
                )
                for a, b in zip(
                    schedule.pipeline_order_with_comms[rank],
                    one_more_schedule.pipeline_order_with_comms[rank],
                ):
                    self.assertEqual(a, b)

        # Run pipeline with tensor leak checking
        out = None
        losses = []
        with check_leaked_tensors() as garbage_tensors:
            for _ in range(2):
                self._zero_gradients(stage_modules)
                if self.rank == 0:
                    schedule.step(x)
                elif self.rank == self.world_size - 1:
                    out = schedule.step(target=target, losses=losses)
                else:
                    schedule.step()

        self.assertEqual(
            len(garbage_tensors),
            0,
            "Found leaked tensors, check logs above for debug info",
        )
        dist.barrier()

        # Verify results
        if self.rank == self.world_size - 1:
            torch.testing.assert_close(out, ref_out)
            pipe_loss = sum(losses)
            torch.testing.assert_close(pipe_loss, ref_loss)

        # Check gradients - use relaxed tolerances for interleaved schedules
        # since gradients are small
        self._check_gradients(
            stage_modules, ref_mod, submod_names, rtol=5e-3, atol=5e-3
        )

    @requires_accelerator_dist_backend(["nccl", "xccl"])
    @skip_but_pass_in_sandcastle_if(
        not TEST_MULTIACCELERATOR, f"{backend} test requires 2+ GPUs"
    )
    @parametrize("ScheduleClass", [ScheduleWithW, ScheduleInterleavedZeroBubble])
    def test_schedule_with_native_zero_bubble(self, ScheduleClass):
        print(ScheduleClass)
        if ScheduleClass is ScheduleInterleavedZeroBubble:
            n_stages = 4
            num_microbatches = 2 * n_stages
            rank_stages = {0: [0, 2], 1: [1, 3]}
        else:
            n_stages = ScheduleClass.n_stages
            num_microbatches = ScheduleClass.num_microbatches
            rank_stages = ScheduleClass.rank_stages

        num_steps = 4
        mod, ref_mod, x, target, loss_fn = self._setup_models_and_data(
            n_layers=n_stages
        )

        # Create multi-stage pipeline with custom stage indices
        stage_indices = rank_stages[self.rank]
        print(f"Rank {self.rank} stages: {stage_indices}")
        stages, stage_modules, submod_names = self._create_multi_stage_pipeline(
            mod, len(stage_indices), n_stages, stage_indices
        )

        schedule = ScheduleClass(
            stages, num_microbatches, loss_fn=loss_fn, scale_grads=False
        )

        # Run reference model
        ref_x = x.detach().clone().requires_grad_(x.requires_grad)
        torch.testing.assert_close(x, ref_x)
        for _ in range(num_steps):
            ref_out = ref_mod(ref_x)
            ref_loss = loss_fn(ref_out, target)
            ref_loss.backward()

        # Run pipeline with tensor leak checking
        losses = []
        with check_leaked_tensors() as garbage_tensors:
            for _ in range(num_steps):
                if self.rank == 0:
                    schedule.step(x)
                elif self.rank == self.world_size - 1:
                    schedule.step(target=target, losses=losses)
                else:
                    schedule.step()

        self.assertEqual(
            len(garbage_tensors),
            0,
            "Found leaked tensors, check logs above for debug info",
        )

        # Check gradients using helper method
        self._check_gradients(stage_modules, ref_mod, submod_names)

<<<<<<< HEAD
    @requires_accelerator_dist_backend(["nccl", "xccl"])
    @skip_but_pass_in_sandcastle_if(
        not TEST_MULTIACCELERATOR, f"{backend} test requires 2+ GPUs"
    )
    @parametrize(
        "ScheduleClass",
        [
            ScheduleWithReorderedB,
        ],
    )
=======
    @requires_nccl()
    @skip_but_pass_in_sandcastle_if(not TEST_MULTIGPU, "NCCL test requires 2+ GPUs")
    @parametrize("ScheduleClass", [ScheduleWithReorderedB])
>>>>>>> 178515d0
    def test_pipeline_schedule_runtime_custom_sched(self, ScheduleClass):
        n_stages = 2
        stages_per_rank = 1
        mod, ref_mod, x, target, loss_fn = self._setup_models_and_data(
            n_layers=n_stages
        )

        # Run reference
        ref_out, ref_loss = self._run_reference_model(ref_mod, x, target, loss_fn)

        # Create pipeline stages
        stages, stage_modules, submod_names = self._create_multi_stage_pipeline(
            mod, stages_per_rank, n_stages
        )
        print(f"Rank {self.rank} stages: {[stage.stage_index for stage in stages]}")

        num_microbatches = (
            ScheduleClass.num_microbatches
            if hasattr(ScheduleClass, "num_microbatches")
            else 8
        )

        schedule = ScheduleClass(
            stages, num_microbatches, loss_fn=loss_fn, scale_grads=False
        )
        assert isinstance(schedule, _PipelineScheduleRuntime)

        # Run pipeline with tensor leak checking
        with check_leaked_tensors() as garbage_tensors:
            for _ in range(2):
                self._zero_gradients(stage_modules)
                if self.rank == 0:
                    schedule.step(x)
                elif self.rank == self.world_size - 1:
                    losses = []
                    out = schedule.step(target=target, losses=losses)
                else:
                    schedule.step()

        self.assertEqual(
            len(garbage_tensors),
            0,
            "Found leaked tensors, check logs above for debug info",
        )
        dist.barrier()

        # Verify results
        if self.rank == self.world_size - 1:
            torch.testing.assert_close(out, ref_out)
            pipe_loss = sum(losses)
            torch.testing.assert_close(pipe_loss, ref_loss)

        # Check gradients using helper method
        self._check_gradients(stage_modules, ref_mod, submod_names)

    @requires_accelerator_dist_backend(["nccl", "xccl"])
    @skip_but_pass_in_sandcastle_if(
        not TEST_MULTIACCELERATOR, f"{backend} test requires 2+ GPUs"
    )
    @parametrize(
        "schedule_class", [ScheduleVShaped, ScheduleUnbalanced, ScheduleZBVZeroBubble]
    )
    @parametrize("use_new_runtime", [False, True])
    def test_non_symmetric_stage_ids(self, schedule_class, use_new_runtime):
        if schedule_class is ScheduleZBVZeroBubble:
            n_stages = 4
            rank_stages = {0: [0, 3], 1: [1, 2]}
        else:
            n_stages = schedule_class.n_stages
            rank_stages = schedule_class.rank_stages

        mod, ref_mod, x, target, loss_fn = self._setup_models_and_data(
            n_layers=n_stages
        )

        # Run reference
        ref_out, ref_loss = self._run_reference_model(ref_mod, x, target, loss_fn)

        # Create multi-stage pipeline with custom stage indices
        num_microbatches = 1
        stage_indices = rank_stages[self.rank]
        print(f"Rank {self.rank} stages: {stage_indices}")
        stages, stage_modules, submod_names = self._create_multi_stage_pipeline(
            mod, len(stage_indices), n_stages, stage_indices
        )

        schedule = schedule_class(
            stages, num_microbatches, loss_fn=loss_fn, scale_grads=False
        )

        if use_new_runtime:
            old_schedule = schedule
            schedule = _PipelineScheduleRuntime(
                stages, num_microbatches, loss_fn=loss_fn
            )
            schedule._load_actions(old_schedule.pipeline_order)

        # Run pipeline - special case where first and last stage are on rank 0
        out = None
        losses = []
        for _ in range(2):
            self._zero_gradients(stage_modules)
            if self.rank == 0:
                out = schedule.step(x, target=target, losses=losses)
            else:
                schedule.step()

        dist.barrier()

        # Verify results (rank 0 has both first and last stages)
        if self.rank == 0:
            torch.testing.assert_close(out, ref_out)
            pipe_loss = sum(losses)
            torch.testing.assert_close(pipe_loss, ref_loss)

        # Check gradients using helper method
        self._check_gradients(stage_modules, ref_mod, submod_names)

    @requires_accelerator_dist_backend(["nccl", "xccl"])
    @skip_but_pass_in_sandcastle_if(
        not TEST_MULTIACCELERATOR, f"{backend} test requires 2+ GPUs"
    )
    @parametrize("ScheduleClass", [ScheduleInterleavedZeroBubble])
    def test_schedule_with_weight_update_mlp_e2e(self, ScheduleClass):
        stages_per_rank = 2
        n_stages = stages_per_rank * self.world_size
        full_mod, ref_mod, x, target, loss_fn = self._setup_models_and_data(
            n_layers=n_stages, model_class=MultiMLPWithDw
        )
        full_mod.toggle()

        # Run reference
        ref_out, ref_loss = self._run_reference_model(ref_mod, x, target, loss_fn)

        # Create multi-stage pipeline with custom dw_builder
        stages, stage_modules, submod_names = self._create_multi_stage_pipeline(
            full_mod, stages_per_rank, n_stages
        )

        class CustomState:
            def __init__(self, stage_module, stage_idx, rank):
                self.i = 0
                self.stage_module = stage_module
                self.stage_idx = stage_idx
                self.rank = rank

            def dw_builder(self):
                def dw_runner():
                    self.i += 1
                    print(
                        f"[Rank {self.rank}] dw_count={self.i} stage={self.stage_idx}"
                    )
                    self.stage_module.compute_dW()

                return dw_runner

        # Create custom states and rebuild stages with dw_builder
        cs = {}
        stage_indices = [
            self.rank + i * self.world_size for i in range(stages_per_rank)
        ]
        for stage_module, stage_idx in zip(stage_modules, stage_indices):
            cs[stage_idx] = CustomState(stage_module, stage_idx, self.rank)

        stages = [
            PipelineStage(
                stage_module,
                stage_idx,
                n_stages,
                self.device,
                dw_builder=cs[stage_idx].dw_builder,
            )
            for stage_module, stage_idx in zip(stage_modules, stage_indices)
        ]

        schedule = ScheduleClass(stages, 2, loss_fn=loss_fn, scale_grads=False)

        # Run pipeline
        out = None
        losses = []
        for _ in range(2):
            self._zero_gradients(stage_modules)
            if self.rank == 0:
                schedule.step(x)
            elif self.rank == self.world_size - 1:
                out = schedule.step(target=target, losses=losses)
            else:
                schedule.step()

        dist.barrier()

        # Verify results
        if self.rank == self.world_size - 1:
            torch.testing.assert_close(out, ref_out)
            pipe_loss = sum(losses)
            torch.testing.assert_close(pipe_loss, ref_loss)

        # Check gradients using helper method
        self._check_gradients(stage_modules, ref_mod, submod_names)

    @requires_accelerator_dist_backend(["nccl", "xccl"])
    @skip_but_pass_in_sandcastle_if(
        not TEST_MULTIACCELERATOR, f"{backend} test requires 2+ GPUs"
    )
    @parametrize(
        "ScheduleClass",
        [ScheduleInterleavedZeroBubble, ScheduleInterleaved1F1B],
    )
    def test_zero_bubble_with_model_kwargs(self, ScheduleClass):
        stages_per_rank = 2
        n_stages = stages_per_rank * self.world_size
        mod, ref_mod, x, target, loss_fn = self._setup_models_and_data(
            n_layers=n_stages, model_class=MultiMLPKwargs
        )
        unused_kwarg = torch.tensor([1.0], device=self.device)

        # Run reference with kwargs
        ref_out, ref_loss = self._run_reference_model(
            ref_mod, x, target, loss_fn, unused_kwarg=unused_kwarg
        )

        # Create multi-stage pipeline
        stages, stage_modules, submod_names = self._create_multi_stage_pipeline(
            mod, stages_per_rank, n_stages
        )

        num_microbatches = (
            ScheduleClass.num_microbatches
            if hasattr(ScheduleClass, "num_microbatches")
            else 2 * self.world_size
        )
        schedule = ScheduleClass(
            stages, num_microbatches, loss_fn=loss_fn, scale_grads=False
        )

        # Run pipeline with kwargs
        out = None
        losses = []
        for _ in range(2):
            self._zero_gradients(stage_modules)
            if self.rank == 0:
                schedule.step(
                    x,
                    unused_kwarg=unused_kwarg.clone()
                    .unsqueeze(0)
                    .expand(num_microbatches, -1),
                )
            elif self.rank == self.world_size - 1:
                out = schedule.step(target=target, losses=losses)
            else:
                schedule.step()

        dist.barrier()

        # Verify results
        if self.rank == self.world_size - 1:
            torch.testing.assert_close(out, ref_out)
            pipe_loss = sum(losses)
            torch.testing.assert_close(pipe_loss, ref_loss)

        # Check gradients using helper method
        self._check_gradients(
            stage_modules, ref_mod, submod_names, rtol=1e-5, atol=5e-3
        )


instantiate_parametrized_tests(ScheduleTest)

if __name__ == "__main__":
    run_tests()<|MERGE_RESOLUTION|>--- conflicted
+++ resolved
@@ -60,21 +60,10 @@
     def device(self) -> torch.device:
         return torch.device(device_type, self.rank)
 
-<<<<<<< HEAD
-    @requires_accelerator_dist_backend(["nccl", "xccl"])
-    @skip_but_pass_in_sandcastle_if(
-        not TEST_MULTIACCELERATOR, f"{backend} test requires 2+ GPUs"
-    )
-    @parametrize("ScheduleClass", [_ScheduleForwardOnly])
-    def test_forward_only(self, ScheduleClass):
-        mod = MultiMLP(d_hid, n_layers=self.world_size)
-        mod.to(self.device)
-=======
     def _setup_models_and_data(self, n_layers=None, model_class=MultiMLP):
         """Setup models, input data, target data, and loss function."""
         if n_layers is None:
             n_layers = self.world_size
->>>>>>> 178515d0
 
         full_mod = model_class(d_hid, n_layers=n_layers)
         full_mod.to(self.device)
@@ -191,8 +180,10 @@
         for stage_module in stage_modules:
             stage_module.zero_grad()
 
-    @requires_nccl()
-    @skip_but_pass_in_sandcastle_if(not TEST_MULTIGPU, "NCCL test requires 2+ GPUs")
+    @requires_accelerator_dist_backend(["nccl", "xccl"])
+    @skip_but_pass_in_sandcastle_if(
+        not TEST_MULTIACCELERATOR, f"{backend} test requires 2+ GPUs"
+    )
     @parametrize("ScheduleClass", [_ScheduleForwardOnly])
     def test_forward_only(self, ScheduleClass):
         mod, mod_ref, x, _, _ = self._setup_models_and_data()
@@ -646,7 +637,6 @@
         # Check gradients using helper method
         self._check_gradients(stage_modules, ref_mod, submod_names)
 
-<<<<<<< HEAD
     @requires_accelerator_dist_backend(["nccl", "xccl"])
     @skip_but_pass_in_sandcastle_if(
         not TEST_MULTIACCELERATOR, f"{backend} test requires 2+ GPUs"
@@ -657,11 +647,6 @@
             ScheduleWithReorderedB,
         ],
     )
-=======
-    @requires_nccl()
-    @skip_but_pass_in_sandcastle_if(not TEST_MULTIGPU, "NCCL test requires 2+ GPUs")
-    @parametrize("ScheduleClass", [ScheduleWithReorderedB])
->>>>>>> 178515d0
     def test_pipeline_schedule_runtime_custom_sched(self, ScheduleClass):
         n_stages = 2
         stages_per_rank = 1
