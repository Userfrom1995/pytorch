--- conflicted
+++ resolved
@@ -214,59 +214,32 @@
     @skip_but_pass_in_sandcastle_if(not TEST_MULTIGPU, "NCCL test requires 2+ GPUs")
     @parametrize(
         "ScheduleClass",
-        [ScheduleGPipe, Schedule1F1B, ScheduleInterleaved1F1B, ScheduleLoopedBFS],
+        [
+            ScheduleGPipe,
+            Schedule1F1B,
+            ScheduleInterleaved1F1B,
+            ScheduleLoopedBFS,
+            ScheduleInterleavedZeroBubble,
+        ],
     )
     def test_eval_inference_mode(self, ScheduleClass):
-<<<<<<< HEAD
-        if ScheduleClass in [ScheduleInterleaved1F1B, ScheduleLoopedBFS]:
-=======
         num_microbatches = 4
         if ScheduleClass in [
             ScheduleInterleaved1F1B,
             ScheduleLoopedBFS,
             ScheduleInterleavedZeroBubble,
         ]:
->>>>>>> eed9dbf7
             # Multi-stage schedules
             stages_per_rank = 2
             n_stages = stages_per_rank * self.world_size
             mod, _, x, target, loss_fn = self._setup_models_and_data(n_layers=n_stages)
 
-<<<<<<< HEAD
-            # Clear gradients
-            for stage_module in stage_modules:
-                stage_module.zero_grad()
-
-            if self.rank == 0:
-                schedule.eval(x)
-            elif self.rank == self.world_size - 1:
-                losses = []
-                schedule.eval(target=target, losses=losses)
-            else:
-                schedule.eval()
-
-            # Check that gradients were NOT computed during eval
-            grad_computed_eval = False
-            for stage_module in stage_modules:
-                for param in stage_module.parameters():
-                    if param.grad is not None:
-                        grad_computed_eval = True
-                        break
-                if grad_computed_eval:
-                    break
-
-            # Verify that gradients were not computed during eval
-            self.assertFalse(
-                grad_computed_eval,
-                "Gradients should not be computed during eval()",
-=======
             # Create multi-stage pipeline
             stages, stage_modules, _ = self._create_multi_stage_pipeline(
                 mod, stages_per_rank, n_stages
             )
             schedule = ScheduleClass(
                 stages, num_microbatches, loss_fn=loss_fn, scale_grads=False
->>>>>>> eed9dbf7
             )
         else:
             # Single-stage schedules
@@ -294,35 +267,12 @@
         else:
             schedule.eval()
 
-<<<<<<< HEAD
-            if self.rank == 0:
-                schedule.eval(x)
-            elif self.rank == self.world_size - 1:
-                losses = []
-                schedule.eval(target=target, losses=losses)
-            else:
-                schedule.eval()
-
-            # Check that gradients were NOT computed during eval
-            grad_computed_eval = False
-            for param in stage_module.parameters():
-                if param.grad is not None:
-                    grad_computed_eval = True
-                    break
-
-            # Verify that gradients were not computed during eval
-            self.assertFalse(
-                grad_computed_eval,
-                "Gradients should not be computed during eval()",
-            )
-=======
         # Check that gradients were NOT computed during eval
         grad_computed_eval = any(
             param.grad is not None
             for stage_module in stage_modules
             for param in stage_module.parameters()
         )
->>>>>>> eed9dbf7
 
         # Verify that gradients were not computed during eval
         self.assertFalse(
