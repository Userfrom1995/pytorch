--- conflicted
+++ resolved
@@ -79,15 +79,7 @@
         return torch.device(self.rank)
 
     def _init_process_group(self) -> None:
-<<<<<<< HEAD
-        # Allow testing aoti after torch.compile
-        torch._inductor.config.triton.store_cubin = True
-        torch._inductor.config.debug = True
-
-        torch.accelerator.set_device_index(self.rank)
-=======
-        torch.cuda.set_device(self.device)
->>>>>>> 3967dbed
+        torch.accelerator.set_device_idx(self.device.index)
         store = dist.FileStore(self.file_name, self.world_size)
         backend = dist.get_default_backend_for_device(self.device.type)
 
