--- conflicted
+++ resolved
@@ -1,5 +1,6 @@
 # Owner(s): ["module: c10d"]
 import gc
+import re
 import threading
 import unittest
 from datetime import timedelta
@@ -77,10 +78,6 @@
         return torch.device(f"cuda:{self.rank}")
 
     def _init_process_group(self) -> None:
-        # Allow testing aoti after torch.compile
-        torch._inductor.config.triton.store_cubin = True
-        torch._inductor.config.debug = True
-
         torch.cuda.set_device(self.device)
         store = dist.FileStore(self.file_name, self.world_size)
         dist.init_process_group(
@@ -713,6 +710,12 @@
         self.assertEqual(pg.dels, 4)
 
 
+def find_buffer_assignments(code):
+    pattern = r"buf(\d+) = empty_strided_"
+    matches = re.finditer(pattern, code)
+    return tuple(f"buf{match.group(1)}" for match in matches)
+
+
 class CompileTestCPU(TestCase):
     def setUp(self):
         super().setUp()
@@ -741,23 +744,23 @@
             return ar0
 
         arg = torch.rand(4, 4, device="cpu")
-        torch._inductor.config.cpp_wrapper = cpp_wrapper
-        compiled = torch.compile(func)
-
-        _, (code,) = run_and_get_code(compiled, arg)
-        include_ops = (
-            [
-                "aoti_torch_cpu__c10d_functional_all_reduce_",
-                "aoti_torch_cpu__c10d_functional_wait_tensor",
-            ]
-            if cpp_wrapper
-            else [
-                "torch.ops._c10d_functional.all_reduce_.default",
-                "torch.ops._c10d_functional.wait_tensor.default",
-            ]
-        )
-        for op in include_ops:
-            self.assertIn(op, code)
+        with torch._inductor.config.patch({"cpp_wrapper": cpp_wrapper}):
+            compiled = torch.compile(func)
+
+            _, (code,) = run_and_get_code(compiled, arg)
+            include_ops = (
+                [
+                    "aoti_torch_cpu__c10d_functional_all_reduce_",
+                    "aoti_torch_cpu__c10d_functional_wait_tensor",
+                ]
+                if cpp_wrapper
+                else [
+                    "torch.ops._c10d_functional.all_reduce_.default",
+                    "torch.ops._c10d_functional.wait_tensor.default",
+                ]
+            )
+            for op in include_ops:
+                self.assertIn(op, code)
 
         # Test aoti
         AOTIRunnerUtil.run(func, (arg,))
@@ -771,9 +774,6 @@
 class CompileTest(TestCase):
     def setUp(self):
         super().setUp()
-        # Allow testing aoti after torch.compile
-        torch._inductor.config.triton.store_cubin = True
-        torch._inductor.config.debug = True
 
         self.rank = 0
         self.world_size = 2
@@ -807,24 +807,24 @@
         compiled = torch.compile(func)
 
         code = run_and_get_triton_code(compiled, arg)
+        buf0, buf1 = find_buffer_assignments(code)
         (
             FileCheck()
-            .check("buf0 = empty")
-            .check("buf7 = empty")
+            .check(f"{buf0} = empty")
+            .check(f"{buf1} = empty")
             # Expect in-place with inductor allocated buf
-            .check("torch.ops._c10d_functional.all_reduce_.default(buf0")
-            .check("torch.ops._c10d_functional.wait_tensor.default(buf0")
-            # Expect no in-place with graph input (buf5 is a clone)
-            .check("torch.ops._c10d_functional.all_reduce_.default(buf7")
-            .check("torch.ops._c10d_functional.wait_tensor.default(buf7")
+            .check(f"torch.ops._c10d_functional.all_reduce_.default({buf0}")
+            .check(f"torch.ops._c10d_functional.wait_tensor.default({buf0}")
+            # Expect no in-place with graph input
+            .check(f"torch.ops._c10d_functional.all_reduce_.default({buf1}")
+            .check(f"torch.ops._c10d_functional.wait_tensor.default({buf1}")
             # Expect no extra copy on return
-            .check("return (buf0, buf7, )")
+            .check(f"return ({buf0}, {buf1}, )")
             .run(code)
         )
+        # Check the return tensor from wait_tensor is not used anywhere
         assert "= torch.ops._c10d_functional.wait_tensor.default" not in code
 
-<<<<<<< HEAD
-=======
         with torch._inductor.config.patch({"cpp_wrapper": True}):
             code = run_and_get_triton_code(compiled, arg)
             # Check the return tensors from all_reduce and wait_tensor are not used anywhere by
@@ -834,7 +834,6 @@
                 "aoti_torch_cpu__c10d_functional_all_reduce(buf"
             ).check_count("aoti_torch_delete_tensor_object(buf", 4).run(code)
 
->>>>>>> eed9dbf7
         # Test aoti
         AOTIRunnerUtil.run(func, (arg,))
         torch.cuda.synchronize()
@@ -855,26 +854,27 @@
         args = [torch.rand(4, 4, device="cuda") for _ in range(2)]
         compiled = torch.compile(func)
         code = run_and_get_triton_code(compiled, args)
+        buf0, buf1, buf2, buf3 = find_buffer_assignments(code)
         (
             FileCheck()
-            .check("buf0 = empty")
-            .check("buf5 = empty")
-            .check("buf1 = empty")
-            .check("buf6 = empty")
+            .check(f"{buf0} = empty")
+            .check(f"{buf1} = empty")
+            .check(f"{buf2} = empty")
+            .check(f"{buf3} = empty")
             # Expect in-place with inductor allocated buf
             .check(
-                "torch.ops._c10d_functional.all_reduce_coalesced_.default([buf0, buf1]"
-            )
-            # Expect no in-place with graph input (buf5, buf6 are clones)
+                f"torch.ops._c10d_functional.all_reduce_coalesced_.default([{buf0}, {buf2}]"
+            )
+            # Expect no in-place with graph input ({buf1}, {buf3} are clones)
             .check(
-                "torch.ops._c10d_functional.all_reduce_coalesced_.default([buf5, buf6]"
-            )
-            .check("torch.ops._c10d_functional.wait_tensor.default(buf0")
-            .check("torch.ops._c10d_functional.wait_tensor.default(buf1")
-            .check("torch.ops._c10d_functional.wait_tensor.default(buf5")
-            .check("torch.ops._c10d_functional.wait_tensor.default(buf6")
+                f"torch.ops._c10d_functional.all_reduce_coalesced_.default([{buf1}, {buf3}]"
+            )
+            .check(f"torch.ops._c10d_functional.wait_tensor.default({buf0}")
+            .check(f"torch.ops._c10d_functional.wait_tensor.default({buf2}")
+            .check(f"torch.ops._c10d_functional.wait_tensor.default({buf1}")
+            .check(f"torch.ops._c10d_functional.wait_tensor.default({buf3}")
             # Expect no extra copy on return
-            .check("return (buf0, buf1, buf5, buf6, )")
+            .check(f"return ({buf0}, {buf2}, {buf1}, {buf3}, )")
             .run(code)
         )
         assert "= torch.ops._c10d_functional.wait_tensor.default" not in code
@@ -896,14 +896,15 @@
         compiled = torch.compile(func)
 
         code = run_and_get_triton_code(compiled, arg)
+        (buf0,) = find_buffer_assignments(code)
         (
             FileCheck()
-            .check("buf0 = empty")
+            .check(f"{buf0} = empty")
             # We always call .contiguous() on the input to all_reduce_,
             # so input will not be a view anymore.
-            .check("torch.ops._c10d_functional.all_reduce_.default(buf0")
-            .check("torch.ops._c10d_functional.wait_tensor.default(buf0")
-            .check("return (buf0")
+            .check(f"torch.ops._c10d_functional.all_reduce_.default({buf0}")
+            .check(f"torch.ops._c10d_functional.wait_tensor.default({buf0}")
+            .check(f"return ({buf0}")
             .run(code)
         )
 
@@ -950,20 +951,21 @@
         arg = torch.rand(4, 4, device="cuda")
         compiled = torch.compile(func)
         code = run_and_get_triton_code(compiled, arg)
+        buf0, buf1 = find_buffer_assignments(code)
         (
             FileCheck()
             # Expect allocation
-            .check("buf0 = empty")
-            .check("torch.ops._c10d_functional.all_reduce_.default(buf0")
-            .check("torch.ops._c10d_functional.wait_tensor.default(buf0")
+            .check(f"{buf0} = empty")
+            .check(f"torch.ops._c10d_functional.all_reduce_.default({buf0}")
+            .check(f"torch.ops._c10d_functional.wait_tensor.default({buf0}")
             # Expect allocation
-            .check("buf7 = empty")
-            .check("extern_kernels.mm(arg0_1, buf0, out=buf7")
-            # Expect buf0 to be reused
-            .check("buf8 = buf0; del buf0  # reuse")
-            .check("extern_kernels.mm(arg0_1, buf7, out=buf8")
+            .check(f"{buf1} = empty")
+            .check(f"extern_kernels.mm(arg0_1, {buf0}, out={buf1}")
+            # Expect {buf0} to be reused
+            .check(f"buf8 = {buf0}; del {buf0}  # reuse")
+            .check(f"extern_kernels.mm(arg0_1, {buf1}, out=buf8")
             # Expect no extra copy on return
-            .check("return (buf7, buf8, )")
+            .check(f"return ({buf1}, buf8, )")
             .run(code)
         )
         assert "= torch.ops._c10d_functional.wait_tensor.default" not in code
@@ -1178,19 +1180,20 @@
         compiled = torch.compile(func)
 
         code = run_and_get_triton_code(compiled, arg)
+        buf0, buf1 = find_buffer_assignments(code)
         (
             FileCheck()
-            .check("buf0 = empty")
-            .check("buf1 = buf0")
-            .check("buf8 = empty")
+            .check(f"{buf0} = empty")
+            .check(f"buf1 = {buf0}")
+            .check(f"{buf1} = empty")
             # Expect in-place with inductor allocated buf
             .check("torch.ops._c10d_functional.broadcast_.default(buf1")
             .check("torch.ops._c10d_functional.wait_tensor.default(buf1")
             # Expect no in-place with graph input (buf5 is a clone)
-            .check("torch.ops._c10d_functional.broadcast_.default(buf8")
-            .check("torch.ops._c10d_functional.wait_tensor.default(buf8")
+            .check(f"torch.ops._c10d_functional.broadcast_.default({buf1}")
+            .check(f"torch.ops._c10d_functional.wait_tensor.default({buf1}")
             # Expect no extra copy on return
-            .check("return (buf1, buf8, )")
+            .check(f"return (buf1, {buf1}, )")
             .run(code)
         )
 
