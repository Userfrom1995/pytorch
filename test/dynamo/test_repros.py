--- conflicted
+++ resolved
@@ -42,6 +42,7 @@
 import torch.library
 import torch.utils._pytree as pytree
 from torch import nn
+from torch._dynamo.backends.debugging import ExplainWithBackend
 from torch._dynamo.debug_utils import same_two_models
 from torch._dynamo.testing import (
     CompileCounter,
@@ -7139,8 +7140,6 @@
         torch.compile(f, backend="eager", fullgraph=True)(eye, out_res)
         self.assertEqual(out_ref, out_res)
 
-<<<<<<< HEAD
-=======
     def test_nn_parameter_ctor_graph_breaks(self):
         def fn():
             param = torch.nn.Parameter(torch.ones(10))
@@ -7165,7 +7164,6 @@
         )
         self.assertEqual(explain_output.break_reasons[0].reason, expected_msg)
 
->>>>>>> eed9dbf7
 
 class ReproTestsDevice(torch._dynamo.test_case.TestCase):
     def test_sub_alpha_scalar_repro(self, device):
