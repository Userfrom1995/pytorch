# Owner(s): ["module: dynamo"]
import copy
import functools
import io
import json
import logging
import os
import re
import shutil
import subprocess
import tempfile
import unittest.mock
from contextlib import contextmanager

import torch
import torch._dynamo.test_case
import torch._dynamo.testing
import torch._logging.structured
import torch.distributed as dist
import torch.fx as fx
from torch._inductor.test_case import TestCase
from torch._logging._internal import TorchLogsFormatter
from torch.nn.parallel import DistributedDataParallel as DDP
from torch.testing._internal.common_utils import find_free_port
from torch.testing._internal.inductor_utils import HAS_CUDA


if torch.distributed.is_available():
    from torch.testing._internal.distributed.fake_pg import FakeStore


HAS_TLPARSE = shutil.which("tlparse") is not None
requires_tlparse = unittest.skipUnless(HAS_TLPARSE, "requires tlparse")
requires_cuda = unittest.skipUnless(HAS_CUDA, "requires cuda")
requires_distributed = functools.partial(
    unittest.skipIf, not dist.is_available(), "requires distributed"
)


def example_fn(a):
    output = a.mul(torch.ones(1000, 1000))
    output = output.add(torch.ones(1000, 1000))
    return output


def example_training_fn(a):
    output = a.mul(torch.ones(1000, 1000, requires_grad=True))
    output = output.add(torch.ones(1000, 1000))
    output.sum().backward()
    return output


def dynamo_error_fn(a):
    output = a.mul(torch.ones(1000, 1000))
    output = output.add(torch.ones(10, 10))
    return output


def inductor_error_fn(a):
    output = torch.round(a)
    return output


def inductor_schedule_fn(a):
    output = a.add(torch.ones(1000, 1000, device="cuda"))
    return output


ARGS = (torch.ones(1000, 1000, requires_grad=True),)


def replace_dynamic(buffer, key):
    return re.sub(r'("' + key + r'":\s*)(\d+\.\d+)', r"\1<dynamic>", buffer)


class StructuredTraceTestingFilter(logging.Filter):
    def __init__(self, match_name=None):
        self.match_name = match_name

    def filter(self, record):
        if "str" in record.metadata:
            return False
        if self.match_name is not None:
            if "artifact" in record.metadata:
                if self.match_name != record.metadata["artifact"]["name"]:
                    return False
            elif self.match_name not in record.metadata:
                return False
        return True


class ChromiumEventFilter(logging.Filter):
    def filter(self, record):
        return "chromium_event" not in record.metadata


class StructuredTracePayloadFormatter(logging.Formatter):
    def format(self, record):
        return record.payload.strip()


class StructuredTraceTestingFormatter(logging.Formatter):
    def format(self, record):
        metadata = copy.deepcopy(record.metadata)

        # Stub out values that are not stable across runs
        # TODO: Check that these match schema
        if "has_payload" in metadata:
            metadata["has_payload"] = "HASH"
        if "dynamo_start" in metadata:
            metadata["dynamo_start"]["stack"] = "STACK"
        if "inductor_output_code" in metadata:
            metadata["inductor_output_code"]["filename"] = "FILENAME"
        if "stack" in metadata:
            metadata["stack"] = "STACK"
        if "compilation_metrics" in metadata:
            metadata["compilation_metrics"] = "METRICS"
        if "bwd_compilation_metrics" in metadata:
            metadata["bwd_compilation_metrics"] = "METRICS"
        if "compilation_metrics_runtime" in metadata:
            metadata["compilation_metrics_runtime"] = "METRICS"
        if "bwd_compilation_metrics_runtime" in metadata:
            metadata["bwd_compilation_metrics_runtime"] = "METRICS"
        if "describe_storage" in metadata:
            metadata["describe_storage"]["describer_id"] = "ID"
        if "describe_tensor" in metadata:
            metadata["describe_tensor"]["describer_id"] = "ID"
            if "view_func" in metadata["describe_tensor"]:
                metadata["describe_tensor"]["view_func"] = "VIEW_FUNC"
        if "describe_source" in metadata:
            metadata["describe_source"]["describer_id"] = "ID"
        if (
            (k := "create_symbol") in metadata
            or (k := "guard_added_fast") in metadata
            or (k := "create_unbacked_symbol") in metadata
        ):
            metadata[k]["user_stack"] = "STACK"
            metadata[k]["stack"] = "STACK"

        if "dump_file" in metadata:
            # Don't include the actually key number, that's sensitive to other
            # test runs
            metadata["dump_file"]["name"] = "<eval_with_key>"
            return (
                json.dumps(metadata)
                + "\n"
                + "\n".join(l.rstrip() for l in record.payload.splitlines())
            )

        return json.dumps(metadata)


trace_log = logging.getLogger("torch.__trace")

chrome_event_filter = ChromiumEventFilter()


def show_chrome_events(fn):
    """
    Don't hide chrome events for this test
    """

    @functools.wraps(fn)
    def wrapper(self, *args, **kwargs):
        self.handler.removeFilter(chrome_event_filter)
        return fn(self, *args, **kwargs)

    return wrapper


class StructuredTraceTest(TestCase):
    def setUp(self):
        super().setUp()
        torch._dynamo.reset()
        torch._logging.structured.INTERN_TABLE.clear()
        self.buffer = io.StringIO()
        self.old_level = trace_log.level
        trace_log.setLevel(logging.DEBUG)

        self.handler = logging.StreamHandler(self.buffer)
        self.handler.setFormatter(StructuredTraceTestingFormatter())
        self.handler.addFilter(StructuredTraceTestingFilter())
        self.handler.addFilter(chrome_event_filter)
        trace_log.addHandler(self.handler)

        self.raw_file = tempfile.NamedTemporaryFile(
            mode="w", delete=True
        )  # set this to False to keep temporary files
        self.raw_handler = logging.StreamHandler(self.raw_file)
        self.raw_handler.setFormatter(TorchLogsFormatter(trace=True))
        trace_log.addHandler(self.raw_handler)

    def tearDown(self):
        trace_log.removeHandler(self.handler)
        trace_log.removeHandler(self.raw_handler)
        self.raw_file.close()
        trace_log.setLevel(self.old_level)

    def assertParses(self):
        out = tempfile.mkdtemp()
        try:
            subprocess.check_call(
                [
                    "tlparse",
                    "-o",
                    out,
                    "--overwrite",
                    "--no-browser",
                    "--strict",
                    self.raw_file.name,
                ]
            )
        finally:
            shutil.rmtree(out, ignore_errors=True)

    def test_compile_id_serialization_deserialization(self):
        cid = torch._guards.CompileId(
            frame_id=1,
            frame_compile_id=2,
        )
        assert cid == torch._guards.CompileId.from_string(str(cid))

        cid = torch._guards.CompileId(
            compiled_autograd_id=1,
            frame_id=2,
            frame_compile_id=3,
        )
        assert cid == torch._guards.CompileId.from_string(str(cid))

        cid = torch._guards.CompileId(
            compiled_autograd_id=1,
            frame_id=None,
            frame_compile_id=None,
        )
        assert cid == torch._guards.CompileId.from_string(str(cid))

        for bad_cid in ["-/-", "-/1", "1/-", "!1/2", "!1/-/-"]:
            with self.assertRaises(ValueError):
                torch._guards.CompileId.from_string(bad_cid)

    @requires_cuda
    def test_schedule(self):
        fn_opt = torch.compile(inductor_schedule_fn, backend="inductor")
        fn_opt(torch.ones(1000, 1000, device="cuda"))
        self.assertExpectedInline(
            self.buffer.getvalue(),
            """\
{"dynamo_start": {"stack": "STACK"}, "frame_id": 0, "frame_compile_id": 0, "attempt": 0}
{"describe_storage": {"id": 0, "describer_id": "ID", "size": 4000000}, "frame_id": 0, "frame_compile_id": 0, "attempt": 0}
{"describe_tensor": {"id": 0, "ndim": 2, "dtype": "torch.float32", "device": "device(type='cuda', index=0)", "size": [1000, 1000], "is_leaf": true, "stride": [1000, 1], "storage": 0, "view_func": "VIEW_FUNC", "describer_id": "ID"}, "frame_id": 0, "frame_compile_id": 0, "attempt": 0}
{"describe_source": {"describer_id": "ID", "id": 0, "source": "L['a']"}, "frame_id": 0, "frame_compile_id": 0, "attempt": 0}
{"dynamo_output_graph": {"sizes": {"l_a_": [1000, 1000], "ones": [1000, 1000], "output": [1000, 1000]}}, "frame_id": 0, "frame_compile_id": 0, "attempt": 0, "has_payload": "HASH"}
{"artifact": {"name": "before_pre_grad_graph", "encoding": "string"}, "frame_id": 0, "frame_compile_id": 0, "attempt": 0, "has_payload": "HASH"}
{"artifact": {"name": "after_pre_grad_graph", "encoding": "string"}, "frame_id": 0, "frame_compile_id": 0, "attempt": 0, "has_payload": "HASH"}
{"artifact": {"name": "aotautograd_cache_miss", "encoding": "json"}, "frame_id": 0, "frame_compile_id": 0, "attempt": 0, "has_payload": "HASH"}
{"artifact": {"name": "aot_forward_graph_fw_metadata", "encoding": "string"}, "frame_id": 0, "frame_compile_id": 0, "attempt": 0, "has_payload": "HASH"}
{"aot_inference_graph": {}, "frame_id": 0, "frame_compile_id": 0, "attempt": 0, "has_payload": "HASH"}
{"artifact": {"name": "torch._functorch.config", "encoding": "string"}, "frame_id": 0, "frame_compile_id": 0, "attempt": 0, "has_payload": "HASH"}
{"artifact": {"name": "fx_graph_runnable", "encoding": "string"}, "frame_id": 0, "frame_compile_id": 0, "attempt": 0, "has_payload": "HASH"}
{"artifact": {"name": "before_post_grad_graph", "encoding": "string"}, "frame_id": 0, "frame_compile_id": 0, "attempt": 0, "has_payload": "HASH"}
{"artifact": {"name": "after_post_grad_graph", "encoding": "string"}, "frame_id": 0, "frame_compile_id": 0, "attempt": 0, "has_payload": "HASH"}
{"inductor_output_code": {"filename": "FILENAME"}, "frame_id": 0, "frame_compile_id": 0, "attempt": 0, "has_payload": "HASH"}
{"artifact": {"name": "triton_kernel_info", "encoding": "json"}, "frame_id": 0, "frame_compile_id": 0, "attempt": 0, "has_payload": "HASH"}
{"artifact": {"name": "fx_graph_cache_miss", "encoding": "json"}, "frame_id": 0, "frame_compile_id": 0, "attempt": 0, "has_payload": "HASH"}
{"dynamo_cpp_guards_str": {}, "frame_id": 0, "frame_compile_id": 0, "attempt": 0, "has_payload": "HASH"}
{"compilation_metrics": "METRICS", "frame_id": 0, "frame_compile_id": 0, "attempt": 0}
{"compilation_metrics_runtime": "METRICS", "frame_id": 0, "frame_compile_id": 0}
""",  # noqa: B950
        )

        self.assertParses()

    @requires_cuda
    def test_cudagraphs(self):
        fn_opt = torch.compile(mode="reduce-overhead")(inductor_schedule_fn)
        fn_opt(torch.ones(1000, 1000, device="cuda"))
        self.assertExpectedInline(
            self.buffer.getvalue(),
            """\
{"dynamo_start": {"stack": "STACK"}, "frame_id": 0, "frame_compile_id": 0, "attempt": 0}
{"describe_storage": {"id": 0, "describer_id": "ID", "size": 4000000}, "frame_id": 0, "frame_compile_id": 0, "attempt": 0}
{"describe_tensor": {"id": 0, "ndim": 2, "dtype": "torch.float32", "device": "device(type='cuda', index=0)", "size": [1000, 1000], "is_leaf": true, "stride": [1000, 1], "storage": 0, "view_func": "VIEW_FUNC", "describer_id": "ID"}, "frame_id": 0, "frame_compile_id": 0, "attempt": 0}
{"describe_source": {"describer_id": "ID", "id": 0, "source": "L['a']"}, "frame_id": 0, "frame_compile_id": 0, "attempt": 0}
{"dynamo_output_graph": {"sizes": {"l_a_": [1000, 1000], "ones": [1000, 1000], "output": [1000, 1000]}}, "frame_id": 0, "frame_compile_id": 0, "attempt": 0, "has_payload": "HASH"}
{"artifact": {"name": "before_pre_grad_graph", "encoding": "string"}, "frame_id": 0, "frame_compile_id": 0, "attempt": 0, "has_payload": "HASH"}
{"artifact": {"name": "after_pre_grad_graph", "encoding": "string"}, "frame_id": 0, "frame_compile_id": 0, "attempt": 0, "has_payload": "HASH"}
{"artifact": {"name": "aotautograd_cache_miss", "encoding": "json"}, "frame_id": 0, "frame_compile_id": 0, "attempt": 0, "has_payload": "HASH"}
{"artifact": {"name": "aot_forward_graph_fw_metadata", "encoding": "string"}, "frame_id": 0, "frame_compile_id": 0, "attempt": 0, "has_payload": "HASH"}
{"aot_inference_graph": {}, "frame_id": 0, "frame_compile_id": 0, "attempt": 0, "has_payload": "HASH"}
{"artifact": {"name": "torch._functorch.config", "encoding": "string"}, "frame_id": 0, "frame_compile_id": 0, "attempt": 0, "has_payload": "HASH"}
{"artifact": {"name": "fx_graph_runnable", "encoding": "string"}, "frame_id": 0, "frame_compile_id": 0, "attempt": 0, "has_payload": "HASH"}
{"artifact": {"name": "before_post_grad_graph", "encoding": "string"}, "frame_id": 0, "frame_compile_id": 0, "attempt": 0, "has_payload": "HASH"}
{"artifact": {"name": "after_post_grad_graph", "encoding": "string"}, "frame_id": 0, "frame_compile_id": 0, "attempt": 0, "has_payload": "HASH"}
{"inductor_output_code": {"filename": "FILENAME"}, "frame_id": 0, "frame_compile_id": 0, "attempt": 0, "has_payload": "HASH"}
{"artifact": {"name": "triton_kernel_info", "encoding": "json"}, "frame_id": 0, "frame_compile_id": 0, "attempt": 0, "has_payload": "HASH"}
{"artifact": {"name": "fx_graph_cache_miss", "encoding": "json"}, "frame_id": 0, "frame_compile_id": 0, "attempt": 0, "has_payload": "HASH"}
{"dynamo_cpp_guards_str": {}, "frame_id": 0, "frame_compile_id": 0, "attempt": 0, "has_payload": "HASH"}
{"compilation_metrics": "METRICS", "frame_id": 0, "frame_compile_id": 0, "attempt": 0}
{"compilation_metrics_runtime": "METRICS", "frame_id": 0, "frame_compile_id": 0}
""",  # noqa: B950
        )

        self.assertParses()

    @requires_tlparse
    def test_recompiles(self):
        def fn(x, y):
            return torch.add(x, y)

        fn_opt = torch.compile(fn, backend="inductor")
        fn_opt(torch.ones(1000, 1000), torch.ones(1000, 1000))
        fn_opt(torch.ones(1000, 1000), 1)

        self.assertExpectedInline(
            self.buffer.getvalue(),
            """\
{"dynamo_start": {"stack": "STACK"}, "frame_id": 0, "frame_compile_id": 0, "attempt": 0}
{"describe_storage": {"id": 0, "describer_id": "ID", "size": 4000000}, "frame_id": 0, "frame_compile_id": 0, "attempt": 0}
{"describe_tensor": {"id": 0, "ndim": 2, "dtype": "torch.float32", "device": "device(type='cpu')", "size": [1000, 1000], "is_leaf": true, "stride": [1000, 1], "storage": 0, "view_func": "VIEW_FUNC", "describer_id": "ID"}, "frame_id": 0, "frame_compile_id": 0, "attempt": 0}
{"describe_source": {"describer_id": "ID", "id": 0, "source": "L['x']"}, "frame_id": 0, "frame_compile_id": 0, "attempt": 0}
{"describe_storage": {"id": 1, "describer_id": "ID", "size": 4000000}, "frame_id": 0, "frame_compile_id": 0, "attempt": 0}
{"describe_tensor": {"id": 1, "ndim": 2, "dtype": "torch.float32", "device": "device(type='cpu')", "size": [1000, 1000], "is_leaf": true, "stride": [1000, 1], "storage": 1, "view_func": "VIEW_FUNC", "describer_id": "ID"}, "frame_id": 0, "frame_compile_id": 0, "attempt": 0}
{"describe_source": {"describer_id": "ID", "id": 1, "source": "L['y']"}, "frame_id": 0, "frame_compile_id": 0, "attempt": 0}
{"dynamo_output_graph": {"sizes": {"l_x_": [1000, 1000], "l_y_": [1000, 1000], "add": [1000, 1000]}}, "frame_id": 0, "frame_compile_id": 0, "attempt": 0, "has_payload": "HASH"}
{"artifact": {"name": "before_pre_grad_graph", "encoding": "string"}, "frame_id": 0, "frame_compile_id": 0, "attempt": 0, "has_payload": "HASH"}
{"artifact": {"name": "after_pre_grad_graph", "encoding": "string"}, "frame_id": 0, "frame_compile_id": 0, "attempt": 0, "has_payload": "HASH"}
{"artifact": {"name": "aotautograd_cache_miss", "encoding": "json"}, "frame_id": 0, "frame_compile_id": 0, "attempt": 0, "has_payload": "HASH"}
{"artifact": {"name": "aot_forward_graph_fw_metadata", "encoding": "string"}, "frame_id": 0, "frame_compile_id": 0, "attempt": 0, "has_payload": "HASH"}
{"aot_inference_graph": {}, "frame_id": 0, "frame_compile_id": 0, "attempt": 0, "has_payload": "HASH"}
{"artifact": {"name": "torch._functorch.config", "encoding": "string"}, "frame_id": 0, "frame_compile_id": 0, "attempt": 0, "has_payload": "HASH"}
{"artifact": {"name": "fx_graph_runnable", "encoding": "string"}, "frame_id": 0, "frame_compile_id": 0, "attempt": 0, "has_payload": "HASH"}
{"artifact": {"name": "before_post_grad_graph", "encoding": "string"}, "frame_id": 0, "frame_compile_id": 0, "attempt": 0, "has_payload": "HASH"}
{"artifact": {"name": "after_post_grad_graph", "encoding": "string"}, "frame_id": 0, "frame_compile_id": 0, "attempt": 0, "has_payload": "HASH"}
{"inductor_output_code": {"filename": "FILENAME"}, "frame_id": 0, "frame_compile_id": 0, "attempt": 0, "has_payload": "HASH"}
{"artifact": {"name": "fx_graph_cache_miss", "encoding": "json"}, "frame_id": 0, "frame_compile_id": 0, "attempt": 0, "has_payload": "HASH"}
{"dynamo_cpp_guards_str": {}, "frame_id": 0, "frame_compile_id": 0, "attempt": 0, "has_payload": "HASH"}
{"compilation_metrics": "METRICS", "frame_id": 0, "frame_compile_id": 0, "attempt": 0}
{"artifact": {"name": "recompile_reasons", "encoding": "json"}, "frame_id": 0, "frame_compile_id": 1, "attempt": 0, "has_payload": "HASH"}
{"dynamo_start": {"stack": "STACK"}, "frame_id": 0, "frame_compile_id": 1, "attempt": 0}
{"describe_storage": {"id": 0, "describer_id": "ID", "size": 4000000}, "frame_id": 0, "frame_compile_id": 1, "attempt": 0}
{"describe_tensor": {"id": 0, "ndim": 2, "dtype": "torch.float32", "device": "device(type='cpu')", "size": [1000, 1000], "is_leaf": true, "stride": [1000, 1], "storage": 0, "view_func": "VIEW_FUNC", "describer_id": "ID"}, "frame_id": 0, "frame_compile_id": 1, "attempt": 0}
{"describe_source": {"describer_id": "ID", "id": 0, "source": "L['x']"}, "frame_id": 0, "frame_compile_id": 1, "attempt": 0}
{"create_symbol": {"symbol": "s48", "val": "1", "vr": "[-int_oo, int_oo]", "source": "L['y']", "user_stack": "STACK", "stack": "STACK"}, "frame_id": 0, "frame_compile_id": 1, "attempt": 0}
{"dynamo_output_graph": {"sizes": {"l_x_": [1000, 1000], "add": [1000, 1000]}}, "frame_id": 0, "frame_compile_id": 1, "attempt": 0, "has_payload": "HASH"}
{"artifact": {"name": "before_pre_grad_graph", "encoding": "string"}, "frame_id": 0, "frame_compile_id": 1, "attempt": 0, "has_payload": "HASH"}
{"artifact": {"name": "after_pre_grad_graph", "encoding": "string"}, "frame_id": 0, "frame_compile_id": 1, "attempt": 0, "has_payload": "HASH"}
{"artifact": {"name": "aotautograd_cache_miss", "encoding": "json"}, "frame_id": 0, "frame_compile_id": 1, "attempt": 0, "has_payload": "HASH"}
{"artifact": {"name": "aot_forward_graph_fw_metadata", "encoding": "string"}, "frame_id": 0, "frame_compile_id": 1, "attempt": 0, "has_payload": "HASH"}
{"aot_inference_graph": {}, "frame_id": 0, "frame_compile_id": 1, "attempt": 0, "has_payload": "HASH"}
{"artifact": {"name": "torch._functorch.config", "encoding": "string"}, "frame_id": 0, "frame_compile_id": 1, "attempt": 0, "has_payload": "HASH"}
{"artifact": {"name": "fx_graph_runnable", "encoding": "string"}, "frame_id": 0, "frame_compile_id": 1, "attempt": 0, "has_payload": "HASH"}
{"artifact": {"name": "before_post_grad_graph", "encoding": "string"}, "frame_id": 0, "frame_compile_id": 1, "attempt": 0, "has_payload": "HASH"}
{"artifact": {"name": "after_post_grad_graph", "encoding": "string"}, "frame_id": 0, "frame_compile_id": 1, "attempt": 0, "has_payload": "HASH"}
{"inductor_output_code": {"filename": "FILENAME"}, "frame_id": 0, "frame_compile_id": 1, "attempt": 0, "has_payload": "HASH"}
{"artifact": {"name": "fx_graph_cache_miss", "encoding": "json"}, "frame_id": 0, "frame_compile_id": 1, "attempt": 0, "has_payload": "HASH"}
{"dynamo_cpp_guards_str": {}, "frame_id": 0, "frame_compile_id": 1, "attempt": 0, "has_payload": "HASH"}
{"compilation_metrics": "METRICS", "frame_id": 0, "frame_compile_id": 1, "attempt": 0}
""",  # noqa: B950
        )

        self.assertParses()

    @requires_tlparse
    def test_example_fn(self):
        fn_opt = torch.compile(example_fn, backend="inductor")
        fn_opt(torch.ones(1000, 1000))
        self.assertExpectedInline(
            self.buffer.getvalue(),
            """\
{"dynamo_start": {"stack": "STACK"}, "frame_id": 0, "frame_compile_id": 0, "attempt": 0}
{"describe_storage": {"id": 0, "describer_id": "ID", "size": 4000000}, "frame_id": 0, "frame_compile_id": 0, "attempt": 0}
{"describe_tensor": {"id": 0, "ndim": 2, "dtype": "torch.float32", "device": "device(type='cpu')", "size": [1000, 1000], "is_leaf": true, "stride": [1000, 1], "storage": 0, "view_func": "VIEW_FUNC", "describer_id": "ID"}, "frame_id": 0, "frame_compile_id": 0, "attempt": 0}
{"describe_source": {"describer_id": "ID", "id": 0, "source": "L['a']"}, "frame_id": 0, "frame_compile_id": 0, "attempt": 0}
{"dynamo_output_graph": {"sizes": {"l_a_": [1000, 1000], "ones": [1000, 1000], "output": [1000, 1000], "ones_1": [1000, 1000], "output_1": [1000, 1000]}}, "frame_id": 0, "frame_compile_id": 0, "attempt": 0, "has_payload": "HASH"}
{"artifact": {"name": "before_pre_grad_graph", "encoding": "string"}, "frame_id": 0, "frame_compile_id": 0, "attempt": 0, "has_payload": "HASH"}
{"artifact": {"name": "after_pre_grad_graph", "encoding": "string"}, "frame_id": 0, "frame_compile_id": 0, "attempt": 0, "has_payload": "HASH"}
{"artifact": {"name": "aotautograd_cache_miss", "encoding": "json"}, "frame_id": 0, "frame_compile_id": 0, "attempt": 0, "has_payload": "HASH"}
{"artifact": {"name": "aot_forward_graph_fw_metadata", "encoding": "string"}, "frame_id": 0, "frame_compile_id": 0, "attempt": 0, "has_payload": "HASH"}
{"aot_inference_graph": {}, "frame_id": 0, "frame_compile_id": 0, "attempt": 0, "has_payload": "HASH"}
{"artifact": {"name": "torch._functorch.config", "encoding": "string"}, "frame_id": 0, "frame_compile_id": 0, "attempt": 0, "has_payload": "HASH"}
{"artifact": {"name": "fx_graph_runnable", "encoding": "string"}, "frame_id": 0, "frame_compile_id": 0, "attempt": 0, "has_payload": "HASH"}
{"artifact": {"name": "before_post_grad_graph", "encoding": "string"}, "frame_id": 0, "frame_compile_id": 0, "attempt": 0, "has_payload": "HASH"}
{"artifact": {"name": "after_post_grad_graph", "encoding": "string"}, "frame_id": 0, "frame_compile_id": 0, "attempt": 0, "has_payload": "HASH"}
{"inductor_output_code": {"filename": "FILENAME"}, "frame_id": 0, "frame_compile_id": 0, "attempt": 0, "has_payload": "HASH"}
{"artifact": {"name": "fx_graph_cache_miss", "encoding": "json"}, "frame_id": 0, "frame_compile_id": 0, "attempt": 0, "has_payload": "HASH"}
{"dynamo_cpp_guards_str": {}, "frame_id": 0, "frame_compile_id": 0, "attempt": 0, "has_payload": "HASH"}
{"compilation_metrics": "METRICS", "frame_id": 0, "frame_compile_id": 0, "attempt": 0}
""",  # noqa: B950
        )

        self.assertParses()

    @requires_tlparse
    def test_example_training_fn(self):
        fn_opt = torch.compile(example_training_fn, backend="inductor")
        fn_opt(torch.ones(1000, 1000, requires_grad=True))
        buffer = self.buffer.getvalue()
        buffer = replace_dynamic(buffer, "inductor_compile_time_s")
        buffer = replace_dynamic(buffer, "code_gen_time_s")
        buffer = replace_dynamic(buffer, "structured_logging_overhead_s")
        self.assertExpectedInline(
            buffer,
            """\
{"dynamo_start": {"stack": "STACK"}, "frame_id": 0, "frame_compile_id": 0, "attempt": 0}
{"describe_storage": {"id": 0, "describer_id": "ID", "size": 4000000}, "frame_id": 0, "frame_compile_id": 0, "attempt": 0}
{"describe_tensor": {"id": 0, "ndim": 2, "dtype": "torch.float32", "device": "device(type='cpu')", "size": [1000, 1000], "is_leaf": true, "requires_grad": true, "stride": [1000, 1], "storage": 0, "view_func": "VIEW_FUNC", "describer_id": "ID"}, "frame_id": 0, "frame_compile_id": 0, "attempt": 0}
{"describe_source": {"describer_id": "ID", "id": 0, "source": "L['a']"}, "frame_id": 0, "frame_compile_id": 0, "attempt": 0}
{"artifact": {"name": "dynamo_graph_break_reason", "encoding": "string"}, "frame_id": 0, "frame_compile_id": 0, "attempt": 0, "has_payload": "HASH"}
{"describe_storage": {"id": 0, "describer_id": "ID", "size": 4000000}, "frame_id": 0, "frame_compile_id": 0, "attempt": 1}
{"describe_tensor": {"id": 0, "ndim": 2, "dtype": "torch.float32", "device": "device(type='cpu')", "size": [1000, 1000], "is_leaf": true, "requires_grad": true, "stride": [1000, 1], "storage": 0, "view_func": "VIEW_FUNC", "describer_id": "ID"}, "frame_id": 0, "frame_compile_id": 0, "attempt": 1}
{"describe_source": {"describer_id": "ID", "id": 0, "source": "L['a']"}, "frame_id": 0, "frame_compile_id": 0, "attempt": 1}
{"dynamo_cpp_guards_str": {}, "frame_id": 0, "frame_compile_id": 0, "attempt": 1, "has_payload": "HASH"}
{"compilation_metrics": "METRICS", "frame_id": 0, "frame_compile_id": 0, "attempt": 1}
{"dynamo_start": {"stack": "STACK"}, "frame_id": 1, "frame_compile_id": 0, "attempt": 0}
{"artifact": {"name": "dynamo_graph_break_reason", "encoding": "string"}, "frame_id": 1, "frame_compile_id": 0, "attempt": 0, "has_payload": "HASH"}
{"describe_storage": {"id": 0, "describer_id": "ID", "size": 4000000}, "frame_id": 1, "frame_compile_id": 0, "attempt": 1}
{"describe_tensor": {"id": 0, "ndim": 2, "dtype": "torch.float32", "device": "device(type='cpu')", "size": [1000, 1000], "is_leaf": true, "requires_grad": true, "stride": [1000, 1], "storage": 0, "view_func": "VIEW_FUNC", "describer_id": "ID"}, "frame_id": 1, "frame_compile_id": 0, "attempt": 1}
{"describe_source": {"describer_id": "ID", "id": 0, "source": "L['___stack1']"}, "frame_id": 1, "frame_compile_id": 0, "attempt": 1}
{"dynamo_cpp_guards_str": {}, "frame_id": 1, "frame_compile_id": 0, "attempt": 1, "has_payload": "HASH"}
{"compilation_metrics": "METRICS", "frame_id": 1, "frame_compile_id": 0, "attempt": 1}
{"dynamo_start": {"stack": "STACK"}, "frame_id": 2, "frame_compile_id": 0, "attempt": 0}
{"describe_storage": {"id": 0, "describer_id": "ID", "size": 4000000}, "frame_id": 2, "frame_compile_id": 0, "attempt": 0}
{"describe_tensor": {"id": 0, "ndim": 2, "dtype": "torch.float32", "device": "device(type='cpu')", "size": [1000, 1000], "requires_grad": true, "stride": [1000, 1], "storage": 0, "view_func": "VIEW_FUNC", "describer_id": "ID"}, "frame_id": 2, "frame_compile_id": 0, "attempt": 0}
{"describe_source": {"describer_id": "ID", "id": 0, "source": "L['___stack0']"}, "frame_id": 2, "frame_compile_id": 0, "attempt": 0}
{"artifact": {"name": "dynamo_graph_break_reason", "encoding": "string"}, "frame_id": 2, "frame_compile_id": 0, "attempt": 0, "has_payload": "HASH"}
{"describe_storage": {"id": 0, "describer_id": "ID", "size": 4000000}, "frame_id": 2, "frame_compile_id": 0, "attempt": 1}
{"describe_tensor": {"id": 0, "ndim": 2, "dtype": "torch.float32", "device": "device(type='cpu')", "size": [1000, 1000], "requires_grad": true, "stride": [1000, 1], "storage": 0, "view_func": "VIEW_FUNC", "describer_id": "ID"}, "frame_id": 2, "frame_compile_id": 0, "attempt": 1}
{"describe_source": {"describer_id": "ID", "id": 0, "source": "L['___stack0']"}, "frame_id": 2, "frame_compile_id": 0, "attempt": 1}
{"dynamo_output_graph": {"sizes": {"l_stack0_": [1000, 1000], "ones": [1000, 1000], "output": [1000, 1000], "sum_1": []}}, "frame_id": 2, "frame_compile_id": 0, "attempt": 1, "has_payload": "HASH"}
{"artifact": {"name": "before_pre_grad_graph", "encoding": "string"}, "frame_id": 2, "frame_compile_id": 0, "attempt": 1, "has_payload": "HASH"}
{"artifact": {"name": "after_pre_grad_graph", "encoding": "string"}, "frame_id": 2, "frame_compile_id": 0, "attempt": 1, "has_payload": "HASH"}
{"artifact": {"name": "aotautograd_cache_miss", "encoding": "json"}, "frame_id": 2, "frame_compile_id": 0, "attempt": 1, "has_payload": "HASH"}
{"aot_joint_graph": {}, "frame_id": 2, "frame_compile_id": 0, "attempt": 1, "has_payload": "HASH"}
{"artifact": {"name": "torch._functorch.config", "encoding": "string"}, "frame_id": 2, "frame_compile_id": 0, "attempt": 1, "has_payload": "HASH"}
{"artifact": {"name": "aot_forward_graph_fw_metadata", "encoding": "string"}, "frame_id": 2, "frame_compile_id": 0, "attempt": 1, "has_payload": "HASH"}
{"aot_forward_graph": {}, "frame_id": 2, "frame_compile_id": 0, "attempt": 1, "has_payload": "HASH"}
{"aot_backward_graph": {}, "frame_id": 2, "frame_compile_id": 0, "attempt": 1, "has_payload": "HASH"}
{"artifact": {"name": "fx_graph_runnable", "encoding": "string"}, "frame_id": 2, "frame_compile_id": 0, "attempt": 1, "has_payload": "HASH"}
{"artifact": {"name": "before_post_grad_graph", "encoding": "string"}, "frame_id": 2, "frame_compile_id": 0, "attempt": 1, "has_payload": "HASH"}
{"artifact": {"name": "after_post_grad_graph", "encoding": "string"}, "frame_id": 2, "frame_compile_id": 0, "attempt": 1, "has_payload": "HASH"}
{"inductor_output_code": {"filename": "FILENAME"}, "frame_id": 2, "frame_compile_id": 0, "attempt": 1, "has_payload": "HASH"}
{"artifact": {"name": "fx_graph_cache_miss", "encoding": "json"}, "frame_id": 2, "frame_compile_id": 0, "attempt": 1, "has_payload": "HASH"}
{"dynamo_cpp_guards_str": {}, "frame_id": 2, "frame_compile_id": 0, "attempt": 1, "has_payload": "HASH"}
{"compilation_metrics": "METRICS", "frame_id": 2, "frame_compile_id": 0, "attempt": 1}
{"dynamo_start": {"stack": "STACK"}, "frame_id": 3, "frame_compile_id": 0, "attempt": 0}
{"compilation_metrics": "METRICS", "frame_id": 3, "frame_compile_id": 0, "attempt": 0}
{"artifact": {"name": "fx_graph_runnable", "encoding": "string"}, "frame_id": 2, "frame_compile_id": 0, "attempt": 1, "has_payload": "HASH"}
{"artifact": {"name": "before_post_grad_graph", "encoding": "string"}, "frame_id": 2, "frame_compile_id": 0, "attempt": 1, "has_payload": "HASH"}
{"artifact": {"name": "after_post_grad_graph", "encoding": "string"}, "frame_id": 2, "frame_compile_id": 0, "attempt": 1, "has_payload": "HASH"}
{"inductor_output_code": {"filename": "FILENAME"}, "frame_id": 2, "frame_compile_id": 0, "attempt": 1, "has_payload": "HASH"}
{"artifact": {"name": "fx_graph_cache_miss", "encoding": "json"}, "frame_id": 2, "frame_compile_id": 0, "attempt": 1, "has_payload": "HASH"}
{"bwd_compilation_metrics": "METRICS", "frame_id": 2, "frame_compile_id": 0, "attempt": 1}
{"dynamo_start": {"stack": "STACK"}, "frame_id": 4, "frame_compile_id": 0, "attempt": 0}
{"describe_storage": {"id": 0, "describer_id": "ID", "size": 4000000}, "frame_id": 4, "frame_compile_id": 0, "attempt": 0}
{"describe_tensor": {"id": 0, "ndim": 2, "dtype": "torch.float32", "device": "device(type='cpu')", "size": [1000, 1000], "requires_grad": true, "stride": [1000, 1], "storage": 0, "view_func": "VIEW_FUNC", "describer_id": "ID"}, "frame_id": 4, "frame_compile_id": 0, "attempt": 0}
{"describe_source": {"describer_id": "ID", "id": 0, "source": "L['output']"}, "frame_id": 4, "frame_compile_id": 0, "attempt": 0}
{"compilation_metrics": "METRICS", "frame_id": 4, "frame_compile_id": 0, "attempt": 0}
""",  # noqa: B950
        )

        self.assertParses()

    @requires_tlparse
    def test_dynamo_error(self):
        try:
            fn_opt = torch.compile(dynamo_error_fn, backend="inductor")
            fn_opt(*ARGS)
        except Exception:
            pass
        self.assertExpectedInline(
            self.buffer.getvalue(),
            """\
{"dynamo_start": {"stack": "STACK"}, "frame_id": 0, "frame_compile_id": 0, "attempt": 0}
{"describe_storage": {"id": 0, "describer_id": "ID", "size": 4000000}, "frame_id": 0, "frame_compile_id": 0, "attempt": 0}
{"describe_tensor": {"id": 0, "ndim": 2, "dtype": "torch.float32", "device": "device(type='cpu')", "size": [1000, 1000], "is_leaf": true, "requires_grad": true, "stride": [1000, 1], "storage": 0, "view_func": "VIEW_FUNC", "describer_id": "ID"}, "frame_id": 0, "frame_compile_id": 0, "attempt": 0}
{"describe_source": {"describer_id": "ID", "id": 0, "source": "L['a']"}, "frame_id": 0, "frame_compile_id": 0, "attempt": 0}
{"artifact": {"name": "dynamo_error", "encoding": "string"}, "frame_id": 0, "frame_compile_id": 0, "attempt": 0, "has_payload": "HASH"}
{"compilation_metrics": "METRICS", "frame_id": 0, "frame_compile_id": 0, "attempt": 0}
""",  # noqa: B950
        )

        self.assertParses()

    @requires_tlparse
    def test_inductor_error(self):
        import torch._inductor.lowering

        def throw(x):
            raise AssertionError

        # inject an error in the lowerings
        dict_entries = {}
        for x in list(torch._inductor.lowering.lowerings.keys()):
            if "round" in x.__name__:
                dict_entries[x] = throw

        with unittest.mock.patch.dict(torch._inductor.lowering.lowerings, dict_entries):
            try:
                fn_opt = torch.compile(inductor_error_fn, backend="inductor")
                fn_opt(*ARGS)
            except Exception:
                pass

        self.assertExpectedInline(
            self.buffer.getvalue(),
            """\
{"dynamo_start": {"stack": "STACK"}, "frame_id": 0, "frame_compile_id": 0, "attempt": 0}
{"describe_storage": {"id": 0, "describer_id": "ID", "size": 4000000}, "frame_id": 0, "frame_compile_id": 0, "attempt": 0}
{"describe_tensor": {"id": 0, "ndim": 2, "dtype": "torch.float32", "device": "device(type='cpu')", "size": [1000, 1000], "is_leaf": true, "requires_grad": true, "stride": [1000, 1], "storage": 0, "view_func": "VIEW_FUNC", "describer_id": "ID"}, "frame_id": 0, "frame_compile_id": 0, "attempt": 0}
{"describe_source": {"describer_id": "ID", "id": 0, "source": "L['a']"}, "frame_id": 0, "frame_compile_id": 0, "attempt": 0}
{"dynamo_output_graph": {"sizes": {"l_a_": [1000, 1000], "output": [1000, 1000]}}, "frame_id": 0, "frame_compile_id": 0, "attempt": 0, "has_payload": "HASH"}
{"artifact": {"name": "before_pre_grad_graph", "encoding": "string"}, "frame_id": 0, "frame_compile_id": 0, "attempt": 0, "has_payload": "HASH"}
{"artifact": {"name": "after_pre_grad_graph", "encoding": "string"}, "frame_id": 0, "frame_compile_id": 0, "attempt": 0, "has_payload": "HASH"}
{"artifact": {"name": "aotautograd_cache_miss", "encoding": "json"}, "frame_id": 0, "frame_compile_id": 0, "attempt": 0, "has_payload": "HASH"}
{"aot_joint_graph": {}, "frame_id": 0, "frame_compile_id": 0, "attempt": 0, "has_payload": "HASH"}
{"artifact": {"name": "torch._functorch.config", "encoding": "string"}, "frame_id": 0, "frame_compile_id": 0, "attempt": 0, "has_payload": "HASH"}
{"artifact": {"name": "aot_forward_graph_fw_metadata", "encoding": "string"}, "frame_id": 0, "frame_compile_id": 0, "attempt": 0, "has_payload": "HASH"}
{"aot_forward_graph": {}, "frame_id": 0, "frame_compile_id": 0, "attempt": 0, "has_payload": "HASH"}
{"aot_backward_graph": {}, "frame_id": 0, "frame_compile_id": 0, "attempt": 0, "has_payload": "HASH"}
{"artifact": {"name": "fx_graph_runnable", "encoding": "string"}, "frame_id": 0, "frame_compile_id": 0, "attempt": 0, "has_payload": "HASH"}
{"artifact": {"name": "before_post_grad_graph", "encoding": "string"}, "frame_id": 0, "frame_compile_id": 0, "attempt": 0, "has_payload": "HASH"}
{"artifact": {"name": "after_post_grad_graph", "encoding": "string"}, "frame_id": 0, "frame_compile_id": 0, "attempt": 0, "has_payload": "HASH"}
{"artifact": {"name": "dynamo_error", "encoding": "string"}, "frame_id": 0, "frame_compile_id": 0, "attempt": 0, "has_payload": "HASH"}
{"compilation_metrics": "METRICS", "frame_id": 0, "frame_compile_id": 0, "attempt": 0}
""",  # noqa: B950
        )

        self.assertParses()

    @requires_distributed()
    @requires_cuda
    def test_ddp_graphs(self):
        class ToyModel(torch.nn.Module):
            def __init__(self) -> None:
                super().__init__()
                self.layers = torch.nn.Sequential(
                    torch.nn.Linear(1024, 1024),
                    torch.nn.Linear(1024, 1024),
                )

            def forward(self, x):
                return self.layers(x)

        # TODO: this isn't safely bracketed, will leak
        os.environ["MASTER_ADDR"] = "localhost"
        os.environ["MASTER_PORT"] = str(find_free_port())
        dist.init_process_group("gloo", rank=0, world_size=1)

        model = DDP(ToyModel().to("cuda:0"), device_ids=[0], bucket_cap_mb=4)
        ddp_model = torch.compile(model, backend="inductor")

        ddp_model(torch.randn(1024, 1024, device="cuda:0"))

        dist.destroy_process_group()

        if not torch._dynamo.config.inline_inbuilt_nn_modules:
            self.assertExpectedInline(
                self.buffer.getvalue(),
                """\
{"dynamo_start": {"stack": "STACK"}, "rank": 0, "frame_id": 0, "frame_compile_id": 0, "attempt": 0}
{"artifact": {"name": "dynamo_graph_break_reason", "encoding": "string"}, "rank": 0, "frame_id": 0, "frame_compile_id": 0, "attempt": 0, "has_payload": "HASH"}
{"dynamo_cpp_guards_str": {}, "rank": 0, "frame_id": 0, "frame_compile_id": 0, "attempt": 1, "has_payload": "HASH"}
{"compilation_metrics": "METRICS", "rank": 0, "frame_id": 0, "frame_compile_id": 0, "attempt": 1}
{"dynamo_start": {"stack": "STACK"}, "rank": 0, "frame_id": 1, "frame_compile_id": 0, "attempt": 0}
{"artifact": {"name": "dynamo_graph_break_reason", "encoding": "string"}, "rank": 0, "frame_id": 1, "frame_compile_id": 0, "attempt": 0, "has_payload": "HASH"}
{"dynamo_cpp_guards_str": {}, "rank": 0, "frame_id": 1, "frame_compile_id": 0, "attempt": 1, "has_payload": "HASH"}
{"compilation_metrics": "METRICS", "rank": 0, "frame_id": 1, "frame_compile_id": 0, "attempt": 1}
{"dynamo_start": {"stack": "STACK"}, "rank": 0, "frame_id": 2, "frame_compile_id": 0, "attempt": 0}
{"artifact": {"name": "dynamo_graph_break_reason", "encoding": "string"}, "rank": 0, "frame_id": 2, "frame_compile_id": 0, "attempt": 0, "has_payload": "HASH"}
{"dynamo_cpp_guards_str": {}, "rank": 0, "frame_id": 2, "frame_compile_id": 0, "attempt": 1, "has_payload": "HASH"}
{"compilation_metrics": "METRICS", "rank": 0, "frame_id": 2, "frame_compile_id": 0, "attempt": 1}
{"dynamo_start": {"stack": "STACK"}, "rank": 0, "frame_id": 3, "frame_compile_id": 0, "attempt": 0}
{"describe_storage": {"id": 0, "describer_id": "ID", "size": 4194304}, "rank": 0, "frame_id": 3, "frame_compile_id": 0, "attempt": 0}
{"describe_tensor": {"id": 0, "ndim": 2, "dtype": "torch.float32", "device": "device(type='cuda', index=0)", "size": [1024, 1024], "is_leaf": true, "stride": [1024, 1], "storage": 0, "view_func": "VIEW_FUNC", "describer_id": "ID"}, "rank": 0, "frame_id": 3, "frame_compile_id": 0, "attempt": 0}
{"describe_source": {"describer_id": "ID", "id": 0, "source": "L['x']"}, "rank": 0, "frame_id": 3, "frame_compile_id": 0, "attempt": 0}
{"dynamo_output_graph": {"sizes": {"l_x_": [1024, 1024], "l__self___layers_0": [1024, 1024], "l__self___layers_1": [1024, 1024]}}, "rank": 0, "frame_id": 3, "frame_compile_id": 0, "attempt": 0, "has_payload": "HASH"}
{"optimize_ddp_split_graph": {}, "rank": 0, "frame_id": 3, "frame_compile_id": 0, "attempt": 0, "has_payload": "HASH"}
{"optimize_ddp_split_child": {"name": "submod_0"}, "rank": 0, "frame_id": 3, "frame_compile_id": 0, "attempt": 0, "has_payload": "HASH"}
{"optimize_ddp_split_child": {"name": "submod_1"}, "rank": 0, "frame_id": 3, "frame_compile_id": 0, "attempt": 0, "has_payload": "HASH"}
{"describe_storage": {"id": 0, "describer_id": "ID", "size": 4194304}, "rank": 0, "frame_id": 3, "frame_compile_id": 0, "attempt": 0}
{"describe_tensor": {"id": 0, "ndim": 2, "dtype": "torch.float32", "device": "device(type='cuda', index=0)", "size": [1024, 1024], "is_leaf": true, "stride": [1024, 1], "storage": 0, "view_func": "VIEW_FUNC", "describer_id": "ID"}, "rank": 0, "frame_id": 3, "frame_compile_id": 0, "attempt": 0}
{"describe_source": {"describer_id": "ID", "id": 0, "source": "L['x']"}, "rank": 0, "frame_id": 3, "frame_compile_id": 0, "attempt": 0}
{"artifact": {"name": "before_pre_grad_graph", "encoding": "string"}, "rank": 0, "frame_id": 3, "frame_compile_id": 0, "attempt": 0, "has_payload": "HASH"}
{"artifact": {"name": "after_pre_grad_graph", "encoding": "string"}, "rank": 0, "frame_id": 3, "frame_compile_id": 0, "attempt": 0, "has_payload": "HASH"}
{"aot_joint_graph": {}, "rank": 0, "frame_id": 3, "frame_compile_id": 0, "attempt": 0, "has_payload": "HASH"}
{"artifact": {"name": "torch._functorch.config", "encoding": "string"}, "rank": 0, "frame_id": 3, "frame_compile_id": 0, "attempt": 0, "has_payload": "HASH"}
{"artifact": {"name": "aot_forward_graph_fw_metadata", "encoding": "string"}, "rank": 0, "frame_id": 3, "frame_compile_id": 0, "attempt": 0, "has_payload": "HASH"}
{"aot_forward_graph": {}, "rank": 0, "frame_id": 3, "frame_compile_id": 0, "attempt": 0, "has_payload": "HASH"}
{"aot_backward_graph": {}, "rank": 0, "frame_id": 3, "frame_compile_id": 0, "attempt": 0, "has_payload": "HASH"}
{"artifact": {"name": "fx_graph_runnable", "encoding": "string"}, "rank": 0, "frame_id": 3, "frame_compile_id": 0, "attempt": 0, "has_payload": "HASH"}
{"artifact": {"name": "before_post_grad_graph", "encoding": "string"}, "rank": 0, "frame_id": 3, "frame_compile_id": 0, "attempt": 0, "has_payload": "HASH"}
{"artifact": {"name": "after_post_grad_graph", "encoding": "string"}, "rank": 0, "frame_id": 3, "frame_compile_id": 0, "attempt": 0, "has_payload": "HASH"}
{"inductor_output_code": {"filename": "FILENAME"}, "rank": 0, "frame_id": 3, "frame_compile_id": 0, "attempt": 0, "has_payload": "HASH"}
{"artifact": {"name": "fx_graph_cache_miss", "encoding": "json"}, "rank": 0, "frame_id": 3, "frame_compile_id": 0, "attempt": 0, "has_payload": "HASH"}
{"artifact": {"name": "aotautograd_cache_bypass", "encoding": "json"}, "rank": 0, "frame_id": 3, "frame_compile_id": 0, "attempt": 0, "has_payload": "HASH"}
{"artifact": {"name": "before_pre_grad_graph", "encoding": "string"}, "rank": 0, "frame_id": 3, "frame_compile_id": 0, "attempt": 0, "has_payload": "HASH"}
{"artifact": {"name": "after_pre_grad_graph", "encoding": "string"}, "rank": 0, "frame_id": 3, "frame_compile_id": 0, "attempt": 0, "has_payload": "HASH"}
{"aot_joint_graph": {}, "rank": 0, "frame_id": 3, "frame_compile_id": 0, "attempt": 0, "has_payload": "HASH"}
{"artifact": {"name": "torch._functorch.config", "encoding": "string"}, "rank": 0, "frame_id": 3, "frame_compile_id": 0, "attempt": 0, "has_payload": "HASH"}
{"artifact": {"name": "aot_forward_graph_fw_metadata", "encoding": "string"}, "rank": 0, "frame_id": 3, "frame_compile_id": 0, "attempt": 0, "has_payload": "HASH"}
{"aot_forward_graph": {}, "rank": 0, "frame_id": 3, "frame_compile_id": 0, "attempt": 0, "has_payload": "HASH"}
{"aot_backward_graph": {}, "rank": 0, "frame_id": 3, "frame_compile_id": 0, "attempt": 0, "has_payload": "HASH"}
{"artifact": {"name": "fx_graph_runnable", "encoding": "string"}, "rank": 0, "frame_id": 3, "frame_compile_id": 0, "attempt": 0, "has_payload": "HASH"}
{"artifact": {"name": "before_post_grad_graph", "encoding": "string"}, "rank": 0, "frame_id": 3, "frame_compile_id": 0, "attempt": 0, "has_payload": "HASH"}
{"artifact": {"name": "after_post_grad_graph", "encoding": "string"}, "rank": 0, "frame_id": 3, "frame_compile_id": 0, "attempt": 0, "has_payload": "HASH"}
{"inductor_output_code": {"filename": "FILENAME"}, "rank": 0, "frame_id": 3, "frame_compile_id": 0, "attempt": 0, "has_payload": "HASH"}
{"artifact": {"name": "fx_graph_cache_miss", "encoding": "json"}, "rank": 0, "frame_id": 3, "frame_compile_id": 0, "attempt": 0, "has_payload": "HASH"}
{"artifact": {"name": "aotautograd_cache_bypass", "encoding": "json"}, "rank": 0, "frame_id": 3, "frame_compile_id": 0, "attempt": 0, "has_payload": "HASH"}
{"dynamo_cpp_guards_str": {}, "rank": 0, "frame_id": 3, "frame_compile_id": 0, "attempt": 0, "has_payload": "HASH"}
{"compilation_metrics": "METRICS", "rank": 0, "frame_id": 3, "frame_compile_id": 0, "attempt": 0}
""",  # noqa: B950
            )
        else:
            self.assertExpectedInline(
                self.buffer.getvalue(),
                """\
{"dynamo_start": {"stack": "STACK"}, "rank": 0, "frame_id": 0, "frame_compile_id": 0, "attempt": 0}
{"artifact": {"name": "dynamo_graph_break_reason", "encoding": "string"}, "rank": 0, "frame_id": 0, "frame_compile_id": 0, "attempt": 0, "has_payload": "HASH"}
{"describe_storage": {"id": 0, "describer_id": "ID", "size": 4194304}, "rank": 0, "frame_id": 0, "frame_compile_id": 0, "attempt": 1}
{"describe_tensor": {"id": 0, "ndim": 2, "dtype": "torch.float32", "device": "device(type='cuda', index=0)", "size": [1024, 1024], "is_leaf": true, "stride": [1024, 1], "storage": 0, "view_func": "VIEW_FUNC", "describer_id": "ID"}, "rank": 0, "frame_id": 0, "frame_compile_id": 0, "attempt": 1}
{"describe_source": {"describer_id": "ID", "id": 0, "source": "L['args'][0]"}, "rank": 0, "frame_id": 0, "frame_compile_id": 0, "attempt": 1}
{"dynamo_cpp_guards_str": {}, "rank": 0, "frame_id": 0, "frame_compile_id": 0, "attempt": 1, "has_payload": "HASH"}
{"compilation_metrics": "METRICS", "rank": 0, "frame_id": 0, "frame_compile_id": 0, "attempt": 1}
{"dynamo_start": {"stack": "STACK"}, "rank": 0, "frame_id": 1, "frame_compile_id": 0, "attempt": 0}
{"artifact": {"name": "dynamo_graph_break_reason", "encoding": "string"}, "rank": 0, "frame_id": 1, "frame_compile_id": 0, "attempt": 0, "has_payload": "HASH"}
{"dynamo_cpp_guards_str": {}, "rank": 0, "frame_id": 1, "frame_compile_id": 0, "attempt": 1, "has_payload": "HASH"}
{"compilation_metrics": "METRICS", "rank": 0, "frame_id": 1, "frame_compile_id": 0, "attempt": 1}
{"dynamo_start": {"stack": "STACK"}, "rank": 0, "frame_id": 2, "frame_compile_id": 0, "attempt": 0}
{"artifact": {"name": "dynamo_graph_break_reason", "encoding": "string"}, "rank": 0, "frame_id": 2, "frame_compile_id": 0, "attempt": 0, "has_payload": "HASH"}
{"dynamo_cpp_guards_str": {}, "rank": 0, "frame_id": 2, "frame_compile_id": 0, "attempt": 1, "has_payload": "HASH"}
{"compilation_metrics": "METRICS", "rank": 0, "frame_id": 2, "frame_compile_id": 0, "attempt": 1}
{"dynamo_start": {"stack": "STACK"}, "rank": 0, "frame_id": 3, "frame_compile_id": 0, "attempt": 0}
{"compilation_metrics": "METRICS", "rank": 0, "frame_id": 3, "frame_compile_id": 0, "attempt": 0}
{"dynamo_start": {"stack": "STACK"}, "rank": 0, "frame_id": 4, "frame_compile_id": 0, "attempt": 0}
{"describe_storage": {"id": 0, "describer_id": "ID", "size": 4194304}, "rank": 0, "frame_id": 4, "frame_compile_id": 0, "attempt": 0}
{"describe_tensor": {"id": 0, "ndim": 2, "dtype": "torch.float32", "device": "device(type='cuda', index=0)", "size": [1024, 1024], "is_leaf": true, "requires_grad": true, "is_parameter": true, "stride": [1024, 1], "storage": 0, "view_func": "VIEW_FUNC", "describer_id": "ID"}, "rank": 0, "frame_id": 4, "frame_compile_id": 0, "attempt": 0}
{"describe_source": {"describer_id": "ID", "id": 0, "source": "L['self']._modules['layers']._modules['0']._parameters['weight']"}, "rank": 0, "frame_id": 4, "frame_compile_id": 0, "attempt": 0}
{"describe_storage": {"id": 1, "describer_id": "ID", "size": 4096}, "rank": 0, "frame_id": 4, "frame_compile_id": 0, "attempt": 0}
{"describe_tensor": {"id": 1, "ndim": 1, "dtype": "torch.float32", "device": "device(type='cuda', index=0)", "size": [1024], "is_leaf": true, "requires_grad": true, "is_parameter": true, "stride": [1], "storage": 1, "view_func": "VIEW_FUNC", "describer_id": "ID"}, "rank": 0, "frame_id": 4, "frame_compile_id": 0, "attempt": 0}
{"describe_source": {"describer_id": "ID", "id": 1, "source": "L['self']._modules['layers']._modules['0']._parameters['bias']"}, "rank": 0, "frame_id": 4, "frame_compile_id": 0, "attempt": 0}
{"describe_storage": {"id": 2, "describer_id": "ID", "size": 4194304}, "rank": 0, "frame_id": 4, "frame_compile_id": 0, "attempt": 0}
{"describe_tensor": {"id": 2, "ndim": 2, "dtype": "torch.float32", "device": "device(type='cuda', index=0)", "size": [1024, 1024], "is_leaf": true, "stride": [1024, 1], "storage": 2, "view_func": "VIEW_FUNC", "describer_id": "ID"}, "rank": 0, "frame_id": 4, "frame_compile_id": 0, "attempt": 0}
{"describe_source": {"describer_id": "ID", "id": 2, "source": "L['x']"}, "rank": 0, "frame_id": 4, "frame_compile_id": 0, "attempt": 0}
{"describe_storage": {"id": 3, "describer_id": "ID", "size": 4194304}, "rank": 0, "frame_id": 4, "frame_compile_id": 0, "attempt": 0}
{"describe_tensor": {"id": 8, "ndim": 2, "dtype": "torch.float32", "device": "device(type='cuda', index=0)", "size": [1024, 1024], "is_leaf": true, "requires_grad": true, "is_parameter": true, "stride": [1024, 1], "storage": 3, "view_func": "VIEW_FUNC", "describer_id": "ID"}, "rank": 0, "frame_id": 4, "frame_compile_id": 0, "attempt": 0}
{"describe_source": {"describer_id": "ID", "id": 8, "source": "L['self']._modules['layers']._modules['1']._parameters['weight']"}, "rank": 0, "frame_id": 4, "frame_compile_id": 0, "attempt": 0}
{"describe_storage": {"id": 4, "describer_id": "ID", "size": 4096}, "rank": 0, "frame_id": 4, "frame_compile_id": 0, "attempt": 0}
{"describe_tensor": {"id": 9, "ndim": 1, "dtype": "torch.float32", "device": "device(type='cuda', index=0)", "size": [1024], "is_leaf": true, "requires_grad": true, "is_parameter": true, "stride": [1], "storage": 4, "view_func": "VIEW_FUNC", "describer_id": "ID"}, "rank": 0, "frame_id": 4, "frame_compile_id": 0, "attempt": 0}
{"describe_source": {"describer_id": "ID", "id": 9, "source": "L['self']._modules['layers']._modules['1']._parameters['bias']"}, "rank": 0, "frame_id": 4, "frame_compile_id": 0, "attempt": 0}
{"dynamo_output_graph": {"sizes": {"l_self_modules_layers_modules_0_parameters_weight_": [1024, 1024], "l_self_modules_layers_modules_0_parameters_bias_": [1024], "l_x_": [1024, 1024], "l_self_modules_layers_modules_1_parameters_weight_": [1024, 1024], "l_self_modules_layers_modules_1_parameters_bias_": [1024], "input_1": [1024, 1024], "input_2": [1024, 1024]}}, "rank": 0, "frame_id": 4, "frame_compile_id": 0, "attempt": 0, "has_payload": "HASH"}
{"optimize_ddp_split_graph": {}, "rank": 0, "frame_id": 4, "frame_compile_id": 0, "attempt": 0, "has_payload": "HASH"}
{"optimize_ddp_split_child": {"name": "submod_0"}, "rank": 0, "frame_id": 4, "frame_compile_id": 0, "attempt": 0, "has_payload": "HASH"}
{"optimize_ddp_split_child": {"name": "submod_1"}, "rank": 0, "frame_id": 4, "frame_compile_id": 0, "attempt": 0, "has_payload": "HASH"}
{"describe_storage": {"id": 0, "describer_id": "ID", "size": 4194304}, "rank": 0, "frame_id": 4, "frame_compile_id": 0, "attempt": 0}
{"describe_tensor": {"id": 0, "ndim": 2, "dtype": "torch.float32", "device": "device(type='cuda', index=0)", "size": [1024, 1024], "is_leaf": true, "stride": [1024, 1], "storage": 0, "view_func": "VIEW_FUNC", "describer_id": "ID"}, "rank": 0, "frame_id": 4, "frame_compile_id": 0, "attempt": 0}
{"describe_source": {"describer_id": "ID", "id": 0, "source": "L['x']"}, "rank": 0, "frame_id": 4, "frame_compile_id": 0, "attempt": 0}
{"describe_storage": {"id": 1, "describer_id": "ID", "size": 4194304}, "rank": 0, "frame_id": 4, "frame_compile_id": 0, "attempt": 0}
{"describe_tensor": {"id": 1, "ndim": 2, "dtype": "torch.float32", "device": "device(type='cuda', index=0)", "size": [1024, 1024], "is_leaf": true, "requires_grad": true, "is_parameter": true, "stride": [1024, 1], "storage": 1, "view_func": "VIEW_FUNC", "describer_id": "ID"}, "rank": 0, "frame_id": 4, "frame_compile_id": 0, "attempt": 0}
{"describe_source": {"describer_id": "ID", "id": 1, "source": "L['self']._modules['layers']._modules['0']._parameters['weight']"}, "rank": 0, "frame_id": 4, "frame_compile_id": 0, "attempt": 0}
{"describe_storage": {"id": 2, "describer_id": "ID", "size": 4096}, "rank": 0, "frame_id": 4, "frame_compile_id": 0, "attempt": 0}
{"describe_tensor": {"id": 2, "ndim": 1, "dtype": "torch.float32", "device": "device(type='cuda', index=0)", "size": [1024], "is_leaf": true, "requires_grad": true, "is_parameter": true, "stride": [1], "storage": 2, "view_func": "VIEW_FUNC", "describer_id": "ID"}, "rank": 0, "frame_id": 4, "frame_compile_id": 0, "attempt": 0}
{"describe_source": {"describer_id": "ID", "id": 2, "source": "L['self']._modules['layers']._modules['0']._parameters['bias']"}, "rank": 0, "frame_id": 4, "frame_compile_id": 0, "attempt": 0}
{"artifact": {"name": "before_pre_grad_graph", "encoding": "string"}, "rank": 0, "frame_id": 4, "frame_compile_id": 0, "attempt": 0, "has_payload": "HASH"}
{"artifact": {"name": "after_pre_grad_graph", "encoding": "string"}, "rank": 0, "frame_id": 4, "frame_compile_id": 0, "attempt": 0, "has_payload": "HASH"}
{"artifact": {"name": "aotautograd_cache_bypass", "encoding": "json"}, "rank": 0, "frame_id": 4, "frame_compile_id": 0, "attempt": 0, "has_payload": "HASH"}
{"aot_joint_graph": {}, "rank": 0, "frame_id": 4, "frame_compile_id": 0, "attempt": 0, "has_payload": "HASH"}
{"artifact": {"name": "torch._functorch.config", "encoding": "string"}, "rank": 0, "frame_id": 4, "frame_compile_id": 0, "attempt": 0, "has_payload": "HASH"}
{"artifact": {"name": "aot_forward_graph_fw_metadata", "encoding": "string"}, "rank": 0, "frame_id": 4, "frame_compile_id": 0, "attempt": 0, "has_payload": "HASH"}
{"aot_forward_graph": {}, "rank": 0, "frame_id": 4, "frame_compile_id": 0, "attempt": 0, "has_payload": "HASH"}
{"aot_backward_graph": {}, "rank": 0, "frame_id": 4, "frame_compile_id": 0, "attempt": 0, "has_payload": "HASH"}
{"artifact": {"name": "fx_graph_runnable", "encoding": "string"}, "rank": 0, "frame_id": 4, "frame_compile_id": 0, "attempt": 0, "has_payload": "HASH"}
{"artifact": {"name": "before_post_grad_graph", "encoding": "string"}, "rank": 0, "frame_id": 4, "frame_compile_id": 0, "attempt": 0, "has_payload": "HASH"}
{"artifact": {"name": "after_post_grad_graph", "encoding": "string"}, "rank": 0, "frame_id": 4, "frame_compile_id": 0, "attempt": 0, "has_payload": "HASH"}
{"inductor_output_code": {"filename": "FILENAME"}, "rank": 0, "frame_id": 4, "frame_compile_id": 0, "attempt": 0, "has_payload": "HASH"}
{"artifact": {"name": "fx_graph_cache_miss", "encoding": "json"}, "rank": 0, "frame_id": 4, "frame_compile_id": 0, "attempt": 0, "has_payload": "HASH"}
{"describe_storage": {"id": 16, "describer_id": "ID", "size": 4194304}, "rank": 0, "frame_id": 4, "frame_compile_id": 0, "attempt": 0}
{"describe_tensor": {"id": 29, "ndim": 2, "dtype": "torch.float32", "device": "device(type='cuda', index=0)", "size": [1024, 1024], "is_leaf": true, "requires_grad": true, "is_parameter": true, "stride": [1024, 1], "storage": 16, "view_func": "VIEW_FUNC", "describer_id": "ID"}, "rank": 0, "frame_id": 4, "frame_compile_id": 0, "attempt": 0}
{"describe_source": {"describer_id": "ID", "id": 29, "source": "L['self']._modules['layers']._modules['1']._parameters['weight']"}, "rank": 0, "frame_id": 4, "frame_compile_id": 0, "attempt": 0}
{"describe_storage": {"id": 17, "describer_id": "ID", "size": 4096}, "rank": 0, "frame_id": 4, "frame_compile_id": 0, "attempt": 0}
{"describe_tensor": {"id": 30, "ndim": 1, "dtype": "torch.float32", "device": "device(type='cuda', index=0)", "size": [1024], "is_leaf": true, "requires_grad": true, "is_parameter": true, "stride": [1], "storage": 17, "view_func": "VIEW_FUNC", "describer_id": "ID"}, "rank": 0, "frame_id": 4, "frame_compile_id": 0, "attempt": 0}
{"describe_source": {"describer_id": "ID", "id": 30, "source": "L['self']._modules['layers']._modules['1']._parameters['bias']"}, "rank": 0, "frame_id": 4, "frame_compile_id": 0, "attempt": 0}
{"artifact": {"name": "before_pre_grad_graph", "encoding": "string"}, "rank": 0, "frame_id": 4, "frame_compile_id": 0, "attempt": 0, "has_payload": "HASH"}
{"artifact": {"name": "after_pre_grad_graph", "encoding": "string"}, "rank": 0, "frame_id": 4, "frame_compile_id": 0, "attempt": 0, "has_payload": "HASH"}
{"artifact": {"name": "aotautograd_cache_bypass", "encoding": "json"}, "rank": 0, "frame_id": 4, "frame_compile_id": 0, "attempt": 0, "has_payload": "HASH"}
{"aot_joint_graph": {}, "rank": 0, "frame_id": 4, "frame_compile_id": 0, "attempt": 0, "has_payload": "HASH"}
{"artifact": {"name": "torch._functorch.config", "encoding": "string"}, "rank": 0, "frame_id": 4, "frame_compile_id": 0, "attempt": 0, "has_payload": "HASH"}
{"artifact": {"name": "aot_forward_graph_fw_metadata", "encoding": "string"}, "rank": 0, "frame_id": 4, "frame_compile_id": 0, "attempt": 0, "has_payload": "HASH"}
{"aot_forward_graph": {}, "rank": 0, "frame_id": 4, "frame_compile_id": 0, "attempt": 0, "has_payload": "HASH"}
{"aot_backward_graph": {}, "rank": 0, "frame_id": 4, "frame_compile_id": 0, "attempt": 0, "has_payload": "HASH"}
{"artifact": {"name": "fx_graph_runnable", "encoding": "string"}, "rank": 0, "frame_id": 4, "frame_compile_id": 0, "attempt": 0, "has_payload": "HASH"}
{"artifact": {"name": "before_post_grad_graph", "encoding": "string"}, "rank": 0, "frame_id": 4, "frame_compile_id": 0, "attempt": 0, "has_payload": "HASH"}
{"artifact": {"name": "after_post_grad_graph", "encoding": "string"}, "rank": 0, "frame_id": 4, "frame_compile_id": 0, "attempt": 0, "has_payload": "HASH"}
{"inductor_output_code": {"filename": "FILENAME"}, "rank": 0, "frame_id": 4, "frame_compile_id": 0, "attempt": 0, "has_payload": "HASH"}
{"artifact": {"name": "fx_graph_cache_miss", "encoding": "json"}, "rank": 0, "frame_id": 4, "frame_compile_id": 0, "attempt": 0, "has_payload": "HASH"}
{"dynamo_cpp_guards_str": {}, "rank": 0, "frame_id": 4, "frame_compile_id": 0, "attempt": 0, "has_payload": "HASH"}
{"compilation_metrics": "METRICS", "rank": 0, "frame_id": 4, "frame_compile_id": 0, "attempt": 0}
""",  # noqa: B950
            )

        self.assertParses()

    @requires_tlparse
    def test_graph_breaks(self):
        @torch.compile(backend="inductor")
        def fn(x):
            torch._dynamo.graph_break()
            return x + 1

        fn(torch.ones(1))

        self.assertExpectedInline(
            self.buffer.getvalue(),
            """\
{"dynamo_start": {"stack": "STACK"}, "frame_id": 0, "frame_compile_id": 0, "attempt": 0}
{"artifact": {"name": "dynamo_graph_break_reason", "encoding": "string"}, "frame_id": 0, "frame_compile_id": 0, "attempt": 0, "has_payload": "HASH"}
{"dynamo_cpp_guards_str": {}, "frame_id": 0, "frame_compile_id": 0, "attempt": 1, "has_payload": "HASH"}
{"compilation_metrics": "METRICS", "frame_id": 0, "frame_compile_id": 0, "attempt": 1}
{"dynamo_start": {"stack": "STACK"}, "frame_id": 1, "frame_compile_id": 0, "attempt": 0}
{"describe_storage": {"id": 0, "describer_id": "ID", "size": 4}, "frame_id": 1, "frame_compile_id": 0, "attempt": 0}
{"describe_tensor": {"id": 0, "ndim": 1, "dtype": "torch.float32", "device": "device(type='cpu')", "size": [1], "is_leaf": true, "stride": [1], "storage": 0, "view_func": "VIEW_FUNC", "describer_id": "ID"}, "frame_id": 1, "frame_compile_id": 0, "attempt": 0}
{"describe_source": {"describer_id": "ID", "id": 0, "source": "L['x']"}, "frame_id": 1, "frame_compile_id": 0, "attempt": 0}
{"dynamo_output_graph": {"sizes": {"l_x_": [1], "add": [1]}}, "frame_id": 1, "frame_compile_id": 0, "attempt": 0, "has_payload": "HASH"}
{"artifact": {"name": "before_pre_grad_graph", "encoding": "string"}, "frame_id": 1, "frame_compile_id": 0, "attempt": 0, "has_payload": "HASH"}
{"artifact": {"name": "after_pre_grad_graph", "encoding": "string"}, "frame_id": 1, "frame_compile_id": 0, "attempt": 0, "has_payload": "HASH"}
{"artifact": {"name": "aotautograd_cache_miss", "encoding": "json"}, "frame_id": 1, "frame_compile_id": 0, "attempt": 0, "has_payload": "HASH"}
{"artifact": {"name": "aot_forward_graph_fw_metadata", "encoding": "string"}, "frame_id": 1, "frame_compile_id": 0, "attempt": 0, "has_payload": "HASH"}
{"aot_inference_graph": {}, "frame_id": 1, "frame_compile_id": 0, "attempt": 0, "has_payload": "HASH"}
{"artifact": {"name": "torch._functorch.config", "encoding": "string"}, "frame_id": 1, "frame_compile_id": 0, "attempt": 0, "has_payload": "HASH"}
{"artifact": {"name": "fx_graph_runnable", "encoding": "string"}, "frame_id": 1, "frame_compile_id": 0, "attempt": 0, "has_payload": "HASH"}
{"artifact": {"name": "before_post_grad_graph", "encoding": "string"}, "frame_id": 1, "frame_compile_id": 0, "attempt": 0, "has_payload": "HASH"}
{"artifact": {"name": "after_post_grad_graph", "encoding": "string"}, "frame_id": 1, "frame_compile_id": 0, "attempt": 0, "has_payload": "HASH"}
{"inductor_output_code": {"filename": "FILENAME"}, "frame_id": 1, "frame_compile_id": 0, "attempt": 0, "has_payload": "HASH"}
{"artifact": {"name": "fx_graph_cache_miss", "encoding": "json"}, "frame_id": 1, "frame_compile_id": 0, "attempt": 0, "has_payload": "HASH"}
{"dynamo_cpp_guards_str": {}, "frame_id": 1, "frame_compile_id": 0, "attempt": 0, "has_payload": "HASH"}
{"compilation_metrics": "METRICS", "frame_id": 1, "frame_compile_id": 0, "attempt": 0}
""",  # noqa: B950
        )

        self.assertParses()

    # TODO: bring in the trace_source tests once we start emitting bytecode

    @requires_tlparse
    def test_graph_sizes_dynamic(self):
        def fn(a, b):
            return a @ b

        fn_opt = torch.compile(fn, backend="eager", dynamic=False)
        fn_opt(torch.randn(10, 20), torch.randn(20, 30))

        fn_opt2 = torch.compile(fn, backend="eager", dynamic=True)
        fn_opt2(torch.randn(5, 10), torch.randn(10, 15))

        self.assertExpectedInline(
            self.buffer.getvalue(),
            """\
{"dynamo_start": {"stack": "STACK"}, "frame_id": 0, "frame_compile_id": 0, "attempt": 0}
{"describe_storage": {"id": 0, "describer_id": "ID", "size": 800}, "frame_id": 0, "frame_compile_id": 0, "attempt": 0}
{"describe_tensor": {"id": 0, "ndim": 2, "dtype": "torch.float32", "device": "device(type='cpu')", "size": [10, 20], "is_leaf": true, "stride": [20, 1], "storage": 0, "view_func": "VIEW_FUNC", "describer_id": "ID"}, "frame_id": 0, "frame_compile_id": 0, "attempt": 0}
{"describe_source": {"describer_id": "ID", "id": 0, "source": "L['a']"}, "frame_id": 0, "frame_compile_id": 0, "attempt": 0}
{"describe_storage": {"id": 1, "describer_id": "ID", "size": 2400}, "frame_id": 0, "frame_compile_id": 0, "attempt": 0}
{"describe_tensor": {"id": 1, "ndim": 2, "dtype": "torch.float32", "device": "device(type='cpu')", "size": [20, 30], "is_leaf": true, "stride": [30, 1], "storage": 1, "view_func": "VIEW_FUNC", "describer_id": "ID"}, "frame_id": 0, "frame_compile_id": 0, "attempt": 0}
{"describe_source": {"describer_id": "ID", "id": 1, "source": "L['b']"}, "frame_id": 0, "frame_compile_id": 0, "attempt": 0}
{"dynamo_output_graph": {"sizes": {"l_a_": [10, 20], "l_b_": [20, 30], "matmul": [10, 30]}}, "frame_id": 0, "frame_compile_id": 0, "attempt": 0, "has_payload": "HASH"}
{"dynamo_cpp_guards_str": {}, "frame_id": 0, "frame_compile_id": 0, "attempt": 0, "has_payload": "HASH"}
{"compilation_metrics": "METRICS", "frame_id": 0, "frame_compile_id": 0, "attempt": 0}
{"artifact": {"name": "recompile_reasons", "encoding": "json"}, "frame_id": 0, "frame_compile_id": 1, "attempt": 0, "has_payload": "HASH"}
{"dynamo_start": {"stack": "STACK"}, "frame_id": 0, "frame_compile_id": 1, "attempt": 0}
{"describe_storage": {"id": 0, "describer_id": "ID", "size": 200}, "frame_id": 0, "frame_compile_id": 1, "attempt": 0}
{"describe_tensor": {"id": 0, "ndim": 2, "dtype": "torch.float32", "device": "device(type='cpu')", "size": [5, 10], "is_leaf": true, "stride": [10, 1], "storage": 0, "view_func": "VIEW_FUNC", "describer_id": "ID"}, "frame_id": 0, "frame_compile_id": 1, "attempt": 0}
{"describe_source": {"describer_id": "ID", "id": 0, "source": "L['a']"}, "frame_id": 0, "frame_compile_id": 1, "attempt": 0}
{"create_symbol": {"symbol": "s97", "val": "5", "vr": "[2, int_oo]", "source": "L['a'].size()[0]", "user_stack": "STACK", "stack": "STACK"}, "frame_id": 0, "frame_compile_id": 1, "attempt": 0}
{"create_symbol": {"symbol": "s98", "val": "10", "vr": "[2, int_oo]", "source": "L['a'].size()[1]", "user_stack": "STACK", "stack": "STACK"}, "frame_id": 0, "frame_compile_id": 1, "attempt": 0}
{"describe_storage": {"id": 1, "describer_id": "ID", "size": 600}, "frame_id": 0, "frame_compile_id": 1, "attempt": 0}
{"describe_tensor": {"id": 1, "ndim": 2, "dtype": "torch.float32", "device": "device(type='cpu')", "size": [10, 15], "is_leaf": true, "stride": [15, 1], "storage": 1, "view_func": "VIEW_FUNC", "describer_id": "ID"}, "frame_id": 0, "frame_compile_id": 1, "attempt": 0}
{"describe_source": {"describer_id": "ID", "id": 1, "source": "L['b']"}, "frame_id": 0, "frame_compile_id": 1, "attempt": 0}
{"create_symbol": {"symbol": "s52", "val": "10", "vr": "[2, int_oo]", "source": "L['b'].size()[0]", "user_stack": "STACK", "stack": "STACK"}, "frame_id": 0, "frame_compile_id": 1, "attempt": 0}
{"create_symbol": {"symbol": "s20", "val": "15", "vr": "[2, int_oo]", "source": "L['b'].size()[1]", "user_stack": "STACK", "stack": "STACK"}, "frame_id": 0, "frame_compile_id": 1, "attempt": 0}
{"guard_added_fast": {"expr": "Eq(s98, s52)", "user_stack": "STACK", "stack": "STACK"}, "frame_id": 0, "frame_compile_id": 1, "attempt": 0}
{"dynamo_output_graph": {"sizes": {"l_a_": ["s97", "s52"], "l_b_": ["s52", "s20"], "matmul": ["s97", "s20"]}}, "frame_id": 0, "frame_compile_id": 1, "attempt": 0, "has_payload": "HASH"}
{"dynamo_cpp_guards_str": {}, "frame_id": 0, "frame_compile_id": 1, "attempt": 0, "has_payload": "HASH"}
{"compilation_metrics": "METRICS", "frame_id": 0, "frame_compile_id": 1, "attempt": 0}
""",  # noqa: B950
        )

        self.assertParses()

    @requires_tlparse
    def test_guards_recompiles(self):
        def fn(x, ys, zs):
            return inner(x, ys, zs)

        def inner(x, ys, zs):
            for y, z in zip(ys, zs):
                x += y * z
            return x

        ys = [1.0, 2.0]
        zs = [3.0]
        x = torch.tensor([1.0])

        fn_opt = torch.compile(fn, backend="eager")
        fn_opt(x, ys, zs)
        fn_opt(x, ys[:1], zs)

        self.assertExpectedInline(
            self.buffer.getvalue(),
            """\
{"dynamo_start": {"stack": "STACK"}, "frame_id": 0, "frame_compile_id": 0, "attempt": 0}
{"describe_storage": {"id": 0, "describer_id": "ID", "size": 4}, "frame_id": 0, "frame_compile_id": 0, "attempt": 0}
{"describe_tensor": {"id": 0, "ndim": 1, "dtype": "torch.float32", "device": "device(type='cpu')", "size": [1], "is_leaf": true, "stride": [1], "storage": 0, "view_func": "VIEW_FUNC", "describer_id": "ID"}, "frame_id": 0, "frame_compile_id": 0, "attempt": 0}
{"describe_source": {"describer_id": "ID", "id": 0, "source": "L['x']"}, "frame_id": 0, "frame_compile_id": 0, "attempt": 0}
{"dynamo_output_graph": {"sizes": {"l_x_": [1], "x": [1]}}, "frame_id": 0, "frame_compile_id": 0, "attempt": 0, "has_payload": "HASH"}
{"dynamo_cpp_guards_str": {}, "frame_id": 0, "frame_compile_id": 0, "attempt": 0, "has_payload": "HASH"}
{"compilation_metrics": "METRICS", "frame_id": 0, "frame_compile_id": 0, "attempt": 0}
{"artifact": {"name": "recompile_reasons", "encoding": "json"}, "frame_id": 0, "frame_compile_id": 1, "attempt": 0, "has_payload": "HASH"}
{"dynamo_start": {"stack": "STACK"}, "frame_id": 0, "frame_compile_id": 1, "attempt": 0}
{"describe_storage": {"id": 0, "describer_id": "ID", "size": 4}, "frame_id": 0, "frame_compile_id": 1, "attempt": 0}
{"describe_tensor": {"id": 0, "ndim": 1, "dtype": "torch.float32", "device": "device(type='cpu')", "size": [1], "is_leaf": true, "stride": [1], "storage": 0, "view_func": "VIEW_FUNC", "describer_id": "ID"}, "frame_id": 0, "frame_compile_id": 1, "attempt": 0}
{"describe_source": {"describer_id": "ID", "id": 0, "source": "L['x']"}, "frame_id": 0, "frame_compile_id": 1, "attempt": 0}
{"dynamo_output_graph": {"sizes": {"l_x_": [1], "x": [1]}}, "frame_id": 0, "frame_compile_id": 1, "attempt": 0, "has_payload": "HASH"}
{"dynamo_cpp_guards_str": {}, "frame_id": 0, "frame_compile_id": 1, "attempt": 0, "has_payload": "HASH"}
{"compilation_metrics": "METRICS", "frame_id": 0, "frame_compile_id": 1, "attempt": 0}
""",  # noqa: B950
        )

        self.assertParses()

    def test_dump_file(self):
        def f(x, y):
            return x.add(y)

        gm = fx.symbolic_trace(f)
        torch.compile(gm, backend="eager")(torch.randn(3), torch.randn(3))

        self.assertExpectedInline(
            self.buffer.getvalue(),
            """\
{"dynamo_start": {"stack": "STACK"}, "frame_id": 0, "frame_compile_id": 0, "attempt": 0}
{"dump_file": {"name": "<eval_with_key>"}, "frame_id": 0, "frame_compile_id": 0, "attempt": 0, "has_payload": "HASH"}



def forward(self, x, y):
    add = x.add(y);  x = y = None
    return add

{"describe_storage": {"id": 0, "describer_id": "ID", "size": 12}, "frame_id": 0, "frame_compile_id": 0, "attempt": 0}
{"describe_tensor": {"id": 0, "ndim": 1, "dtype": "torch.float32", "device": "device(type='cpu')", "size": [3], "is_leaf": true, "stride": [1], "storage": 0, "view_func": "VIEW_FUNC", "describer_id": "ID"}, "frame_id": 0, "frame_compile_id": 0, "attempt": 0}
{"describe_source": {"describer_id": "ID", "id": 0, "source": "L['x']"}, "frame_id": 0, "frame_compile_id": 0, "attempt": 0}
{"describe_storage": {"id": 1, "describer_id": "ID", "size": 12}, "frame_id": 0, "frame_compile_id": 0, "attempt": 0}
{"describe_tensor": {"id": 1, "ndim": 1, "dtype": "torch.float32", "device": "device(type='cpu')", "size": [3], "is_leaf": true, "stride": [1], "storage": 1, "view_func": "VIEW_FUNC", "describer_id": "ID"}, "frame_id": 0, "frame_compile_id": 0, "attempt": 0}
{"describe_source": {"describer_id": "ID", "id": 1, "source": "L['y']"}, "frame_id": 0, "frame_compile_id": 0, "attempt": 0}
{"dynamo_output_graph": {"sizes": {"l_x_": [3], "l_y_": [3], "add": [3]}}, "frame_id": 0, "frame_compile_id": 0, "attempt": 0, "has_payload": "HASH"}
{"dynamo_cpp_guards_str": {}, "frame_id": 0, "frame_compile_id": 0, "attempt": 0, "has_payload": "HASH"}
{"compilation_metrics": "METRICS", "frame_id": 0, "frame_compile_id": 0, "attempt": 0}
""",  # noqa: B950
        )

    @requires_tlparse
    @torch._inductor.config.patch("fx_graph_cache", True)
    def test_codecache(self):
        def fn(a):
            return a.sin()

        x = torch.tensor([1.0])
        fn_opt = torch.compile(fn, backend="inductor")
        fn_opt(x)
        torch._dynamo.reset()
        # Trigger a cache hit
        fn_opt(x)

        # Should print twice, including inductor_output_code
        self.assertExpectedInline(
            self.buffer.getvalue(),
            """\
{"dynamo_start": {"stack": "STACK"}, "frame_id": 0, "frame_compile_id": 0, "attempt": 0}
{"describe_storage": {"id": 0, "describer_id": "ID", "size": 4}, "frame_id": 0, "frame_compile_id": 0, "attempt": 0}
{"describe_tensor": {"id": 0, "ndim": 1, "dtype": "torch.float32", "device": "device(type='cpu')", "size": [1], "is_leaf": true, "stride": [1], "storage": 0, "view_func": "VIEW_FUNC", "describer_id": "ID"}, "frame_id": 0, "frame_compile_id": 0, "attempt": 0}
{"describe_source": {"describer_id": "ID", "id": 0, "source": "L['a']"}, "frame_id": 0, "frame_compile_id": 0, "attempt": 0}
{"dynamo_output_graph": {"sizes": {"l_a_": [1], "sin": [1]}}, "frame_id": 0, "frame_compile_id": 0, "attempt": 0, "has_payload": "HASH"}
{"artifact": {"name": "before_pre_grad_graph", "encoding": "string"}, "frame_id": 0, "frame_compile_id": 0, "attempt": 0, "has_payload": "HASH"}
{"artifact": {"name": "after_pre_grad_graph", "encoding": "string"}, "frame_id": 0, "frame_compile_id": 0, "attempt": 0, "has_payload": "HASH"}
{"artifact": {"name": "aotautograd_cache_miss", "encoding": "json"}, "frame_id": 0, "frame_compile_id": 0, "attempt": 0, "has_payload": "HASH"}
{"artifact": {"name": "aot_forward_graph_fw_metadata", "encoding": "string"}, "frame_id": 0, "frame_compile_id": 0, "attempt": 0, "has_payload": "HASH"}
{"aot_inference_graph": {}, "frame_id": 0, "frame_compile_id": 0, "attempt": 0, "has_payload": "HASH"}
{"artifact": {"name": "torch._functorch.config", "encoding": "string"}, "frame_id": 0, "frame_compile_id": 0, "attempt": 0, "has_payload": "HASH"}
{"artifact": {"name": "fx_graph_runnable", "encoding": "string"}, "frame_id": 0, "frame_compile_id": 0, "attempt": 0, "has_payload": "HASH"}
{"artifact": {"name": "before_post_grad_graph", "encoding": "string"}, "frame_id": 0, "frame_compile_id": 0, "attempt": 0, "has_payload": "HASH"}
{"artifact": {"name": "after_post_grad_graph", "encoding": "string"}, "frame_id": 0, "frame_compile_id": 0, "attempt": 0, "has_payload": "HASH"}
{"inductor_output_code": {"filename": "FILENAME"}, "frame_id": 0, "frame_compile_id": 0, "attempt": 0, "has_payload": "HASH"}
{"artifact": {"name": "fx_graph_cache_miss", "encoding": "json"}, "frame_id": 0, "frame_compile_id": 0, "attempt": 0, "has_payload": "HASH"}
{"dynamo_cpp_guards_str": {}, "frame_id": 0, "frame_compile_id": 0, "attempt": 0, "has_payload": "HASH"}
{"compilation_metrics": "METRICS", "frame_id": 0, "frame_compile_id": 0, "attempt": 0}
{"dynamo_start": {"stack": "STACK"}, "frame_id": 0, "frame_compile_id": 0, "attempt": 0}
{"describe_storage": {"id": 0, "describer_id": "ID", "size": 4}, "frame_id": 0, "frame_compile_id": 0, "attempt": 0}
{"describe_tensor": {"id": 0, "ndim": 1, "dtype": "torch.float32", "device": "device(type='cpu')", "size": [1], "is_leaf": true, "stride": [1], "storage": 0, "view_func": "VIEW_FUNC", "describer_id": "ID"}, "frame_id": 0, "frame_compile_id": 0, "attempt": 0}
{"describe_source": {"describer_id": "ID", "id": 0, "source": "L['a']"}, "frame_id": 0, "frame_compile_id": 0, "attempt": 0}
{"dynamo_output_graph": {"sizes": {"l_a_": [1], "sin": [1]}}, "frame_id": 0, "frame_compile_id": 0, "attempt": 0, "has_payload": "HASH"}
{"artifact": {"name": "before_pre_grad_graph", "encoding": "string"}, "frame_id": 0, "frame_compile_id": 0, "attempt": 0, "has_payload": "HASH"}
{"artifact": {"name": "after_pre_grad_graph", "encoding": "string"}, "frame_id": 0, "frame_compile_id": 0, "attempt": 0, "has_payload": "HASH"}
{"artifact": {"name": "aot_forward_graph_fw_metadata", "encoding": "string"}, "frame_id": 0, "frame_compile_id": 0, "attempt": 0, "has_payload": "HASH"}
{"aot_inference_graph": {}, "frame_id": 0, "frame_compile_id": 0, "attempt": 0, "has_payload": "HASH"}
{"artifact": {"name": "fx_graph_runnable", "encoding": "string"}, "frame_id": 0, "frame_compile_id": 0, "attempt": 0, "has_payload": "HASH"}
{"inductor_post_grad_graph": {}, "frame_id": 0, "frame_compile_id": 0, "attempt": 0, "has_payload": "HASH"}
{"inductor_output_code": {"filename": "FILENAME"}, "frame_id": 0, "frame_compile_id": 0, "attempt": 0, "has_payload": "HASH"}
{"artifact": {"name": "fx_graph_cache_hit", "encoding": "json"}, "frame_id": 0, "frame_compile_id": 0, "attempt": 0, "has_payload": "HASH"}
{"artifact": {"name": "aotautograd_cache_hit", "encoding": "json"}, "frame_id": 0, "frame_compile_id": 0, "attempt": 0, "has_payload": "HASH"}
{"dynamo_cpp_guards_str": {}, "frame_id": 0, "frame_compile_id": 0, "attempt": 0, "has_payload": "HASH"}
{"compilation_metrics": "METRICS", "frame_id": 0, "frame_compile_id": 0, "attempt": 0}
""",  # noqa: B950
        )
        self.assertParses()

    @requires_tlparse
    def test_make_fx_fail_partial(self):
        from torch.fx.experimental.proxy_tensor import make_fx

        payload_buffer = io.StringIO()
        payload_handler = logging.StreamHandler(payload_buffer)
        payload_handler.setFormatter(StructuredTracePayloadFormatter())
        payload_handler.addFilter(StructuredTraceTestingFilter("make_fx_fail_partial"))
        trace_log.addHandler(payload_handler)

        def f(x):
            y = x + 1  # noqa: F841
            raise RuntimeError("boo")

        try:
            make_fx(f)(torch.randn(2))
        except RuntimeError:
            pass

        self.assertExpectedInline(
            self.buffer.getvalue(),
            """\
{"artifact": {"name": "make_fx_fail_partial", "encoding": "string"}, "stack": "STACK", "has_payload": "HASH"}
""",
        )

        self.assertExpectedInline(
            payload_buffer.getvalue(),
            """\
def forward(self, x_1: "f32[2][1]cpu"):
    # No stacktrace found for following nodes
    add: "f32[2][1]cpu" = torch.ops.aten.add.Tensor(x_1, 1);  x_1 = add = None
""",
        )

    @requires_tlparse
    @torch._inductor.config.patch("fx_graph_cache", True)
    @show_chrome_events
    def test_chromium_event(self):
        def fn(a):
            return a.sin()

        x = torch.tensor([1.0])
        fn_opt = torch.compile(fn, backend="inductor")
        fn_opt(x)
        torch._dynamo.reset()
        # Trigger a cache hit
        fn_opt(x)
        # Should print twice, including inductor_output_code
        self.assertParses()
        chromium_event = (
            '{"chromium_event": {}, "frame_id": 0, "frame_compile_id": 0, '
            '"attempt": 0, "has_payload": "HASH"}'
        )
        self.assertTrue(chromium_event in self.buffer.getvalue())

    @requires_tlparse
    @torch._dynamo.config.patch("compiled_autograd", True)
    @torch._inductor.config.patch("fx_graph_cache", True)
    @show_chrome_events
    def test_compiled_autograd_id(self):
        def fn(a):
            return a.sin().sum().backward()

        x = torch.tensor([1.0], requires_grad=True)
        fn_opt = torch._dynamo.optimize("inductor")(fn)
        fn_opt(x)
        torch._dynamo.reset()
        # Trigger a cache hit
        fn_opt(x)
        # Should print twice, including inductor_output_code
        self.assertParses()
        chromium_events = [
            (
                '{"chromium_event": {}, "frame_id": 0, "frame_compile_id": 0, '
                '"attempt": 0, "has_payload": "HASH"}'
            ),
            (
                '{"compiled_autograd_graph": {}, "compiled_autograd_id": 0, '
                '"attempt": 0, "has_payload": "HASH"}'
            ),
            (
                '{"chromium_event": {}, "compiled_autograd_id": 0, "frame_id": 2, "frame_compile_id": 0, '
                '"attempt": 0, "has_payload": "HASH"}'
            ),
        ]
        logs = self.buffer.getvalue()
        self.assertTrue(all(event in logs for event in chromium_events))

    @requires_tlparse
    @torch._dynamo.config.patch("compiled_autograd", True)
    def test_compiled_autograd_attribution(self):
        # multiple dynamo recompiles should still be attributed to the parent compiled autograd id
        def fn():
            class MySin(torch.autograd.Function):
                @staticmethod
                def forward(ctx, x):
                    ctx.save_for_backward(x)
                    return torch.sin(x)

                @staticmethod
                def backward(ctx, gO):
                    print("graph break")
                    (x,) = ctx.saved_tensors
                    print("graph break")
                    return gO * torch.cos(x)

            grads = []
            for i in [10, 100, 10, 15, 20, 25]:
                x = torch.arange(0.0, i, requires_grad=True)
                out = MySin.apply(x)
                loss = out.sum()
                loss.backward()
                grads.append(x.grad)

            return grads

        fn_opt = torch.compile(fn)
        fn_opt()
        self.assertParses()
        expected = [
            '{"dynamo_start": {"stack": "STACK"}, "frame_id": 0, "frame_compile_id": 0, "attempt": 0}',
            '{"dynamo_start": {"stack": "STACK"}, "frame_id": 1, "frame_compile_id": 0, "attempt": 0}',
            '{"dynamo_start": {"stack": "STACK"}, "frame_id": 2, "frame_compile_id": 0, "attempt": 0}',
            '{"dynamo_start": {"stack": "STACK"}, "compiled_autograd_id": 0, "frame_id": 3, "frame_compile_id": 0, "attempt": 0}',
            '{"dynamo_start": {"stack": "STACK"}, "compiled_autograd_id": 0, "frame_id": 4, "frame_compile_id": 0, "attempt": 0}',
            '{"dynamo_start": {"stack": "STACK"}, "compiled_autograd_id": 0, "frame_id": 5, "frame_compile_id": 0, "attempt": 0}',
            '{"dynamo_start": {"stack": "STACK"}, "compiled_autograd_id": 0, "frame_id": 6, "frame_compile_id": 0, "attempt": 0}',
            '{"dynamo_start": {"stack": "STACK"}, "compiled_autograd_id": 0, "frame_id": 7, "frame_compile_id": 0, "attempt": 0}',
            '{"dynamo_start": {"stack": "STACK"}, "compiled_autograd_id": 0, "frame_id": 8, "frame_compile_id": 0, "attempt": 0}',
            '{"dynamo_start": {"stack": "STACK"}, "compiled_autograd_id": 0, "frame_id": 9, "frame_compile_id": 0, "attempt": 0}',
            '{"dynamo_start": {"stack": "STACK"}, "frame_id": 1, "frame_compile_id": 1, "attempt": 0}',
            '{"dynamo_start": {"stack": "STACK"}, "compiled_autograd_id": 1, "frame_id": 6, "frame_compile_id": 1, "attempt": 0}',
            '{"dynamo_start": {"stack": "STACK"}, "compiled_autograd_id": 1, "frame_id": 9, "frame_compile_id": 1, "attempt": 0}',
            '{"dynamo_start": {"stack": "STACK"}, "compiled_autograd_id": 1, "frame_id": 13, "frame_compile_id": 0, "attempt": 0}',
            '{"dynamo_start": {"stack": "STACK"}, "compiled_autograd_id": 1, "frame_id": 12, "frame_compile_id": 1, "attempt": 0}',
            '{"dynamo_start": {"stack": "STACK"}, "compiled_autograd_id": 1, "frame_id": 13, "frame_compile_id": 1, "attempt": 0}',
        ]
        logs = self.buffer.getvalue()
        self.assertTrue(all(event in logs for event in expected))

    @requires_tlparse
    @show_chrome_events
    def test_compiled_autograd_chromium(self):
        with torch._dynamo.compiled_autograd._enable(torch.compile):
            for i in [10, 100, 10, 15, 20, 25]:
                x = torch.arange(0.0, i, requires_grad=True)
                loss = x.sum()
                loss.backward()

        self.assertParses()
        expected = [
            '{"chromium_event": {}, "compiled_autograd_id": 0, "attempt": 0, "has_payload": "HASH"}',
            '{"chromium_event": {}, "compiled_autograd_id": 0, "frame_id": 0, "frame_compile_id": 0, "attempt": 0, '
            '"has_payload": "HASH"}',
            '{"chromium_event": {}, "compiled_autograd_id": 0, "frame_id": 0, "frame_compile_id": 1, "attempt": 0, '
            '"has_payload": "HASH"}',
        ]
        logs = self.buffer.getvalue()
        self.assertTrue(all(event in logs for event in expected))

    def test_recompile_user_contexts(self):
        # test that user_context is called only once per recompile
        num_calls = 0

        def f(x):
            return x + 1

        f = torch.compile(f)

        def user_context() -> str:
            nonlocal num_calls
            num_calls += 1
            return "user_context: " + str(num_calls)

        torch._dynamo.register_hook_for_recompile_user_context(user_context)

        for _ in range(10):
            f(torch.randn(1, 5))

        # first compile
        self.assertEqual(num_calls, 1)

        for i in range(2, 10):
            f(torch.randn(i, 5))

        # first compile + recompile once
        self.assertEqual(num_calls, 2)

    def test_recompile_user_contexts_iteration(self):
        class Step:
            def __init__(self):
                self.step = 0

            def next_step(self):
                self.step += 1

        step = Step()

        def f(x):
            return x + 1

        f = torch.compile(f)

        def user_context() -> str:
            return "user_context: " + str(step.step)

        torch._dynamo.register_hook_for_recompile_user_context(user_context)

        for i in range(10):
            f(torch.randn(i + 2 // 3, 5))
            step.next_step()

    @contextmanager
    def _setup_collective_schedule_capture(self):
        """Helper to turn on and capture the 'inductor_collective_schedule' structured trace."""
        payload_buffer = io.StringIO()
        payload_handler = logging.StreamHandler(payload_buffer)
        payload_handler.setLevel(logging.DEBUG)
        payload_handler.setFormatter(StructuredTracePayloadFormatter())
        payload_handler.addFilter(
            StructuredTraceTestingFilter("inductor_collective_schedule")
        )
        trace_log.addHandler(payload_handler)
        try:
            yield payload_buffer
        finally:
            trace_log.removeHandler(payload_handler)

    @requires_tlparse
    def test_collective_schedule_empty(self):
        """Verify logging when no collective kernels are present (empty schedule)."""
        with self._setup_collective_schedule_capture() as payload_buffer:
            from torch._inductor.debug import log_collective_schedule

            log_collective_schedule([])

            # With no collectives, artifact should not be logged and payload should be empty
            self.assertNotIn('"inductor_collective_schedule"', self.buffer.getvalue())
            self.assertEqual(payload_buffer.getvalue().strip(), "")

    @requires_tlparse
    @requires_distributed()
    @torch._inductor.config.patch("fx_graph_cache", False)
    def test_collective_schedule_real(self):
        """Test collective schedule with _c10d_functional ops that work with FakeStore."""
        import torch.distributed as dist

        store = FakeStore()
        dist.init_process_group(backend="fake", rank=0, world_size=2, store=store)

        class CollectiveModule(torch.nn.Module):
            def forward(self, x):
                # Use _c10d_functional ops that actually trigger collective kernels
                y = torch.ops._c10d_functional.all_reduce.default(x, "sum", "0")
                y = torch.ops._c10d_functional.wait_tensor.default(y)
                return y * 2

        try:
            with self._setup_collective_schedule_capture() as payload_buffer:
                torch._dynamo.reset()

                mod = CollectiveModule()
                compiled = torch.compile(mod, backend="inductor")

                compiled(torch.randn(4, 4))

                # Verify collective schedule artifact was logged
                self.assertIn('"inductor_collective_schedule"', self.buffer.getvalue())

                payload_content = payload_buffer.getvalue().strip()
                schedule = json.loads(payload_content)
                self.assertIsInstance(schedule, list)

                # Verify expected collective operations are present
                self.assertExpectedInline(
                    str(schedule),
                    """\
['torch.ops._c10d_functional.all_reduce_.default', 'torch.ops._c10d_functional.wait_tensor.default']\
""",
                )
                self.assertParses()
        finally:
            dist.destroy_process_group()

<<<<<<< HEAD
=======
    @contextmanager
    def _setup_runtime_estimates_capture(self):
        """Helper to turn on and capture the 'inductor_tlparse_runtime' structured trace."""
        payload_buffer = io.StringIO()
        payload_handler = logging.StreamHandler(payload_buffer)
        payload_handler.setLevel(logging.DEBUG)
        payload_handler.setFormatter(StructuredTracePayloadFormatter())
        payload_handler.addFilter(
            StructuredTraceTestingFilter("inductor_tlparse_runtime")
        )
        trace_log.addHandler(payload_handler)
        try:
            yield payload_buffer
        finally:
            trace_log.removeHandler(payload_handler)

    @requires_tlparse
    @requires_distributed()
    @requires_cuda_and_triton
    @torch._inductor.config.patch("fx_graph_cache", False)
    @torch._inductor.config.patch("log_tlparse", True)
    def test_runtime_estimates_simple(self):
        """Test runtime estimates logging with simple compute and collective ops."""
        import torch.distributed as dist

        store = FakeStore()
        dist.init_process_group(backend="fake", rank=0, world_size=2, store=store)

        class SimpleModule(torch.nn.Module):
            def __init__(self):
                super().__init__()
                self.linear = torch.nn.Linear(4, 4)

            def forward(self, x):
                h = self.linear(x)
                h = torch.relu(h)

                h = torch.ops._c10d_functional.all_reduce.default(h, "sum", "0")
                h = torch.ops._c10d_functional.wait_tensor.default(h)
                return h

        try:
            with self._setup_runtime_estimates_capture() as payload_buffer:
                torch._dynamo.reset()

                mod = SimpleModule().cuda()
                compiled = torch.compile(mod, backend="inductor")
                compiled(torch.randn(4, 4, device="cuda"))

                # Verify runtime estimates artifact was logged
                self.assertIn('"inductor_tlparse_runtime"', self.buffer.getvalue())

                payload_content = payload_buffer.getvalue().strip()
                if payload_content:
                    data = json.loads(payload_content)
                    self.assertIn("ops", data)
                    ops = data["ops"]

                    # Verify runtime estimates
                    compute_ops = [op for op in ops if op["type"] == "compute"]
                    collective_ops = [op for op in ops if op["type"] == "collective"]

                    self.assertTrue(len(compute_ops) > 0 or len(collective_ops) > 0)

                    # Just check each op has an estimated runtime value (any value, including 0)
                    for op in ops:
                        self.assertIn("estimated_runtime_ns", op)
                        self.assertIsNotNone(op["estimated_runtime_ns"])

                self.assertParses()
        finally:
            dist.destroy_process_group()

    @requires_tlparse
    @requires_distributed()
    @requires_cuda_and_triton
    @torch._inductor.config.patch("fx_graph_cache", False)
    @torch._inductor.config.patch("log_tlparse", True)
    def test_runtime_estimates_mixed(self):
        """Test runtime estimates logging with mixed compute and collective sequence."""
        import torch.distributed as dist

        store = FakeStore()
        dist.init_process_group(backend="fake", rank=0, world_size=2, store=store)

        class MixedModule(torch.nn.Module):
            def __init__(self):
                super().__init__()
                self.norm = torch.nn.LayerNorm(4)

            def forward(self, x):
                h = self.norm(x)
                h = torch.nn.functional.gelu(h)

                h = torch.ops._c10d_functional.all_reduce.default(h, "sum", "0")
                h = torch.ops._c10d_functional.wait_tensor.default(h)

                h = h * 0.5

                gathered = torch.ops._c10d_functional.all_gather_into_tensor.default(
                    h, 2, "0"
                )
                gathered = torch.ops._c10d_functional.wait_tensor.default(gathered)

                return gathered.sum(dim=0)

        try:
            with self._setup_runtime_estimates_capture() as payload_buffer:
                torch._dynamo.reset()

                mod = MixedModule().cuda()
                compiled = torch.compile(mod, backend="inductor")
                compiled(torch.randn(4, 4, device="cuda"))

                # Verify runtime estimates artifact was logged
                self.assertIn('"inductor_tlparse_runtime"', self.buffer.getvalue())

                payload_content = payload_buffer.getvalue().strip()
                if payload_content:
                    data = json.loads(payload_content)
                    self.assertIn("ops", data)
                    ops = data["ops"]

                    # Should have both compute and collective ops
                    op_types = {op["type"] for op in ops}
                    self.assertIn("compute", op_types)
                    self.assertIn("collective", op_types)

                    # Just check each op has an estimated runtime value (any value, including 0)
                    for op in ops:
                        self.assertIn("estimated_runtime_ns", op)
                        self.assertIsNotNone(op["estimated_runtime_ns"])

                self.assertParses()
        finally:
            dist.destroy_process_group()

>>>>>>> 9a06e6d0

if __name__ == "__main__":
    from torch._dynamo.test_case import run_tests

    run_tests()<|MERGE_RESOLUTION|>--- conflicted
+++ resolved
@@ -22,7 +22,7 @@
 from torch._logging._internal import TorchLogsFormatter
 from torch.nn.parallel import DistributedDataParallel as DDP
 from torch.testing._internal.common_utils import find_free_port
-from torch.testing._internal.inductor_utils import HAS_CUDA
+from torch.testing._internal.triton_utils import requires_cuda_and_triton
 
 
 if torch.distributed.is_available():
@@ -31,7 +31,6 @@
 
 HAS_TLPARSE = shutil.which("tlparse") is not None
 requires_tlparse = unittest.skipUnless(HAS_TLPARSE, "requires tlparse")
-requires_cuda = unittest.skipUnless(HAS_CUDA, "requires cuda")
 requires_distributed = functools.partial(
     unittest.skipIf, not dist.is_available(), "requires distributed"
 )
@@ -238,7 +237,7 @@
             with self.assertRaises(ValueError):
                 torch._guards.CompileId.from_string(bad_cid)
 
-    @requires_cuda
+    @requires_cuda_and_triton
     def test_schedule(self):
         fn_opt = torch.compile(inductor_schedule_fn, backend="inductor")
         fn_opt(torch.ones(1000, 1000, device="cuda"))
@@ -270,7 +269,7 @@
 
         self.assertParses()
 
-    @requires_cuda
+    @requires_cuda_and_triton
     def test_cudagraphs(self):
         fn_opt = torch.compile(mode="reduce-overhead")(inductor_schedule_fn)
         fn_opt(torch.ones(1000, 1000, device="cuda"))
@@ -528,7 +527,7 @@
         self.assertParses()
 
     @requires_distributed()
-    @requires_cuda
+    @requires_cuda_and_triton
     def test_ddp_graphs(self):
         class ToyModel(torch.nn.Module):
             def __init__(self) -> None:
@@ -1197,8 +1196,6 @@
         finally:
             dist.destroy_process_group()
 
-<<<<<<< HEAD
-=======
     @contextmanager
     def _setup_runtime_estimates_capture(self):
         """Helper to turn on and capture the 'inductor_tlparse_runtime' structured trace."""
@@ -1336,7 +1333,6 @@
         finally:
             dist.destroy_process_group()
 
->>>>>>> 9a06e6d0
 
 if __name__ == "__main__":
     from torch._dynamo.test_case import run_tests
