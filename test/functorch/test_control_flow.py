# Owner(s): ["module: functorch"]
import contextlib
import functools
import unittest

import torch
import torch.utils._pytree as pytree
from functorch.experimental import control_flow
from functorch.experimental.control_flow import cond
from torch._dynamo.testing import normalize_gm
from torch._higher_order_ops.associative_scan import (
    _fake_associative_scan,
    associative_scan,
)
from torch._higher_order_ops.map import _fake_map
from torch._higher_order_ops.scan import _fake_scan, scan
from torch._higher_order_ops.while_loop import while_loop
from torch._subclasses.functional_tensor import (
    CppFunctionalizeAPI,
    FunctionalTensor,
    FunctionalTensorMode,
    PythonFunctionalizeAPI,
)
from torch.fx.experimental.proxy_tensor import make_fx
from torch.testing._internal.common_cuda import SM70OrLater
from torch.testing._internal.common_quantization import skipIfNoDynamoSupport
from torch.testing._internal.common_utils import (
    decorateIf,
    instantiate_parametrized_tests,
    IS_WINDOWS,
    parametrize,
    requires_cuda,
    run_tests,
    skipIfCrossRef,
    skipIfRocm,
    skipIfTorchDynamo,
    TEST_WITH_CROSSREF,
    TEST_WITH_TORCHDYNAMO,
    TestCase,
)


# TODO: pull these helpers from AOTAutograd later
def to_fun(t):
    if isinstance(t, torch.Tensor):
        return FunctionalTensor.to_functional(t)
    return t


def from_fun(t):
    if not isinstance(t, FunctionalTensor):
        # quick sanity assert
        if isinstance(t, torch.Tensor):
            assert not torch._is_functional_tensor(t)
        return t
    torch._sync(t)
    return torch._from_functional_tensor(t.elem)


def to_fun_old(t):
    if isinstance(t, torch.Tensor) and not torch._is_functional_tensor(t):
        out = torch._to_functional_tensor(t)
        torch._mirror_autograd_meta_to(t, out)
        return out
    return t


def from_fun_old(t):
    # quick sanity assert
    if isinstance(t, torch.Tensor):
        assert torch._is_functional_tensor(t)
        torch._sync(t)
        return torch._from_functional_tensor(t)
    return t


def _fake_while_loop(cond_fn, body_fn, operands):
    while cond_fn(*operands):
        operands = body_fn(*operands)
    return operands


def compile_mode_helper(fct, compile_mode):
    if compile_mode == "compile":
        return torch.compile(fct, fullgraph=True, dynamic=False)
    elif compile_mode == "compile_dynamic_shape":
        return torch.compile(fct, fullgraph=True, dynamic=True)
    elif compile_mode == "eager":
        return torch.compile(fct, fullgraph=True, backend="eager")
    else:
        return fct


ALIAS_FN = [
    lambda x: x,
    lambda x: x.view(-1),
    lambda x: x.reshape(-1),
    lambda x: x.squeeze(0),
    lambda x: x.unsqueeze(0),
    lambda x: x.transpose(0, 1),
    lambda x: x.flatten(),
    lambda x: x.expand(1, *x.size()),
]


def get_scan_combine_fn(name, associative=True, parameters=None):
    def add(x: torch.Tensor, y: torch.Tensor):
        return x + y

    def adds(x: torch.Tensor, y: torch.Tensor):
        return x + x, y + y

    def mul(x: torch.Tensor, y: torch.Tensor):
        return x * y

    def div(x: torch.Tensor, y: torch.Tensor):
        return x / y

    def s5_operator(x: torch.Tensor, y: torch.Tensor):
        A_i, Bu_i = x
        A_j, Bu_j = y
        return A_j * A_i, A_j * Bu_i + Bu_j

    def different_input_size_operator(x: torch.Tensor, y: torch.Tensor):
        x_o, dA_o, dB_o, C_o, y_o = x
        x_n, dA_n, dB_n, C_n, y_n = y

        x_new = x_n + x_o
        y_new = torch.einsum("bdn,bn->bd", x_new, C_n)

        return x_new, dA_n + 0.0, dB_n + 0.0, C_n + 0.0, y_new

    def tuple_fct(x, y):
        return (x[0] + y[0], x[1] * y[1])

    def complex_pointwise(x, y):
        return {
            "i": x["i"] * y["i"],
            "j": (
                [x["j"][0][0] * y["j"][0][0]],
                [{"o": x["j"][1][0]["o"] + y["j"][1][0]["o"]}],
            ),
        }

    def non_pointwise(x: torch.Tensor, y: torch.Tensor):
        W = torch.diag(torch.ones(2, device=x.device))
        return x @ W + y @ W

    def RNN(x: torch.Tensor, y: torch.Tensor):
        c_new = y @ parameters[0] + parameters[1]
        h_new = torch.tanh(c_new + x @ parameters[2] + parameters[3])
        return h_new, h_new.clone()

    def fct_c1_no_grad(x: torch.Tensor, y: torch.Tensor):
        h_new = torch.tanh(x[0] + x[1] + y)
        c2 = x[1] + y
        with torch.no_grad():
            c1 = x[0] + y
        return (c1, c2), h_new

    if name == "add":
        fct = add
    elif name == "adds":
        fct = adds
    elif name == "mul":
        fct = mul
    elif name == "div":
        fct = div
    elif name == "s5_operator":
        fct = s5_operator
    elif name == "different_input_size_operator":
        fct = different_input_size_operator
    elif name == "tuple_fct":
        fct = tuple_fct
    elif name == "complex_pointwise":
        fct = complex_pointwise
    elif name == "non_pointwise":
        fct = non_pointwise
    elif name == "RNN":
        fct = RNN
    elif name == "fct_c1_no_grad":
        fct = fct_c1_no_grad
    else:
        raise ValueError("Combine_fn name unknown!")

    if not associative:
        return lambda x, y: (fct(x, y), fct(x, y))
    else:
        return fct


def _while_loop_tests():
    def simple(x):
        def cond_fn(x):
            return x.sum() < 10

        def body_fn(x):
            return (x + 1,)

        return while_loop(cond_fn, body_fn, (x,))

    def simple_with_mutation(x):
        def cond_fn(x):
            y = x.clone().add_(1).add_(-1)
            return y.sum() < 10

        def body_fn(x):
            y = x.clone().add_(1).add_(-1)
            return (y + 1,)

        return while_loop(cond_fn, body_fn, (x,))

    def nested(out_iter, it, y):
        def cond_fn(out_iter, it, y):
            return it.sum() < 10

        def body_fn(out_iter, it, y):
            return (out_iter.clone(), it + y, y + 1)

        def outer_cond_fn(out_iter, it, y):
            return out_iter.sum() < 2

        def outer_body_fn(out_iter, it, y):
            out_iter, it, y = while_loop(cond_fn, body_fn, (out_iter, it, y))
            return (out_iter + 1, it, y)

        return while_loop(outer_cond_fn, outer_body_fn, (out_iter, it, y))

    class Nested(torch.nn.Module):
        def forward(self, ci, cj, a, b):
            def cond_fn(i1, j1, x1, y1):
                return i1 > 0

            def body_fn(i1, j1, x1, y1):
                def cond_fn_nested(i2, j2, x2, y2):
                    return j2 > 0

                def body_fn_nested(i2, j2, x2, y2):
                    return i2.clone(), j2 - 1, x2 + 3.14, y2 - 2.71

                i1, j1, x1, y1 = while_loop(
                    cond_fn_nested, body_fn_nested, [i1, j1, x1, y1]
                )
                return i1 - 1, j1.clone(), x1 * 2, y1 / 2

            return while_loop(cond_fn, body_fn, (ci, cj, a, b))

    class SimpleWithLinear(torch.nn.Module):
        def __init__(self) -> None:
            super().__init__()
            self.linear = torch.nn.Linear(2, 2)
            self.dec = torch.nn.Buffer(torch.tensor(1))

        def forward(self, iter, x):
            def cond_fn(it, x):
                return it - self.dec > 0

            def body_fn(it, x):
                return it - 1, self.linear(x)

            return while_loop(cond_fn, body_fn, (iter, x))

    class SimpleWithPytreeCarry(torch.nn.Module):
        def forward(self, it, pytree_input):
            def cond_fn(it, pytree_input):
                return it > 0

            def body_fn(it, pytree_input):
                x = pytree_input[0][0]
                y = pytree_input[1]["x"]
                z = pytree_input[1]["y"]
                new_x = y.sin()
                new_y = z.cos()
                new_z = x + 1
                return it - 1, ([new_x], {"x": new_y, "y": new_z})

            return while_loop(cond_fn, body_fn, (it, pytree_input))

    class NestedWithLinear(torch.nn.Module):
        def __init__(self) -> None:
            super().__init__()
            self.mod = SimpleWithLinear()
            self.outer_linear = torch.nn.Linear(2, 2)
            self.dec = torch.nn.Buffer(torch.tensor(1))

        def forward(self, iter, x):
            def cond_fn(it, x):
                return it - self.dec > 0

            def body_fn(it, x):
                return it - 1, self.outer_linear(self.mod(it, x)[1])

            return while_loop(cond_fn, body_fn, (iter, x))

    class PytreeIntCarry(torch.nn.Module):
        def forward(self, x):
            a = x.shape[0]
            b = x.shape[1]

            def cond_fn(shapes, const_int_dict, x):
                a, b = shapes
                c1, c2, c3 = const_int_dict["int_carry"]
                return c1 * c2 * c3 < a * b

            def body_fn(shapes, const_int_dict, x):
                a, b = shapes
                c1, c2, c3 = const_int_dict["int_carry"]
                return (
                    [a + 1, b + 1],
                    {"int_carry": (c1 + 1, c2 + 1, c3 + 1)},
                    x + 1,
                )

            carry = ([a, b], {"int_carry": (2, 2, 3)}, x.sin())
            out_shapes, out_it, out_x = while_loop(cond_fn, body_fn, carry)
            out_inc = pytree.tree_map(lambda x: x + 1, out_it)
            out_add = pytree.tree_map(lambda x: x + out_x, out_it)
            return (out_shapes, out_inc, out_add, out_x)

    class IntCarry(torch.nn.Module):
        def forward(self, x):
            def cond_fn(it, x):
                return it < x.shape[0]

            def body_fn(it, x):
                x_clone = x.clone()
                # Need these checks to select from x
                torch._check(it >= 0)
                torch._check(it < x.shape[0])
                x_clone.select(0, it).copy_(x_clone.select(0, it) + it)
                return it + 1, x_clone

            # We invoke the hop directly to avoid triggering dyanmo tracing
            out_it, out_x = torch.ops.higher_order.while_loop(
                cond_fn, body_fn, (0, x), tuple()
            )
            # We need torch._check to use it in torch.ones call
            torch._check(out_it > 0)
            return (
                out_it + 1,
                out_it + out_x,
                out_it < x.shape[0],
                torch.ones(out_it * 2),
            )

    class ConstAndSymIntOutput(torch.nn.Module):
        def forward(self, t):
            a = t.shape[0]
            b = t.shape[1]

            def cond_fn(a, b, c1, c2, c3, c0, u0, x):
                return c1 * c2 * c3 < a * b

            def body_fn(a, b, c1, c2, c3, c0, u0, x):
                return b, c1, c2, c3, a, 0, u0 + 1, x + 1

            carry = (a, b, 1, 1, 1, a + 1, t.sum().to(torch.int64).item(), t.sin())
            out_it = torch.ops.higher_order.while_loop(cond_fn, body_fn, carry, tuple())
            out_inc = pytree.tree_map(lambda x: x + 1, out_it)
            out_add = pytree.tree_map(lambda x: x + t, out_it)
            return out_inc, out_add

    nested2 = Nested()
    simple_with_linear = SimpleWithLinear()
    simple_with_pytree_carry = SimpleWithPytreeCarry()
    nested_with_linear = NestedWithLinear()
    int_carry = IntCarry()
    pytree_int_carry = PytreeIntCarry()
    const_and_symint_output = ConstAndSymIntOutput()

    x = torch.zeros(1)
    y = torch.zeros(1)
    z = torch.zeros(1)
    return {
        "simple": (simple, (x,)),
        "nested": (nested, (x, y, z)),
        "nested2": (
            nested2,
            (torch.tensor(2), torch.tensor(2), torch.ones(2, 2), torch.ones(2, 2)),
        ),
        "simple_with_mutation": (simple_with_mutation, (x,)),
        "simple_with_linear": (
            simple_with_linear,
            (torch.tensor(3), torch.randn(2, 2)),
        ),
        "nested_with_linear": (
            nested_with_linear,
            (torch.tensor(3), torch.randn(2, 2)),
        ),
        "simple_with_pytree_carry": (
            simple_with_pytree_carry,
            (
                torch.tensor(3),
                ([torch.randn(3, 3)], {"x": torch.randn(3, 3), "y": torch.randn(3, 3)}),
            ),
        ),
        "int_carry": (int_carry, (torch.randn(2, 3, requires_grad=True),)),
        "pytree_int_carry": (
            pytree_int_carry,
            (torch.randn(2, 3, requires_grad=True),),
        ),
        "const_and_symint_output": (
            const_and_symint_output,
            (torch.randn(2, 3, requires_grad=True),),
        ),
    }


WHILE_LOOP_TESTS = _while_loop_tests()


def collect_meta_for_filtered_nodes(
    gm: torch.fx.GraphModule, node_names, meta_field_name
):
    ret = []
    for mod in gm.modules():
        for node in mod.graph.nodes:
            if node.name in node_names:
                for field_name in meta_field_name:
                    ret.append(node.meta.get(field_name))
    return ret


def reduce_func(*operands):
    acc = 0
    for operand in operands:
        acc += operand
    return acc


class ReduceObj:
    def __call__(self, *operands):
        return reduce_func(*operands)


class ReduceMod(torch.nn.Module):
    def _reduce(self, *operands):
        return reduce_func(*operands)

    def forward(self, *operands):
        return self._reduce(*operands)


@unittest.skipIf(IS_WINDOWS, "Windows not supported for this test")
@skipIfNoDynamoSupport
class TestControlFlow(TestCase):
    def setUp(self):
        torch._dynamo.reset()
        super().setUp()

    def check_autograd(self, result, result_exp, params):
        params_flatten = pytree.tree_leaves(params)
        result_flatten = pytree.tree_leaves(result)
        result_exp_flatten = pytree.tree_leaves(result_exp)
        grad_exp_init = [torch.ones_like(el) for el in result_exp_flatten]
        expected_grads = torch.autograd.grad(
            result_exp_flatten, params_flatten, grad_exp_init
        )
        grad_init = [torch.ones_like(el) for el in result_flatten]
        grads = torch.autograd.grad(result_flatten, params_flatten, grad_init)
        self.assertEqual(grads, expected_grads, atol=6e-05, rtol=6e-06)

    def test_cond_no_trace(self):
        def true_fn(x):
            return x.sin()

        def false_fn(x):
            return x.cos()

        x = torch.randn(4)
        result = cond(False, true_fn, false_fn, [x])
        self.assertEqual(result, torch.cos(x))

    @unittest.skipIf(not torch.cuda.is_available(), "Test requires CUDA.")
    def test_cond_gpu(self):
        def true_fn(x):
            return x.sin()

        def false_fn(x):
            return x.cos()

        x = torch.randn(4, device="cuda")
        pred = torch.tensor(False, device="cuda")
        result = cond(pred, true_fn, false_fn, [x])
        self.assertEqual(result, torch.cos(x))

    def test_cond_autograd_simple(self):
        def true_fn(x):
            return x.sin()

        def false_fn(x):
            return x.cos()

        for pred, fn in zip(
            [torch.tensor(False), torch.tensor(True)], [false_fn, true_fn]
        ):
            x = torch.randn(4, requires_grad=True)
            result = cond(pred, true_fn, false_fn, (x,))
            self.assertEqual(result, fn(x))

            grad_out = torch.ones_like(result)
            grads = torch.autograd.grad(result, (x,), grad_out)
            expected_grads = torch.autograd.grad(fn(x), (x,), grad_out)
            self.assertEqual(expected_grads, grads)

        def f(pred, x):
            result = cond(pred, true_fn, false_fn, (x,))
            grad_out = torch.ones_like(result)
            return torch.autograd.grad(result, (x,), grad_out)

        gm = make_fx(f)(pred, x)

        self.assertExpectedInline(
            gm.code.strip(),
            """\
def forward(self, pred_1, x_1):
    true_graph_0 = self.true_graph_0
    false_graph_0 = self.false_graph_0
    cond = torch.ops.higher_order.cond(pred_1, true_graph_0, false_graph_0, (x_1,));  true_graph_0 = false_graph_0 = None
    getitem = cond[0];  cond = None
    ones_like = torch.ops.aten.ones_like.default(getitem, pin_memory = False);  getitem = None
    true_graph_1 = self.true_graph_1
    false_graph_1 = self.false_graph_1
    cond_1 = torch.ops.higher_order.cond(pred_1, true_graph_1, false_graph_1, (x_1, ones_like));  pred_1 = true_graph_1 = false_graph_1 = x_1 = ones_like = None
    getitem_1 = cond_1[0];  cond_1 = None
    return (getitem_1,)""",  # noqa: B950
        )

    def test_cond_autograd_complex(self):
        def true_fn(x):
            return torch.abs((x**2).sin())

        def false_fn(x):
            return (x + 42).cos()

        for pred, fn in zip(
            [torch.tensor(False), torch.tensor(True)], [false_fn, true_fn]
        ):
            x = torch.randn(4, requires_grad=True)
            result = cond(pred, true_fn, false_fn, (x,))
            self.assertEqual(result, fn(x))

            grad_out = torch.ones_like(result)
            grads = torch.autograd.grad(result, (x,), grad_out)
            expected_grads = torch.autograd.grad(fn(x), (x,), grad_out)
            self.assertEqual(expected_grads, grads)

        def f(pred, x):
            result = cond(pred, true_fn, false_fn, (x,))
            grad_out = torch.ones_like(result)
            return torch.autograd.grad(result, (x,), grad_out)

        gm = make_fx(f)(pred, x)
        self.assertExpectedInline(
            gm.code.strip(),
            """\
def forward(self, pred_1, x_1):
    true_graph_0 = self.true_graph_0
    false_graph_0 = self.false_graph_0
    cond = torch.ops.higher_order.cond(pred_1, true_graph_0, false_graph_0, (x_1,));  true_graph_0 = false_graph_0 = None
    getitem = cond[0];  cond = None
    ones_like = torch.ops.aten.ones_like.default(getitem, pin_memory = False);  getitem = None
    true_graph_1 = self.true_graph_1
    false_graph_1 = self.false_graph_1
    cond_1 = torch.ops.higher_order.cond(pred_1, true_graph_1, false_graph_1, (x_1, ones_like));  pred_1 = true_graph_1 = false_graph_1 = x_1 = ones_like = None
    getitem_1 = cond_1[0];  cond_1 = None
    return (getitem_1,)""",  # noqa: B950
        )

    @skipIfTorchDynamo("Skip due to graph break when run with dynamo")
    def test_cond_autograd_nested(self):
        class Nested(torch.nn.Module):
            def forward(self, p0, p1, p2, a, b, c):
                def true_fn(x0, y0, z0):
                    def true_true_fn(x1, y1, z1):
                        return (x1 - y1 * z1) * 3.14

                    def true_false_fn(x1, y1, z1):
                        def true_false_true_fn(x2, y2, z2):
                            return (x2 * y2 * z2) / 2.71

                        def true_false_false_fn(x2, y2, z2):
                            return (x2 + y2 + z2) * 1.23

                        return torch.cond(
                            p2, true_false_true_fn, true_false_false_fn, [x1, y1, z1]
                        )

                    return torch.cond(p1, true_true_fn, true_false_fn, [x0, y0, z0])

                def false_fn(x0, y0, z0):
                    def false_true_fn(x1, y1, z1):
                        def false_true_true_fn(x2, y2, z2):
                            return (x2 - y2 - z2) + 1.23

                        def false_true_false_fn(x2, y2, z2):
                            return (x2 / y2 / z2) - 3.14

                        return torch.cond(
                            p2, false_true_true_fn, false_true_false_fn, [x1, y1, z1]
                        )

                    def false_false_fn(x1, y1, z1):
                        return (x1 - y1 * z1) / 2.71

                    return torch.cond(p1, false_true_fn, false_false_fn, [x0, y0, z0])

                return torch.cond(p0, true_fn, false_fn, [a, b, c])

        nn_module = Nested()

        def true_fn(x):
            return nn_module(
                torch.tensor(False), torch.tensor(True), torch.tensor(False), x, x, x
            )

        def false_fn(x):
            return nn_module(
                torch.tensor(True), torch.tensor(False), torch.tensor(True), x, x, x
            )

        x = torch.randn(4, requires_grad=True)

        for pred, fn in zip(
            [torch.tensor(False), torch.tensor(True)], [false_fn, true_fn]
        ):
            result = cond(pred, true_fn, false_fn, (x,))
            self.assertEqual(result, fn(x))

            grad_out = torch.ones_like(result)
            grads = torch.autograd.grad(result, (x,), grad_out)
            expected_grads = torch.autograd.grad(fn(x), (x,), grad_out)
            self.assertEqual(expected_grads, grads)

    @skipIfTorchDynamo("Skip due to graph break when run with dynamo")
    def test_cond_autograd_mixed_require_grad(self):
        def true_fn(x, y, z):
            return x * y * z

        def false_fn(x, y, z):
            return x + y + z

        x = torch.randn(4, requires_grad=True)
        y = torch.randn(4, requires_grad=False)

        for pred, fn in zip(
            [torch.tensor(False), torch.tensor(True)], [false_fn, true_fn]
        ):
            result = cond(pred, true_fn, false_fn, (x, y, x))
            self.assertEqual(result, fn(x, y, x))

            grad_out = torch.ones_like(result)
            grads = torch.autograd.grad(result, (x,), grad_out)
            expected_grads = torch.autograd.grad(fn(x, y, x), (x,), grad_out)
            self.assertEqual(expected_grads, grads)

        def f(pred, x, y, z):
            result = cond(pred, true_fn, false_fn, (x, y, z))
            grad_out = torch.ones_like(result)
            return torch.autograd.grad(result, (x,), grad_out)

        gm = make_fx(f)(pred, x, y, x)
        self.assertExpectedInline(
            gm.code.strip(),
            """\
def forward(self, pred_1, x_1, y_1, z_1):
    true_graph_0 = self.true_graph_0
    false_graph_0 = self.false_graph_0
    cond = torch.ops.higher_order.cond(pred_1, true_graph_0, false_graph_0, (z_1, y_1));  true_graph_0 = false_graph_0 = None
    getitem = cond[0];  cond = None
    ones_like = torch.ops.aten.ones_like.default(getitem, pin_memory = False);  getitem = None
    true_graph_1 = self.true_graph_1
    false_graph_1 = self.false_graph_1
    cond_1 = torch.ops.higher_order.cond(pred_1, true_graph_1, false_graph_1, (z_1, y_1, ones_like));  pred_1 = true_graph_1 = false_graph_1 = z_1 = y_1 = ones_like = None
    getitem_1 = cond_1[0]
    getitem_2 = cond_1[1];  cond_1 = getitem_2 = None
    return (getitem_1,)""",  # noqa: B950
        )

    @skipIfTorchDynamo("Skip due to graph break when run with dynamo")
    def test_cond_autograd_grad_through_cond(self):
        nn_module = torch.nn.Linear(4, 4)

        def true_fn(x):
            return nn_module(x)

        def false_fn(X):
            return x * nn_module(x)

        x = torch.randn(4, requires_grad=True)

        for pred, fn in zip(
            [torch.tensor(False), torch.tensor(True)], [false_fn, true_fn]
        ):
            result = cond(pred, true_fn, false_fn, (x,))
            self.assertEqual(result, fn(x))

            grad_out = torch.ones_like(result)
            grads = torch.autograd.grad(result, (nn_module.weight,), grad_out)
            expected_grads = torch.autograd.grad(
                fn(
                    x,
                ),
                (nn_module.weight,),
                grad_out,
            )
            self.assertEqual(expected_grads, grads)

        def f(pred, x):
            result = cond(pred, true_fn, false_fn, (x,))
            grad_out = torch.ones_like(result)
            return torch.autograd.grad(result, (nn_module.weight,), grad_out)

        # need to set _allow_non_fake_inputs = True because model parameters don't
        # get fakified.
        gm = make_fx(f, tracing_mode="symbolic", _allow_non_fake_inputs=True)(pred, x)
        self.assertExpectedInline(
            gm.code.strip(),
            """\
def forward(self, pred_1, x_1):
    sym_size_int = torch.ops.aten.sym_size.int(x_1, 0)
    true_graph_0 = self.true_graph_0
    false_graph_0 = self.false_graph_0
    _param_constant0 = self._param_constant0
    _param_constant1 = self._param_constant1
    _tensor_constant0 = self._tensor_constant0
    cond = torch.ops.higher_order.cond(pred_1, true_graph_0, false_graph_0, (_param_constant0, _param_constant1, x_1, sym_size_int, _tensor_constant0));  true_graph_0 = false_graph_0 = _param_constant0 = _param_constant1 = _tensor_constant0 = None
    getitem = cond[0];  cond = None
    ones_like = torch.ops.aten.ones_like.default(getitem, pin_memory = False);  getitem = None
    true_graph_1 = self.true_graph_1
    false_graph_1 = self.false_graph_1
    _param_constant0_1 = self._param_constant0
    _param_constant1_1 = self._param_constant1
    _tensor_constant0_1 = self._tensor_constant0
    cond_1 = torch.ops.higher_order.cond(pred_1, true_graph_1, false_graph_1, (_param_constant0_1, _param_constant1_1, x_1, sym_size_int, _tensor_constant0_1, ones_like));  pred_1 = true_graph_1 = false_graph_1 = _param_constant0_1 = _param_constant1_1 = x_1 = sym_size_int = _tensor_constant0_1 = ones_like = None
    getitem_1 = cond_1[0];  getitem_1 = None
    getitem_2 = cond_1[1]
    getitem_3 = cond_1[2];  getitem_3 = None
    getitem_4 = cond_1[3];  getitem_4 = None
    getitem_5 = cond_1[4];  cond_1 = getitem_5 = None
    return (getitem_2,)""",  # noqa: B950
        )

    def test_cond_in_forloop(self):
        def for_loop_fake(x):
            for i in range(3):
                x = x * x + 1
            return x

        def for_loop_test(x):
            for i in range(3):
                pred = i < 3

                def true_fn(x):
                    return x * x + 1

                def false_fn(x):
                    return x

                x = cond(pred, true_fn, false_fn, (x,))

            return x

        x = torch.ones(4, requires_grad=True)
        x_new = for_loop_test(x)
        x_exp = for_loop_fake(x)

        self.assertEqual(x_new, x_exp)

        grad_out = torch.ones_like(x_new)
        grads = torch.autograd.grad(x_new, (x,), grad_out)
        expected_grads = torch.autograd.grad(x_exp, (x,), grad_out)
        self.assertEqual(expected_grads, grads)

        def f(x):
            x_new = for_loop_test(x)
            grad_out = torch.ones_like(x_new)
            return torch.autograd.grad(x_new, (x,), grad_out)

        gm = make_fx(f, tracing_mode="symbolic")(x)
        self.assertExpectedInline(
            gm.code.strip(),
            """\
def forward(self, x_1):
    mul = torch.ops.aten.mul.Tensor(x_1, x_1)
    add = torch.ops.aten.add.Tensor(mul, 1);  mul = None
    mul_1 = torch.ops.aten.mul.Tensor(add, add)
    add_1 = torch.ops.aten.add.Tensor(mul_1, 1);  mul_1 = None
    mul_2 = torch.ops.aten.mul.Tensor(add_1, add_1)
    add_2 = torch.ops.aten.add.Tensor(mul_2, 1);  mul_2 = None
    ones_like = torch.ops.aten.ones_like.default(add_2, pin_memory = False);  add_2 = None
    mul_3 = torch.ops.aten.mul.Tensor(ones_like, add_1)
    mul_4 = torch.ops.aten.mul.Tensor(ones_like, add_1);  ones_like = add_1 = None
    add_3 = torch.ops.aten.add.Tensor(mul_4, mul_3);  mul_4 = mul_3 = None
    mul_5 = torch.ops.aten.mul.Tensor(add_3, add)
    mul_6 = torch.ops.aten.mul.Tensor(add_3, add);  add_3 = add = None
    add_4 = torch.ops.aten.add.Tensor(mul_6, mul_5);  mul_6 = mul_5 = None
    mul_7 = torch.ops.aten.mul.Tensor(add_4, x_1)
    mul_8 = torch.ops.aten.mul.Tensor(add_4, x_1);  add_4 = x_1 = None
    add_5 = torch.ops.aten.add.Tensor(mul_8, mul_7);  mul_8 = mul_7 = None
    return (add_5,)""",  # noqa: B950
        )

    @skipIfTorchDynamo("Skip due to graph break when run with dynamo")
    def test_cond_autograd_pytree_not_all_inputs_used(self):
        def true_fn(x):
            return x["t"][0] + x["t"][1]["b"]

        def false_fn(x):
            return x["t"][0] * (x["t"][2][0] / x["t"][1]["b"])

        a = torch.randn(4, requires_grad=True)
        b = torch.randn(4, requires_grad=True)
        c = torch.randn(4, requires_grad=True)

        for pred, fn in zip(
            [torch.tensor(False), torch.tensor(True)], [false_fn, true_fn]
        ):
            result = cond(pred, true_fn, false_fn, ({"t": [a, {"b": b}, (c,)]},))
            self.assertEqual(result, fn({"t": [a, {"b": b}, (c,)]}))

            grad_out = torch.ones_like(result)
            if pred:
                with self.assertRaisesRegex(Exception, r"."):
                    grads = torch.autograd.grad(result, (a, b, c), grad_out)
                    expected_grads = torch.autograd.grad(
                        fn({"t": [a, {"b": b}, (c,)]}), (a, b, c), grad_out
                    )
                    self.assertEqual(expected_grads, grads)

        def f(pred, a, b, c):
            result = cond(pred, true_fn, false_fn, ({"t": [a, {"b": b}, (c,)]},))
            grad_out = torch.ones_like(result)
            return torch.autograd.grad(result, (a, b), grad_out)

        gm = make_fx(f, tracing_mode="symbolic", _allow_non_fake_inputs=True)(
            pred, a, b, c
        )
        self.assertExpectedInline(
            gm.code.strip(),
            """\
def forward(self, pred_1, a_1, b_1, c_1):
    sym_size_int = torch.ops.aten.sym_size.int(a_1, 0)
    sym_size_int_1 = torch.ops.aten.sym_size.int(b_1, 0)
    sym_size_int_2 = torch.ops.aten.sym_size.int(c_1, 0)
    true_graph_0 = self.true_graph_0
    false_graph_0 = self.false_graph_0
    cond = torch.ops.higher_order.cond(pred_1, true_graph_0, false_graph_0, (a_1, b_1, sym_size_int, sym_size_int_1, c_1, sym_size_int_2));  true_graph_0 = false_graph_0 = None
    getitem = cond[0];  cond = None
    ones_like = torch.ops.aten.ones_like.default(getitem, pin_memory = False);  getitem = None
    true_graph_1 = self.true_graph_1
    false_graph_1 = self.false_graph_1
    cond_1 = torch.ops.higher_order.cond(pred_1, true_graph_1, false_graph_1, (a_1, b_1, sym_size_int, sym_size_int_1, c_1, sym_size_int_2, ones_like));  pred_1 = true_graph_1 = false_graph_1 = a_1 = b_1 = sym_size_int = sym_size_int_1 = c_1 = sym_size_int_2 = ones_like = None
    getitem_1 = cond_1[0]
    getitem_2 = cond_1[1]
    getitem_3 = cond_1[2];  getitem_3 = None
    getitem_4 = cond_1[3];  getitem_4 = None
    getitem_5 = cond_1[4];  getitem_5 = None
    getitem_6 = cond_1[5];  cond_1 = getitem_6 = None
    return (getitem_1, getitem_2)""",  # noqa: B950
        )
        # Forward
        self.assertExpectedInline(
            gm.true_graph_0.code.strip(),
            """\
def forward(self, arg0_1, arg1_1, arg2_1, arg3_1, arg4_1, arg5_1):
    add = torch.ops.aten.add.Tensor(arg0_1, arg1_1);  arg0_1 = arg1_1 = None
    return (add,)""",
        )
        # Backward
        self.assertExpectedInline(
            gm.true_graph_1.code.strip(),
            """\
def forward(self, arg0_1, arg1_1, arg2_1, arg3_1, arg4_1, arg5_1, arg6_1):
    add = torch.ops.aten.add.Tensor(arg0_1, arg1_1);  arg0_1 = arg1_1 = add = None
    clone = torch.ops.aten.clone.default(arg6_1)
    clone_1 = torch.ops.aten.clone.default(arg6_1);  arg6_1 = None
    zeros_like = torch.ops.aten.zeros_like.default(arg4_1, pin_memory = False);  arg4_1 = None
<<<<<<< HEAD
    clone = torch.ops.aten.clone.default(arg6_1)
    clone_1 = torch.ops.aten.clone.default(arg6_1);  arg6_1 = None
    return (clone, clone_1, None, None, zeros_like, None)""",
=======
    return [clone, clone_1, None, None, zeros_like, None]""",
>>>>>>> 2e6f5316
        )

    def test_cond_autograd_pytree_input(self):
        def true_fn(x):
            return x["t"][0] + x["t"][1]["b"] * x["t"][2][0]

        def false_fn(x):
            return x["t"][0] * (x["t"][2][0] / x["t"][1]["b"])

        a = torch.randn(4, requires_grad=True)
        b = torch.randn(4, requires_grad=True)
        c = torch.randn(4, requires_grad=True)

        for pred, fn in zip(
            [torch.tensor(False), torch.tensor(True)], [false_fn, true_fn]
        ):
            result = cond(pred, true_fn, false_fn, ({"t": [a, {"b": b}, (c,)]},))
            self.assertEqual(result, fn({"t": [a, {"b": b}, (c,)]}))

            grad_out = torch.ones_like(result)
            grads = torch.autograd.grad(result, (a, b), grad_out)
            expected_grads = torch.autograd.grad(
                fn({"t": [a, {"b": b}, (c,)]}), (a, b), grad_out
            )
            self.assertEqual(expected_grads, grads)

        def f(pred):
            result = cond(pred, true_fn, false_fn, ({"t": [a, {"b": b}, (c,)]},))
            grad_out = torch.ones_like(result)
            return torch.autograd.grad(result, (a, b), grad_out)

        # need to set _allow_non_fake_inputs = True because model parameters don't
        # get fakified.
        gm = make_fx(f, tracing_mode="symbolic", _allow_non_fake_inputs=True)(pred)
        self.assertExpectedInline(
            gm.code.strip(),
            """\
def forward(self, pred_1):
    true_graph_0 = self.true_graph_0
    false_graph_0 = self.false_graph_0
    _tensor_constant0 = self._tensor_constant0
    _tensor_constant1 = self._tensor_constant1
    _tensor_constant2 = self._tensor_constant2
    cond = torch.ops.higher_order.cond(pred_1, true_graph_0, false_graph_0, (_tensor_constant0, _tensor_constant1, _tensor_constant2));  true_graph_0 = false_graph_0 = _tensor_constant0 = _tensor_constant1 = _tensor_constant2 = None
    getitem = cond[0];  cond = None
    ones_like = torch.ops.aten.ones_like.default(getitem, pin_memory = False);  getitem = None
    true_graph_1 = self.true_graph_1
    false_graph_1 = self.false_graph_1
    _tensor_constant0_1 = self._tensor_constant0
    _tensor_constant1_1 = self._tensor_constant1
    _tensor_constant2_1 = self._tensor_constant2
    cond_1 = torch.ops.higher_order.cond(pred_1, true_graph_1, false_graph_1, (_tensor_constant0_1, _tensor_constant1_1, _tensor_constant2_1, ones_like));  pred_1 = true_graph_1 = false_graph_1 = _tensor_constant0_1 = _tensor_constant1_1 = _tensor_constant2_1 = ones_like = None
    getitem_1 = cond_1[0]
    getitem_2 = cond_1[1]
    getitem_3 = cond_1[2];  cond_1 = getitem_3 = None
    return (getitem_1, getitem_2)""",  # noqa: B950
        )

    def test_cond_autograd_different_pytree_output(self):
        def true_fn(x):
            return x["t"][0], {"r": x["t"][2][0] / x["t"][1]["b"]}, [x["t"][2][0]]

        def false_fn(x):
            return {"res": [x["t"][0] * x["t"][1]["b"], x["t"][2][0]]}

        a = torch.randn(4, requires_grad=True)
        b = torch.randn(4, requires_grad=True)
        c = torch.randn(4, requires_grad=True)

        for pred, fn in zip(
            [torch.tensor(False), torch.tensor(True)], [false_fn, true_fn]
        ):
            with self.assertRaisesRegex(
                torch._dynamo.exc.UncapturedHigherOrderOpError,
                "Cond doesn't work unless it is captured completely with torch.compile",
            ):
                cond(pred, true_fn, false_fn, ({"t": [a, {"b": b}, (c,)]},))

    @skipIfTorchDynamo("Skip due to graph break when run with dynamo")
    def test_cond_autograd_same_pytree_output(self):
        def true_fn(x):
            return {"res": [x["t"][0].clone(), (x["t"][2][0].clone(),)]}

        def false_fn(x):
            return {"res": [x["t"][1]["b"].clone(), (x["t"][2][0].clone(),)]}

        a = torch.randn(4, requires_grad=True)
        b = torch.randn(4, requires_grad=True)
        c = torch.randn(4, requires_grad=True)

        for pred, fn in zip(
            [torch.tensor(False), torch.tensor(True)], [false_fn, true_fn]
        ):
            result = cond(pred, true_fn, false_fn, ({"t": [a, {"b": b}, (c,)]},))
            result_exp = fn({"t": [a, {"b": b}, (c,)]})
            self.assertEqual(result, result_exp)

            result_flat, _ = pytree.tree_flatten(result)
            result_exp_flat, _ = pytree.tree_flatten(result_exp)

            grad_out = [torch.ones_like(g) for g in result_flat]
            expected_grads = torch.autograd.grad(result_exp_flat, (c,), grad_out)
            grads = torch.autograd.grad(result_flat, (c,), grad_out)
            self.assertEqual(expected_grads, grads)

        def f(pred):
            result = cond(pred, true_fn, false_fn, ({"t": [a, {"b": b}, (c,)]},))
            return result

        gm = make_fx(f, tracing_mode="real", _allow_non_fake_inputs=True)(pred)
        self.assertExpectedInline(
            gm.code.strip(),
            """\
def forward(self, pred_1):
    true_graph_0 = self.true_graph_0
    false_graph_0 = self.false_graph_0
    _tensor_constant0 = self._tensor_constant0
    _tensor_constant1 = self._tensor_constant1
    _tensor_constant2 = self._tensor_constant2
    cond = torch.ops.higher_order.cond(pred_1, true_graph_0, false_graph_0, (_tensor_constant0, _tensor_constant1, _tensor_constant2));  pred_1 = true_graph_0 = false_graph_0 = _tensor_constant0 = _tensor_constant1 = _tensor_constant2 = None
    getitem = cond[0]
    getitem_1 = cond[1];  cond = None
    return {'res': [getitem, (getitem_1,)]}""",  # noqa: B950
        )

    @skipIfTorchDynamo("Skip due to graph break when run with dynamo")
    def test_cond_autograd_torch_nn_module(self):
        nn_module_true = torch.nn.Linear(4, 4)

        def true_fn(x):
            return nn_module_true(torch.abs((x**2).sin()))

        nn_module_false = torch.nn.GRUCell(4, 4)

        def false_fn(x):
            return nn_module_false((x + 42).cos())

        for pred, fn in zip(
            [torch.tensor(False), torch.tensor(True)], [false_fn, true_fn]
        ):
            x = torch.randn(4, requires_grad=True)
            result = cond(pred, true_fn, false_fn, (x,))
            self.assertEqual(result, fn(x))

            grad_out = torch.ones_like(result)
            grads = torch.autograd.grad(result, (x,), grad_out)
            expected_grads = torch.autograd.grad(fn(x), (x,), grad_out)
            self.assertEqual(expected_grads, grads)

        def f(pred, x):
            result = cond(pred, true_fn, false_fn, (x,))
            grad_out = torch.ones_like(result)
            return torch.autograd.grad(result, (x,), grad_out)

        gm = make_fx(f)(pred, x)
        self.assertExpectedInline(
            gm.code.strip(),
            """\
def forward(self, pred_1, x_1):
    true_graph_0 = self.true_graph_0
    false_graph_0 = self.false_graph_0
    _param_constant0 = self._param_constant0
    _param_constant1 = self._param_constant1
    _param_constant2 = self._param_constant2
    _param_constant3 = self._param_constant3
    _param_constant4 = self._param_constant4
    _param_constant5 = self._param_constant5
    cond = torch.ops.higher_order.cond(pred_1, true_graph_0, false_graph_0, (x_1, _param_constant0, _param_constant1, _param_constant2, _param_constant3, _param_constant4, _param_constant5));  true_graph_0 = false_graph_0 = _param_constant0 = _param_constant1 = _param_constant2 = _param_constant3 = _param_constant4 = _param_constant5 = None
    getitem = cond[0];  cond = None
    ones_like = torch.ops.aten.ones_like.default(getitem, pin_memory = False);  getitem = None
    true_graph_1 = self.true_graph_1
    false_graph_1 = self.false_graph_1
    _param_constant0_1 = self._param_constant0
    _param_constant1_1 = self._param_constant1
    _param_constant2_1 = self._param_constant2
    _param_constant3_1 = self._param_constant3
    _param_constant4_1 = self._param_constant4
    _param_constant5_1 = self._param_constant5
    cond_1 = torch.ops.higher_order.cond(pred_1, true_graph_1, false_graph_1, (x_1, _param_constant0_1, _param_constant1_1, _param_constant2_1, _param_constant3_1, _param_constant4_1, _param_constant5_1, ones_like));  pred_1 = true_graph_1 = false_graph_1 = x_1 = _param_constant0_1 = _param_constant1_1 = _param_constant2_1 = _param_constant3_1 = _param_constant4_1 = _param_constant5_1 = ones_like = None
    getitem_1 = cond_1[0]
    getitem_2 = cond_1[1];  getitem_2 = None
    getitem_3 = cond_1[2];  getitem_3 = None
    getitem_4 = cond_1[3];  getitem_4 = None
    getitem_5 = cond_1[4];  getitem_5 = None
    getitem_6 = cond_1[5];  getitem_6 = None
    getitem_7 = cond_1[6];  cond_1 = getitem_7 = None
    return (getitem_1,)""",  # noqa: B950
        )

    def test_cond_autograd_user_nn_module(self):
        class User_nn_module(torch.nn.Module):
            def __init__(self) -> None:
                super().__init__()

            def forward(self, input):
                return input * input

        nn_module_true = User_nn_module()

        def true_fn(x):
            return nn_module_true(torch.abs((x**2).sin()))

        nn_module_false = torch.nn.ReLU(inplace=False)

        def false_fn(x):
            return nn_module_false((x + 42).cos())

        for pred, fn in zip(
            [torch.tensor(False), torch.tensor(True)], [false_fn, true_fn]
        ):
            x = torch.randn(4, requires_grad=True)
            result = cond(pred, true_fn, false_fn, (x,))
            self.assertEqual(result, fn(x))

            grad_out = torch.ones_like(result)
            grads = torch.autograd.grad(result, (x,), grad_out)
            expected_grads = torch.autograd.grad(fn(x), (x,), grad_out)
            self.assertEqual(expected_grads, grads)

        def f(pred, x):
            result = cond(pred, true_fn, false_fn, (x,))
            grad_out = torch.ones_like(result)
            return torch.autograd.grad(result, (x,), grad_out)

        gm = make_fx(f)(pred, x)
        self.assertExpectedInline(
            gm.code.strip(),
            """\
def forward(self, pred_1, x_1):
    true_graph_0 = self.true_graph_0
    false_graph_0 = self.false_graph_0
    cond = torch.ops.higher_order.cond(pred_1, true_graph_0, false_graph_0, (x_1,));  true_graph_0 = false_graph_0 = None
    getitem = cond[0];  cond = None
    ones_like = torch.ops.aten.ones_like.default(getitem, pin_memory = False);  getitem = None
    true_graph_1 = self.true_graph_1
    false_graph_1 = self.false_graph_1
    cond_1 = torch.ops.higher_order.cond(pred_1, true_graph_1, false_graph_1, (x_1, ones_like));  pred_1 = true_graph_1 = false_graph_1 = x_1 = ones_like = None
    getitem_1 = cond_1[0];  cond_1 = None
    return (getitem_1,)""",  # noqa: B950
        )

    def test_cond_autograd_inner_fn(self):
        def true_fn(x):
            return torch.abs((x**2).sin())

        def false_fn(x):
            def inner_fn(x):
                return x**2

            return torch.abs(inner_fn(x).sin())

        x = torch.randn(4, requires_grad=True)
        pred = torch.tensor(False)
        fn = false_fn
        result_false = cond(pred, true_fn, false_fn, (x,))
        self.assertEqual(result_false, fn(x))

        grad_out = torch.ones_like(result_false)
        grads_false = torch.autograd.grad(result_false, (x,), grad_out)
        expected_grads = torch.autograd.grad(fn(x), (x,), grad_out)
        self.assertEqual(expected_grads, grads_false)

        pred = torch.tensor(True)
        fn = true_fn
        result_true = cond(pred, true_fn, false_fn, (x,))
        self.assertEqual(result_true, fn(x))
        self.assertEqual(result_false, result_true)

        grad_out = torch.ones_like(result_true)
        grads_true = torch.autograd.grad(result_true, (x,), grad_out)
        expected_grads = torch.autograd.grad(fn(x), (x,), grad_out)
        self.assertEqual(expected_grads, grads_true)
        self.assertEqual(grads_false, grads_true)

        def f(pred, x):
            result = cond(pred, true_fn, false_fn, (x,))
            grad_out = torch.ones_like(result)
            return torch.autograd.grad(result, (x,), grad_out)

        gm = make_fx(f)(pred, x)
        self.assertExpectedInline(
            gm.code.strip(),
            """\
def forward(self, pred_1, x_1):
    true_graph_0 = self.true_graph_0
    false_graph_0 = self.false_graph_0
    cond = torch.ops.higher_order.cond(pred_1, true_graph_0, false_graph_0, (x_1,));  true_graph_0 = false_graph_0 = None
    getitem = cond[0];  cond = None
    ones_like = torch.ops.aten.ones_like.default(getitem, pin_memory = False);  getitem = None
    true_graph_1 = self.true_graph_1
    false_graph_1 = self.false_graph_1
    cond_1 = torch.ops.higher_order.cond(pred_1, true_graph_1, false_graph_1, (x_1, ones_like));  pred_1 = true_graph_1 = false_graph_1 = x_1 = ones_like = None
    getitem_1 = cond_1[0];  cond_1 = None
    return (getitem_1,)""",  # noqa: B950
        )

    def test_cond_autograd_inner_tensor(self):
        def true_fn(x):
            return torch.abs((x**2).sin())

        def false_fn(x):
            y = torch.ones(4, requires_grad=False) * 42
            return (x * y).cos()

        for pred, fn in zip(
            [torch.tensor(False), torch.tensor(True)], [false_fn, true_fn]
        ):
            x = torch.randn(4, requires_grad=True)
            result = cond(pred, true_fn, false_fn, (x,))
            self.assertEqual(result, fn(x))

            grad_out = torch.ones_like(result)
            grads = torch.autograd.grad(result, (x,), grad_out)
            expected_grads = torch.autograd.grad(fn(x), (x,), grad_out)
            self.assertEqual(expected_grads, grads)

        def f(pred, x):
            result = cond(pred, true_fn, false_fn, (x,))
            grad_out = torch.ones_like(result)
            return torch.autograd.grad(result, (x,), grad_out)

        gm = make_fx(f)(pred, x)
        self.assertExpectedInline(
            gm.code.strip(),
            """\
def forward(self, pred_1, x_1):
    true_graph_0 = self.true_graph_0
    false_graph_0 = self.false_graph_0
    cond = torch.ops.higher_order.cond(pred_1, true_graph_0, false_graph_0, (x_1,));  true_graph_0 = false_graph_0 = None
    getitem = cond[0];  cond = None
    ones_like = torch.ops.aten.ones_like.default(getitem, pin_memory = False);  getitem = None
    true_graph_1 = self.true_graph_1
    false_graph_1 = self.false_graph_1
    cond_1 = torch.ops.higher_order.cond(pred_1, true_graph_1, false_graph_1, (x_1, ones_like));  pred_1 = true_graph_1 = false_graph_1 = x_1 = ones_like = None
    getitem_1 = cond_1[0];  cond_1 = None
    return (getitem_1,)""",  # noqa: B950
        )

    @unittest.skipIf(not torch.cuda.is_available(), "Test requires CUDA.")
    def test_cond_autograd_gpu(self):
        def true_fn(x):
            return x.sin()

        def false_fn(x):
            return x.cos()

        for pred, fn in zip(
            [torch.tensor(False, device="cuda"), torch.tensor(True, device="cuda")],
            [false_fn, true_fn],
        ):
            x = torch.randn(4, requires_grad=True, device="cuda")
            result = cond(pred, true_fn, false_fn, (x,))
            self.assertEqual(result, fn(x))

            grad_out = torch.ones_like(result)
            grads = torch.autograd.grad(result, (x,), grad_out)
            expected_grads = torch.autograd.grad(fn(x), (x,), grad_out)
            self.assertEqual(expected_grads, grads)

    def _test_cond_autograd(self, cond_fct, pred_fn, true_fn, false_fn, operands):
        from torch.fx.passes.shape_prop import _extract_tensor_metadata, TensorMetadata

        # This is a helper function that extracts the metadata from the tensor and
        # sets the requries_grad flag to false. This is needed as we compare the
        # metadata of the operands and the gradients
        def _extract_tensor_metadata_except_requires_grad(arg):
            metadata = _extract_tensor_metadata(arg)
            metadata = TensorMetadata(
                metadata.shape,
                metadata.dtype,
                False,
                metadata.stride,
                metadata.memory_format,
                metadata.is_quantized,
                metadata.qparams,
            )
            return metadata

        # Comparison of FWD path
        cond_outputs = cond_fct(pred_fn(*operands), true_fn, false_fn, operands)
        operands_forced_grad = [o.clone().detach() for o in operands]
        for o in operands_forced_grad:
            o.requires_grad = True
        cond_outputs_exp = (
            true_fn(*operands_forced_grad)
            if pred_fn(*operands_forced_grad)
            else false_fn(*operands_forced_grad)
        )
        self.assertEqual(cond_outputs, cond_outputs_exp)

        # Comparison of BWD path
        cond_inputs = [o for o in operands if o.requires_grad]
        cond_inputs_exp = [o for o in operands_forced_grad if o.requires_grad]

        # Check if at least some operators require grads
        if len(cond_inputs) > 0:
            grad_inputs = torch.autograd.grad(
                cond_outputs, cond_inputs, allow_unused=True, retain_graph=True
            )
            grad_inputs_exp = torch.autograd.grad(
                cond_outputs_exp,
                cond_inputs_exp,
                allow_unused=True,
                materialize_grads=True,
            )

            grad_exp_masked = [
                g for g, o in zip(grad_inputs_exp, operands) if o.requires_grad
            ]
            self.assertEqual(grad_exp_masked, grad_inputs)

            # Extraction and comparison of Metadata of operands and gradients
            operands_metadata = [
                _extract_tensor_metadata_except_requires_grad(o) for o in cond_inputs
            ]
            grad_metadata = [
                _extract_tensor_metadata_except_requires_grad(o) for o in grad_inputs
            ]
            self.assertTrue(
                all(op == g for op, g in zip(operands_metadata, grad_metadata))
            )

        return cond_outputs, cond_inputs

    # TODO: The compile_mode = `compile_dynamic_shape` raises the Error
    # torch._inductor.exc.LoweringException: NotImplementedError: get_size() is not
    # implemented by <class 'torch._inductor.ir.NoneAsConstantBuffer'>!
    @skipIfTorchDynamo("don't test compile on compile")
    @unittest.skipIf(not SM70OrLater, "triton")
    @unittest.skipIf(not torch.cuda.is_available(), "Test requires CUDA.")
    @parametrize("compile_mode", ["compile_dynamic_shape"])
    @parametrize("scalar", [False])
    @unittest.expectedFailure
    def test_cond_autograd_zeros_unused_branch_complex_compile_fail(
        self, compile_mode, scalar
    ):
        device = torch.device("cuda")
        cond_fct = compile_mode_helper(torch.cond, compile_mode)

        autograd = [False, True, True, True, True]

        if scalar:
            # These operands work
            x = torch.randn((), device=device, requires_grad=bool(autograd[0]))
            w1 = torch.randn((), device=device, requires_grad=bool(autograd[1]))
            b1 = torch.randn((), device=device, requires_grad=bool(autograd[2]))
            w2 = torch.randn((), device=device, requires_grad=bool(autograd[3]))
            b2 = torch.randn((), device=device, requires_grad=bool(autograd[4]))
        else:
            # These operands do not work
            x = torch.randn(4, 5, device=device, requires_grad=bool(autograd[0]))
            w1 = torch.randn(2, 4, device=device, requires_grad=bool(autograd[1]))
            b1 = torch.randn(2, 1, device=device, requires_grad=bool(autograd[2]))
            w2 = torch.randn(2, 4, device=device, requires_grad=bool(autograd[3]))
            b2 = torch.randn(1, 5, device=device, requires_grad=bool(autograd[4]))

        operands = [x, w1, b1, w2, b2]

        def true_fn(x, w1, b1, w2, b2):
            if scalar:
                # This works
                return ((w1 * x + b1),)
            else:
                # This does not work
                return ((w1 @ x + b1).sum(),)

        def false_fn(x, w1, b1, w2, b2):
            if scalar:
                # This works
                return ((w2 * x + b2),)
            else:
                # This does not work
                return ((w2 @ x + b2).sum(),)

        def pred_fn(x, w1, b1, w2, b2):
            return x.mean() > 0

        cond_outputs, cond_inputs = self._test_cond_autograd(
            cond_fct, pred_fn, true_fn, false_fn, operands
        )

    @unittest.skipIf(not torch.cuda.is_available(), "Test requires CUDA.")
    def test_map_gpu(self):
        def f(x, y):
            return x + y

        xs = torch.ones(3, 2, 2, device="cuda")
        y = torch.ones(2, device="cuda")
        res = control_flow.map(f, xs, y)
        expected = _fake_map(f, xs, y)
        self.assertEqual(expected, res)

    @unittest.skipIf(not torch.cuda.is_available(), "Test requires CUDA.")
    def test_while_loop_gpu(self):
        def cond_fn(x):
            return x.sum() < 10

        def body_fn(x):
            return (x + 1,)

        x = torch.zeros(1, device="cuda")
        res = while_loop(cond_fn, body_fn, (x,))
        expected = _fake_while_loop(cond_fn, body_fn, (x,))
        self.assertEqual(expected, res)

    def test_map_illegal_inputs(self):
        def f(x, y):
            return x[0] + x[1] + y

        with self.assertRaisesRegex(
            RuntimeError,
            r"Mapped xs can only consist of tensors\. Got xs \[3, tensor\(\[1\., 1\.\]\)\]\.",
        ):
            _ = control_flow.map(f, (3, torch.ones(2)), torch.ones(2))

        with self.assertRaisesRegex(
            RuntimeError, r"Leading dimensions of mapped xs cannot be 0\."
        ):
            _ = control_flow.map(
                f, (torch.ones(0, 1, 2), torch.ones(0, 1, 2)), torch.ones(2)
            )

        with self.assertRaisesRegex(
            RuntimeError,
            r"Leading dimensions of mapped xs must be consistent\. "
            r"Got shapes \[torch\.Size\(\[3, 4, 5\]\), torch\.Size\(\[4, 4, 5\]\)\]\.",
        ):
            _ = control_flow.map(
                f, (torch.ones(3, 4, 5), torch.ones(4, 4, 5)), torch.ones(5)
            )

    @torch._dynamo.config.patch(capture_scalar_outputs=True)
    def test_map_illegal_outputs(self):
        def f(x, y):
            return x.item()

        def f1(x, y):
            return y.size()

        def f2(x, y):
            return None

        x = torch.ones([3])
        y = torch.ones([1, 2, 3])
        with self.assertRaisesRegex(
            RuntimeError, "map doesn't work unless it is captured completely"
        ):
            control_flow.map(f, x, y)

        with self.assertRaisesRegex(
            # Should be
            # torch._dynamo.exc.UncapturedHigherOrderOpError,
            # "Expected all leaves to be of torch.Tensor type.*",
            torch._dynamo.exc.UncapturedHigherOrderOpError,
            "map doesn't work unless it is captured completely with torch.compile.*",
        ):
            control_flow.map(f1, x, y)

        # return None is OK
        control_flow.map(f2, x, y)

    def test_map_list_in_out(self):
        def f(x, y):
            return [[x[0][0] + y]]

        xs = [[torch.ones(3, 2, 2)]]
        y = torch.ones(2)
        res = control_flow.map(f, xs, y)
        expected = _fake_map(f, xs, y)
        self.assertEqual(len(res), 1)
        self.assertEqual(len(res[0]), 1)
        self.assertEqual(expected, res)

    def test_map_dict_in_out(self):
        def f(x, y):
            return {"c": x["a"]["b"] + y}

        xs = {"a": {"b": torch.ones(3, 2, 2)}}
        y = torch.ones(2)
        res = control_flow.map(f, xs, y)
        expected = _fake_map(f, xs, y)
        self.assertEqual(len(res), 1)
        self.assertTrue("c" in res)
        self.assertEqual(expected, res)

    def test_map_autograd_simple(self):
        def f(x, y):
            return x.sin().cos() * y.cos().sin()

        xs = torch.ones(3, 2, 2, requires_grad=True)
        y = torch.ones(2, requires_grad=True)
        res = control_flow.map(f, xs, y)
        expected_res = _fake_map(f, xs, y)
        grad_out = torch.ones_like(res)
        grads = torch.autograd.grad(res, (xs, y), grad_out)
        expected_grads = torch.autograd.grad(expected_res, (xs, y), grad_out)
        self.assertEqual(expected_res, res)
        self.assertEqual(expected_grads, grads)

    def test_map_autograd_simple_partial_grad(self):
        def f(x, y):
            return x.sin().cos() * y.cos().sin()

        xs = torch.ones(3, 2, 2, requires_grad=True)
        # Disable the gradient computation for y
        y = torch.ones(2, requires_grad=False)
        res = control_flow.map(f, xs, y)
        expected_res = _fake_map(f, xs, y)
        grad_out = torch.ones_like(res)
        grads = torch.autograd.grad(res, (xs,), grad_out)
        expected_grads = torch.autograd.grad(expected_res, (xs,), grad_out)
        self.assertEqual(expected_res, res)
        self.assertEqual(expected_grads, grads)

    def test_map_autograd_no_grad_output(self):
        def f(x, y):
            return x[0].sin().cos() + y, y.cos().sin()

        xs = [torch.ones(3, 2, 2, requires_grad=True), torch.ones(3, 3)]
        # Disable the gradient computation for y
        y = torch.ones(2, requires_grad=False)
        res = control_flow.map(f, xs, y)
        expected_res = _fake_map(f, xs, y)
        grad_out = torch.ones_like(res[0])
        grads = torch.autograd.grad(res[0], (xs[0],), grad_out)
        expected_grads = torch.autograd.grad(expected_res[0], (xs[0],), grad_out)
        self.assertEqual(expected_res, res)
        self.assertEqual(expected_grads, grads)

    def test_map_autograd_nested_list(self):
        import torch.utils._pytree as pytree

        def f(x, y):
            a, b = x
            c, d = a
            return [[b.sin() * c.cos()], d.sin() * y.cos()]

        def fwbw(map_op, f, x, y):
            z = map_op(f, x, y)
            flat_x = pytree.tree_leaves(x)
            flat_z = pytree.tree_leaves(z)
            grads = torch.autograd.grad(
                flat_z, flat_x, [torch.ones_like(z) for z in flat_z]
            )
            return z, grads

        x = [
            [
                torch.randn(3, 2, 2, requires_grad=True),
                torch.randn(3, 2, 1, requires_grad=True),
            ],
            torch.ones(3, 1, 2, requires_grad=True),
        ]
        y = torch.ones(1, requires_grad=True)
        true_outs = fwbw(control_flow.map, f, x, y)
        fake_outs = fwbw(_fake_map, f, x, y)
        self.assertEqual(true_outs, fake_outs)

    def test_map_autograd_higher_order(self):
        from torch.autograd.functional import hessian as hes, jacobian as jac

        def f(x, y):
            return x.sin().cos() + y

        def wrapper_jac(x, y):
            return control_flow.map(f, x, y)

        def wrapper_jac_fake(x, y):
            return _fake_map(f, x, y)

        def wrapper_hes(x, y):
            return control_flow.map(f, x, y).sum()

        def wrapper_hes_fake(x, y):
            return _fake_map(f, x, y).sum()

        for g_fct, (wrap, wrap_fake) in [
            (jac, [wrapper_jac, wrapper_jac_fake]),
            (hes, [wrapper_hes, wrapper_hes_fake]),
        ]:
            xs = torch.ones(3, 2, 2, requires_grad=True)
            # Disable the gradient computation for y
            y = torch.ones(2, requires_grad=False)
            res = control_flow.map(f, xs, y)
            expected_res = _fake_map(f, xs, y)
            self.assertEqual(expected_res, res)

            expected_grads = g_fct(wrap_fake, (xs, y))
            grads = g_fct(wrap, (xs, y))
            self.assertEqual(expected_res, res)
            self.assertEqual(expected_grads, grads)

    def test_scan_y_less_ndim_then_dim(self):
        def combine_fn(carry, x):
            return carry @ x, (carry @ x).sum()

        init = torch.randn(4, 3)
        xs = torch.randn(3, 3, 2)
        dim = 2
        out = scan(combine_fn, init, xs, dim=dim)
        exp_out = _fake_scan(combine_fn, init, xs, dim=dim)
        self.assertEqual(out, exp_out)

    # TODO: provide an implementation for all compile modes and re-enable all test
    @skipIfTorchDynamo("don't test compile on compile")
    @requires_cuda
    @parametrize("reverse", [False, True])
    @parametrize("compile_mode", ["none", "eager"])
    @parametrize("device", [torch.device("cpu"), torch.device("cuda")])
    @parametrize("autograd", [False, True])
    def test_scan_compile(self, reverse, compile_mode, device, autograd):
        def add2(x: torch.Tensor, y: torch.Tensor):
            return x * y, x + y

        x = torch.randn(3, 10, 2, device=device, requires_grad=autograd)

        scan_fct = compile_mode_helper(scan, compile_mode)

        for op, op_pt, init in [
            (
                get_scan_combine_fn("add", False),
                torch.cumsum,
                torch.zeros(10, 2, device=device, requires_grad=autograd),
            ),
            (
                get_scan_combine_fn("mul", False),
                torch.cumprod,
                torch.ones(10, 2, device=device, requires_grad=autograd),
            ),
        ]:
            result = scan_fct(op, init, x, dim=0, reverse=reverse)
            result_exp = _fake_scan(op, init=init, xs=x, dim=0, reverse=reverse)
            self.assertEqual(result, result_exp)
            if not reverse:
                result_exp_PT = op_pt(x, 0)
                self.assertEqual(result[1], result_exp_PT)

            if autograd:
                self.check_autograd(result, result_exp, (init, x))

        # Jax Examples
        x = torch.arange(0, 4, device=device, dtype=torch.int64)
        init = torch.zeros(1, device=device, dtype=torch.int64)
        cumsum1 = scan_fct(
            get_scan_combine_fn("add", False),
            init,
            x,
            dim=0,
            reverse=reverse,
        )
        cumsum_exp = _fake_scan(
            get_scan_combine_fn("add", False),
            init=init,
            xs=x,
            dim=0,
            reverse=reverse,
        )
        if not reverse:
            self.assertEqual(
                cumsum1[1],
                torch.tensor([[0.0], [1.0], [3.0], [6.0]], dtype=torch.int64),
            )
            self.assertEqual(cumsum1[0], torch.tensor([6.0], dtype=torch.int64))
        else:
            self.assertEqual(
                cumsum1[1],
                torch.tensor([[6.0], [6.0], [5.0], [3.0]], dtype=torch.int64),
            )
            self.assertEqual(cumsum1[0], torch.tensor([6.0], dtype=torch.int64))
        self.assertEqual(cumsum1, cumsum_exp)

        # Different carry computation as output computation
        x = torch.arange(1, 5, device=device, dtype=torch.int64)
        init = torch.ones(1, device=device, dtype=torch.int64)
        result = scan_fct(add2, init, x, dim=0, reverse=reverse)
        result_exp = _fake_scan(add2, init=init, xs=x, dim=0, reverse=reverse)
        if not reverse:
            self.assertEqual(
                result[1],
                torch.tensor([[2.0], [3.0], [5.0], [10.0]], dtype=torch.int64),
            )
            self.assertEqual(result[0], torch.tensor([24.0], dtype=torch.int64))
        else:
            self.assertEqual(
                result[1],
                torch.tensor([[25.0], [14.0], [7.0], [5.0]], dtype=torch.int64),
            )
            self.assertEqual(result[0], torch.tensor([24.0], dtype=torch.int64))
        self.assertEqual(result, result_exp)

        # Non associative operation
        x = torch.arange(
            0, 5, device=device, dtype=torch.float32, requires_grad=autograd
        )
        init = torch.ones(1, device=device, dtype=torch.float32, requires_grad=autograd)
        result = scan_fct(
            get_scan_combine_fn("div", False),
            init,
            x,
            dim=0,
            reverse=reverse,
        )
        result_exp = _fake_scan(
            get_scan_combine_fn("div", False),
            init=init,
            xs=x,
            dim=0,
            reverse=reverse,
        )
        self.assertEqual(result, result_exp)

        if autograd:
            self.check_autograd(result, result_exp, (init, x))

    # TODO: provide an implementation for all compile modes and re-enable all test
    @skipIfTorchDynamo("don't test compile on compile")
    @requires_cuda
    @parametrize("reverse", [False, True])
    @parametrize("compile_mode", ["none", "eager"])
    @parametrize("device", [torch.device("cpu"), torch.device("cuda")])
    @parametrize(
        "dtype",
        [
            torch.float16,
            torch.float32,
            torch.int32,
            torch.int64,
            torch.complex64,
        ],
    )
    def test_scan_dtype(self, reverse, compile_mode, device, dtype):
        scan_fct = compile_mode_helper(scan, compile_mode)

        # Check all outputs and carries on the correct device and with torch.float32
        x = torch.randn(3, 10, 2, device=device).to(dtype=dtype)
        op, init = (
            get_scan_combine_fn("adds"),
            torch.zeros(10, 2, device=device, dtype=dtype),
        )
        result = scan_fct(op, init, x, dim=0, reverse=reverse)
        result_exp = _fake_scan(op, init=init, xs=x, dim=0, reverse=reverse)
        self.assertEqual(result, result_exp)
        self.assertEqual(
            [[r.device.type for r in res] for res in result],
            [[device.type for _ in res] for res in result],
        )
        self.assertEqual(
            [[r.dtype for r in res] for res in result],
            [[dtype for _ in res] for res in result],
        )

        # Check all outputs and carries on the correct device and
        # carry.dtype torch.float32 and output.dtype torch.float16
        x = torch.randn(3, 10, 2, device=device).to(dtype=dtype)
        op, init = (
            get_scan_combine_fn("adds"),
            torch.zeros(10, 2, device=device, dtype=torch.float32),
        )
        result = scan_fct(op, init, x, dim=0, reverse=reverse)
        result_exp = _fake_scan(op, init=init, xs=x, dim=0, reverse=reverse)
        self.assertEqual(result, result_exp)
        self.assertEqual(
            [[r.dtype for r in res] for res in result],
            [
                [torch.float32 for _ in range(len(result[0]))],
                [dtype for _ in range(len(result[1]))],
            ],
        )

        # Check all outputs and carries on the correct device and
        # carry.dtype torch.int64 and output.dtype torch.float32
        x = torch.randn(3, 10, 2, device=device)
        op, init = (
            get_scan_combine_fn("adds"),
            torch.zeros(10, 2, device=device, dtype=dtype),
        )
        result = scan_fct(op, init, x, dim=0, reverse=reverse)
        result_exp = _fake_scan(op, init=init, xs=x, dim=0, reverse=reverse)
        self.assertEqual(result, result_exp)
        self.assertEqual(
            [[r.dtype for r in res] for res in result],
            [
                [dtype for _ in range(len(result[0]))],
                [torch.float32 for _ in range(len(result[1]))],
            ],
        )

    @unittest.skipIf(not SM70OrLater, "triton")
    @requires_cuda
    @parametrize("reverse", [False, True])
    @parametrize("compile_mode", ["none", "eager"])
    @parametrize("device", [torch.device("cpu"), torch.device("cuda")])
    @parametrize("autograd", [False, True])
    def test_scan_dim(self, reverse, compile_mode, device, autograd):
        import random

        scan_fct = compile_mode_helper(scan, compile_mode)

        num_dims = [random.randint(2, 5) for _ in range(5)]
        for num_dim in num_dims:
            shapes = [random.randint(1, 10) for _ in range(num_dim)]
            rnd_scan_dim = random.randint(0, num_dim - 1)
            x = torch.randn(*shapes, device=device, requires_grad=autograd)
            init_shapes = shapes[:rnd_scan_dim] + shapes[rnd_scan_dim + 1 :]

            for op, op_pt, init in [
                (
                    get_scan_combine_fn("add", False),
                    torch.cumsum,
                    torch.zeros(*init_shapes, device=device, requires_grad=autograd),
                ),
                (
                    get_scan_combine_fn("mul", False),
                    torch.cumprod,
                    torch.ones(*init_shapes, device=device, requires_grad=autograd),
                ),
            ]:
                result = scan_fct(op, init, x, dim=rnd_scan_dim, reverse=reverse)
                result_exp = _fake_scan(
                    op, init=init, xs=x, dim=rnd_scan_dim, reverse=reverse
                )
                self.assertEqual(result, result_exp)
                if not reverse:
                    result_exp_PT = op_pt(x, rnd_scan_dim)
                    res_list = list(result)
                    res_list[1] = res_list[1].movedim(0, rnd_scan_dim)
                    self.assertEqual(res_list[1], result_exp_PT)

                if autograd:
                    self.check_autograd(result, result_exp, (init, x))

    @unittest.skipIf(not SM70OrLater, "triton")
    @requires_cuda
    @parametrize("reverse", [False, True])
    @parametrize("compile_mode", ["none", "eager"])
    @parametrize("device", [torch.device("cpu"), torch.device("cuda")])
    @parametrize("autograd", [False, True])
    def test_scan_binary_operator(self, reverse, compile_mode, device, autograd):
        state_dim = 20
        timesteps = 10
        scan_fct = compile_mode_helper(scan, compile_mode)

        projected_inputs = torch.randn(
            timesteps, state_dim, requires_grad=autograd, device=device
        )
        A = torch.randn(state_dim, requires_grad=autograd, device=device)
        elements = (A.repeat((timesteps, 1)), projected_inputs)
        init = tuple(
            [
                torch.ones_like(
                    torch._ops.ops.aten.slice(elements[0], 0, 0, 1, 1),
                    requires_grad=autograd,
                )
            ]
            + [
                torch.zeros_like(
                    torch._ops.ops.aten.slice(projected_inputs, 0, 0, 1, 1),
                    requires_grad=autograd,
                )
            ]
        )

        result = scan_fct(
            get_scan_combine_fn("s5_operator", False),
            init,
            elements,
            dim=0,
            reverse=reverse,
        )
        expected_result = _fake_scan(
            get_scan_combine_fn("s5_operator", False),
            init=init,
            xs=elements,
            dim=0,
            reverse=reverse,
        )
        self.assertEqual(result, expected_result)

        if autograd:
            init_flatten, _ = pytree.tree_flatten(init)
            elements_flatten, _ = pytree.tree_flatten(elements)

            result_flatten, _ = pytree.tree_flatten(result)
            result_exp_flatten, _ = pytree.tree_flatten(expected_result)
            grad_out = [torch.ones_like(el) for el in result_exp_flatten]
            expected_grads = torch.autograd.grad(
                result_exp_flatten, (*init_flatten, *elements_flatten), grad_out
            )
            grads = torch.autograd.grad(
                result_flatten, (*init_flatten, *elements_flatten), grad_out
            )
            self.assertEqual(grads, expected_grads)

    @skipIfRocm(msg="Unsupported on ROCM yet")
    @unittest.skipIf(not SM70OrLater, "triton")
    @requires_cuda
    @parametrize("reverse", [False, True])
    @parametrize("compile_mode", ["none", "eager"])
    @parametrize("device", [torch.device("cpu"), torch.device("cuda")])
    @parametrize("autograd", [False, True])
    def test_scan_tuple(self, reverse, compile_mode, device, autograd):
        x = torch.randn(3, 2, 2, device=device, requires_grad=autograd)
        y = torch.randn(3, 2, 2, device=device, requires_grad=autograd)
        inp = (x, y)
        init = tuple(torch._ops.ops.aten.slice(e, 0, 0, 1, 1) for e in inp)

        scan_fct = compile_mode_helper(scan, compile_mode)

        result_same = scan_fct(
            get_scan_combine_fn("tuple_fct", False),
            init,
            inp,
            dim=0,
            reverse=reverse,
        )
        expected_result = _fake_scan(
            get_scan_combine_fn("tuple_fct", False),
            init=init,
            xs=inp,
            dim=0,
            reverse=reverse,
        )
        self.assertEqual(result_same, expected_result)

        if autograd:
            self.check_autograd(result_same, expected_result, (init, inp))

        def fct_different_output_tuple(x, y):
            return ((x[0] + y[0], x[1] * y[1]), (x[1] * y[1]))

        inp = (x, y)
        init = tuple(torch._ops.ops.aten.slice(e, 0, 0, 1, 1) for e in inp)

        result_diff = scan(
            fct_different_output_tuple, init, inp, dim=0, reverse=reverse
        )
        expected_result = _fake_scan(
            fct_different_output_tuple, init=init, xs=inp, dim=0, reverse=reverse
        )
        self.assertEqual(result_diff, expected_result)
        self.assertEqual(result_diff[1], result_same[1][1])

        if autograd:
            self.check_autograd(result_diff, expected_result, (init, inp))

    def test_scan_wrong_pytree(self):
        # Init and input have same pytree
        def fct_wrong_pytree(x, y):
            return (
                {
                    "i": x["i"] * y["j"][0][0],
                    "k": torch.tensor(0.0),
                    "j": (
                        [x["j"][1][0]["o"].clone()],
                        [{"o": torch.sin(x["i"])}],
                    ),
                },
                {
                    "i": x["i"] * y["j"][0][0],
                    "k": torch.tensor(0.0),
                    "j": ([x["j"][1][0]["o"].clone()], [{"o": torch.sin(x["i"])}]),
                },
            )

        x = torch.randn(3, 2, 2)
        y = torch.randn(3, 2, 2)
        z = torch.randn(3, 2, 2)
        inp = {"i": x, "j": ([y], [{"o": z}])}
        inp_flat, inp_spec = pytree.tree_flatten(inp)
        init_flat = [torch._ops.ops.aten.slice(e, 0, 0, 1, 1) for e in inp_flat]
        init = pytree.tree_unflatten(init_flat, inp_spec)

        with self.assertRaisesRegex(
            # Should be
            # torch._dynamo.exc.UncapturedHigherOrderOpError,
            # r"The tree structure of the inits and the carries are not identical.*",
            torch._dynamo.exc.UncapturedHigherOrderOpError,
            "Expected init and carry to have same number of outputs but got lhs.*",
        ):
            scan(fct_wrong_pytree, init, inp, dim=0)

    def test_scan_float_output(self):
        # Init and input have same pytree
        def fct_float_output(x, y):
            return 0.0, x + y

        x = torch.randn(3, 2, 2)
        init = torch._ops.ops.aten.slice(x, 0, 0, 1, 1)

        with self.assertRaisesRegex(
            # Should be:
            # torch._dynamo.exc.Unsupported,
            # "HigherOrderOperator body's output must consist of tensors or ints only"
            torch._dynamo.exc.UncapturedHigherOrderOpError,
            "scan must be captured completely.*",
        ):
            scan(fct_float_output, init, x, dim=0)

    @requires_cuda
    @parametrize("reverse", [False, True])
    @parametrize("compile_mode", ["none", "eager"])
    @parametrize("device", [torch.device("cpu"), torch.device("cuda")])
    @parametrize("autograd", [False, True])
    def test_scan_complex_pytree(self, reverse, compile_mode, device, autograd):
        # Init and input have same pytree

        scan_fct = compile_mode_helper(scan, compile_mode)

        x = torch.randn(3, 2, 2, device=device, requires_grad=autograd)
        y = torch.randn(3, 2, 2, device=device, requires_grad=autograd)
        z = torch.randn(3, 2, 2, device=device, requires_grad=autograd)
        inp = {"i": x, "j": ([y], [{"o": z}])}
        inp_flat, inp_spec = pytree.tree_flatten(inp)
        init_flat = [torch._ops.ops.aten.slice(e, 0, 0, 1, 1) for e in inp_flat]
        init = pytree.tree_unflatten(init_flat, inp_spec)

        result = scan_fct(
            get_scan_combine_fn("complex_pointwise", False),
            init,
            inp,
            dim=0,
            reverse=reverse,
        )
        expected_result = _fake_scan(
            get_scan_combine_fn("complex_pointwise", False),
            init=init,
            xs=inp,
            dim=0,
            reverse=reverse,
        )
        self.assertEqual(result, expected_result)

        if autograd:
            self.check_autograd(result, expected_result, (init, inp))

    # TODO: Does not work because of the usage of vmap witin associative_scan
    # The paT206899919 rameterization is commented out for the moment and the test is marked with expected fail
    # Fails with: AssertionError: scan is not an OpOverload
    @skipIfRocm(msg="Unsupported on ROCM yet")
    @unittest.skipIf(not SM70OrLater, "triton")
    @requires_cuda
    @unittest.expectedFailure
    def test_scan_associative_scan(self):
        combine_mode = "generic"
        compile_mode_scan = "compile"
        compile_mode_associative_scan = "none"
        reverse = True
        reverse_associative_scan = True
        device = torch.device("cuda")

        scan_fct = compile_mode_helper(scan, compile_mode_scan)
        associative_scan_fct = compile_mode_helper(
            associative_scan, compile_mode_associative_scan
        )
        init = torch.randn(10, 5, device=device)
        inp = torch.randn(3, 10, 5, device=device)

        def body(x, y):
            val = associative_scan_fct(
                get_scan_combine_fn("add", True),
                y,
                0,
                reverse=reverse_associative_scan,
                combine_mode=combine_mode,
            )
            return x + y, x + val

        result = scan_fct(body, init, inp, dim=0, reverse=reverse)
        expected_result = _fake_scan(
            body,
            init,
            inp,
            0,
            reverse=reverse,
        )

        self.assertEqual(result, expected_result)

    # TODO: provide an implementation for all compile modes and re-enable all test
    @skipIfTorchDynamo("don't test compile on compile")
    @requires_cuda
    @parametrize("compile_mode", ["none", "eager"])
    @parametrize("reverse", [False, True])
    @parametrize("device", [torch.device("cpu"), torch.device("cuda")])
    @parametrize("autograd", [False, True])
    def test_scan_downstream_scan_matmul(self, compile_mode, reverse, device, autograd):
        inp = torch.randn(3, 10, 2, device=device, requires_grad=autograd)
        init = torch.randn(3, 2, device=device, requires_grad=autograd)

        for ind in range(2):
            # Chain with matmul
            def chain_fct(inp):
                W = torch.ones(2, 5, device=device)
                o = scan(
                    get_scan_combine_fn("add", False),
                    init,
                    inp,
                    dim=1,
                    reverse=reverse,
                )
                return o[ind] @ W

            fct_cmp = compile_mode_helper(chain_fct, compile_mode)

            expected_result = _fake_scan(
                get_scan_combine_fn("add", False),
                init=init,
                xs=inp,
                dim=1,
                reverse=reverse,
            )[ind] @ torch.ones(2, 5, device=device)
            result = fct_cmp(inp)
            self.assertEqual(result, expected_result)

            if autograd:
                self.check_autograd(result, expected_result, (init, inp))

    # TODO: provide an implementation for all compile modes and re-enable all test
    @skipIfTorchDynamo("don't test compile on compile")
    @requires_cuda
    @parametrize("compile_mode", ["none", "eager"])
    @parametrize("reverse", [False, True])
    @parametrize("device", [torch.device("cpu"), torch.device("cuda")])
    @parametrize("autograd", [False, True])
    def test_scan_downstream_scan_scan_dim(
        self, compile_mode, reverse, device, autograd
    ):
        inp = torch.randn(3, 10, 2, device=device, requires_grad=autograd)
        init = torch.randn(3, 2, device=device, requires_grad=autograd)

        # Chain with scan on different dim
        init2 = torch.randn(1, 10, 2, device=device, requires_grad=autograd)

        def chain_fct_different_dim(inp):
            o1 = scan(
                get_scan_combine_fn("add", False),
                init,
                inp,
                dim=1,
                reverse=reverse,
            )
            o1 = pytree.tree_map(lambda t: t.movedim(0, 1), o1)
            o2 = scan(
                get_scan_combine_fn("add", False),
                init2,
                o1[1],
                dim=0,
                reverse=reverse,
            )
            return o2

        fct_cmp = compile_mode_helper(chain_fct_different_dim, compile_mode)

        xs = _fake_scan(
            get_scan_combine_fn("add", False),
            init=init,
            xs=inp,
            dim=1,
            reverse=reverse,
        )[1]
        xs = pytree.tree_map(lambda t: t.movedim(0, 1), xs)
        expected_result = _fake_scan(
            get_scan_combine_fn("add", False),
            init=init2,
            xs=xs,
            dim=0,
            reverse=reverse,
        )
        result = fct_cmp(inp)
        self.assertEqual(result, expected_result)

        if autograd:
            self.check_autograd(result, expected_result, (init, init2, inp))

    @unittest.skipIf(not SM70OrLater, "triton")
    @requires_cuda
    @parametrize("reverse", [False, True])
    @parametrize("compile_mode", ["none", "eager"])
    @parametrize("device", [torch.device("cpu"), torch.device("cuda")])
    @parametrize("autograd", [False, True])
    def test_scan_non_pointwise(self, reverse, compile_mode, device, autograd):
        scan_fct = compile_mode_helper(scan, compile_mode)

        x = torch.randn(3, 10, 2, device=device, requires_grad=autograd)
        init = torch.randn(10, 2, device=device, requires_grad=autograd)
        expected_result = _fake_scan(
            get_scan_combine_fn("non_pointwise", False),
            init=init,
            xs=x,
            dim=0,
            reverse=reverse,
        )

        result = scan_fct(
            get_scan_combine_fn("non_pointwise", False),
            init,
            x,
            dim=0,
            reverse=reverse,
        )
        self.assertEqual(result, expected_result)

        if autograd:
            self.check_autograd(result, expected_result, (init, x))

    @requires_cuda
    @parametrize("reverse", [False, True])
    @parametrize("device", [torch.device("cpu"), torch.device("cuda")])
    def test_scan_compile_cnt(self, reverse, device):
        dim = 1

        from torch._dynamo.testing import CompileCounter

        # Tests rely on automatic_dynamic = True
        with torch._dynamo.config.patch(automatic_dynamic_shapes=True):
            cnt = CompileCounter()
            x = torch.randn(3, 2, 5, device=device)
            init = torch.randn(3, 5, device=device)
            # First compilation step
            torch.compile(scan, backend=cnt)(
                get_scan_combine_fn("add", False),
                init,
                x,
                dim=dim,
                reverse=reverse,
            )
            self.assertEqual(cnt.frame_count, 1)

            x = torch.randn(3, 20, 5, device=device)
            init = torch.randn(3, 5, device=device)
            # Recompilation due to first different size
            torch.compile(scan, backend=cnt)(
                get_scan_combine_fn("add", False),
                init,
                x,
                dim=dim,
                reverse=reverse,
            )
            self.assertEqual(cnt.frame_count, 2)

            x = torch.randn(3, 40, 5, device=device)
            init = torch.randn(3, 5, device=device)
            # No recompilation, because of dynamic shape
            torch.compile(scan, backend=cnt)(
                get_scan_combine_fn("add", False),
                init,
                x,
                dim=dim,
                reverse=reverse,
            )
            self.assertEqual(cnt.frame_count, 2)

            x = torch.randn(3, 40, 5, device=device)
            init = torch.randn(3, 40, device=device)
            # Recompilation because of dim change
            torch.compile(scan, backend=cnt)(
                get_scan_combine_fn("add", False),
                init,
                x,
                dim=2,
                reverse=reverse,
            )
            self.assertEqual(cnt.frame_count, 3)

            x = torch.randn(3, 40, 20, device=device)
            init = torch.randn(3, 40, device=device)
            # Recompilation due to first different size on new dim
            torch.compile(scan, backend=cnt)(
                get_scan_combine_fn("add", False),
                init,
                x,
                dim=2,
                reverse=reverse,
            )
            self.assertEqual(cnt.frame_count, 4)

            x = torch.randn(3, 40, 40, device=device)
            init = torch.randn(3, 40, device=device)
            # No recompilation, because of dynamic shape on new dim
            torch.compile(scan, backend=cnt)(
                get_scan_combine_fn("add", False),
                init,
                x,
                dim=2,
                reverse=reverse,
            )
            self.assertEqual(cnt.frame_count, 4)

            x = torch.randn(3, 60, 40, device=device)
            init = torch.randn(3, 40, device=device)
            # Recompilation because of dim change
            torch.compile(scan, backend=cnt)(
                get_scan_combine_fn("add", False),
                init,
                x,
                dim=1,
                reverse=reverse,
            )
            self.assertEqual(cnt.frame_count, 5)

            x = torch.randn(3, 60, 40, device=device)
            init = torch.randn(3, 40, device=device)
            # Recompilation because of reverse change
            torch.compile(scan, backend=cnt)(
                get_scan_combine_fn("add", False),
                init,
                x,
                dim=1,
                reverse=not reverse,
            )
            self.assertEqual(cnt.frame_count, 6)

            x = torch.randn(3, 60, 40, device=device)
            init = torch.randn(3, 40, device=device)
            # No recompilation, as nothing changed
            torch.compile(scan, backend=cnt)(
                get_scan_combine_fn("add", False),
                init,
                x,
                dim=1,
                reverse=not reverse,
            )
            self.assertEqual(cnt.frame_count, 6)

            x = torch.randn(3, 120, 80, device=device)
            init = torch.randn(3, 80, device=device)
            # No recompilation, final test
            torch.compile(scan, backend=cnt)(
                get_scan_combine_fn("add", False),
                init,
                x,
                dim=1,
                reverse=reverse,
            )
            self.assertEqual(cnt.frame_count, 6)

    @skipIfTorchDynamo("don't test compile on compile")
    def test_scan_init_scanned_0(self):
        # Only init and no input
        x = torch.randn(3, 1, 2, device=torch.device("cpu"))
        init = torch.randn(3, 2, device=torch.device("cpu"))
        dim = 1

        # Scan dimension is 0
        init = torch._ops.ops.aten.slice(x, dim, 0, 1, 1)
        inp = torch._ops.ops.aten.slice(x, dim, 1, None, 1)
        with self.assertRaisesRegex(
            RuntimeError,
            "All xs leaves must at least have.*",
        ):
            scan(
                get_scan_combine_fn("add", False),
                init,
                inp,
                dim=dim,
            )

    @skipIfTorchDynamo("don't test compile on compile")
    def test_scan_init_non_tensor(self):
        x = torch.randn(3, 1, 2, device=torch.device("cpu"))
        dim = 1

        # Init is a float and not a tensor
        init = 1.0
        with self.assertRaisesRegex(RuntimeError, "All init leaves must be a Tensor.*"):
            scan(get_scan_combine_fn("add", False), init, x, dim=dim, reverse=False)

    @skipIfTorchDynamo("don't test compile on compile")
    def test_scan_init_wrong_shape(self):
        scan_fct = compile_mode_helper(scan, "none")

        # Only init and no input
        x = torch.randn(3, 1, 2)
        dim = 1

        # Init wrong shape (Other dim different)
        init = torch.randn(1, 2)
        with self.assertRaisesRegex(
            torch._dynamo.exc.UncapturedHigherOrderOpError,
            "Expected init and carry to have same metadata.*",
        ):
            scan_fct(
                get_scan_combine_fn("add", False),
                init,
                x,
                dim=dim,
            )

    @skipIfTorchDynamo("don't test compile on compile")
    def test_scan_init_wrong_pytree_init_longer_carry(self):
        def init_longer_carry(x: torch.Tensor, y: torch.Tensor):
            return x[0] + 1.0, y + 1.0

        scan_fct = compile_mode_helper(scan, "none")

        # Only init and no input
        x = torch.randn(3, 1, 2)
        dim = 1

        # Init wrong pytree
        init = (
            torch._ops.ops.aten.slice(x, dim, 0, 1, 1),
            torch._ops.ops.aten.slice(x, dim, 0, 1, 1),
        )

        with self.assertRaisesRegex(
            torch._dynamo.exc.UncapturedHigherOrderOpError,
            "Expected init and carry to have same number of outputs but got lhs.*",
        ):
            scan_fct(init_longer_carry, init, x, dim=dim)

    @skipIfTorchDynamo("don't test compile on compile")
    def test_scan_init_wrong_pytree_init_shorter_carry(self):
        def init_shorter_carry(x: torch.Tensor, y: torch.Tensor):
            return (x + 1, x + 2), x + 3

        scan_fct = compile_mode_helper(scan, "none")

        # Only init and no input
        x = torch.randn(3, 1, 2)
        dim = 1

        # Init wrong pytree
        init = torch._ops.ops.aten.slice(x, dim, 0, 1, 1)

        with self.assertRaisesRegex(
            # Should be
            # torch._dynamo.exc.Unsupported,
            # The tree structure of the inits and the carries are not identical!
            torch._dynamo.exc.UncapturedHigherOrderOpError,
            "Expected init and carry to have same number of outputs but got lhs.*",
        ):
            scan_fct(init_shorter_carry, init, x, dim=dim)

    @skipIfTorchDynamo("don't test compile on compile")
    def test_scan_init_wrong_pytree_carry_shape(self):
        def wrong_carry_shape(x: torch.Tensor, y: torch.Tensor):
            return x[0, :], x + 3

        scan_fct = compile_mode_helper(scan, "none")

        # Only init and no input
        x = torch.randn(3, 1, 2)
        dim = 1

        # Init wrong pytree
        init = torch._ops.ops.aten.slice(x, dim, 0, 1, 1)

        with self.assertRaisesRegex(
            # Should be
            # torch._dynamo.exc.Unsupported,
            # "Encountered aliasing during higher order op tracing for HOP.*"
            torch._dynamo.exc.UncapturedHigherOrderOpError,
            "scan must be captured completely with torch.compile.*",
        ):
            scan_fct(wrong_carry_shape, init, x, dim=dim)

    @skipIfTorchDynamo("don't test compile on compile")
    def test_scan_one_return(self):
        def no_carry(x: torch.Tensor, y: torch.Tensor):
            return x + 3

        scan_fct = compile_mode_helper(scan, "none")

        # Only init and no input
        x = torch.randn(3, 1, 2)
        dim = 1

        # Init wrong pytree
        init = torch._ops.ops.aten.slice(x, dim, 0, 1, 1)

        with self.assertRaisesRegex(
            # Should be
            # torch._dynamo.exc.Unsupported,
            # combine_fn needs to produce two pytrees, one for the carries and one for the outputs.
            torch._dynamo.exc.UncapturedHigherOrderOpError,
            "scan must be captured completely with.*",
        ):
            scan_fct(no_carry, init, x, dim=dim)

    @skipIfTorchDynamo("don't test compile on compile")
    @requires_cuda
    @parametrize("reverse", [False, True])
    @parametrize("compile_mode", ["none", "eager"])
    @parametrize("device", [torch.device("cpu"), torch.device("cuda")])
    @parametrize("autograd", [False, True])
    def test_scan_init(self, reverse, compile_mode, device, autograd):
        scan_fct = compile_mode_helper(scan, compile_mode)

        # Only init and no input
        x = torch.randn(3, 1, 2, device=device, requires_grad=autograd)
        dim = 1
        op, op_pt = (get_scan_combine_fn("add", False), torch.cumsum)

        # Only init given
        init = torch._ops.ops.aten.slice(x, dim, 0, 1, 1)
        result = scan_fct(op, init, [], dim=dim, reverse=reverse)
        result_exp = _fake_scan(op, init=init, xs=[], dim=dim, reverse=reverse)
        result_init = scan_fct(op, init, [], dim=dim, reverse=reverse)
        self.assertEqual(result, result_exp)
        self.assertEqual(result_init, result_exp)
        self.assertEqual(result_init[0], init)

        if autograd:
            self.check_autograd(result, result_exp, (init,))

        x = torch.randn(3, 5, 2, device=device, requires_grad=autograd)
        dim = 0

        op, op_pt = (get_scan_combine_fn("add", False), torch.cumsum)
        inp = torch._ops.ops.aten.slice(x, dim, 1, None, 1)

        # Init tensor scalar
        init = torch.ones(1, device=device, requires_grad=autograd)

        def add_scalar_carry(x: torch.Tensor, y: torch.Tensor):
            return x + 1.0, x + y

        result_init = scan_fct(add_scalar_carry, init, inp, dim=dim, reverse=reverse)
        result_exp = _fake_scan(
            add_scalar_carry, init=init, xs=inp, dim=dim, reverse=reverse
        )
        self.assertEqual(result_init, result_exp)
        self.assertEqual(result_init[0], torch.tensor([3.0], device=device))

        if autograd:
            self.check_autograd(result_init, result_exp, (init, inp))

        # Init tensor entirely different shape than inp
        init = torch.randn(7, 8, device=device, requires_grad=autograd)

        def add_scalar_carry2(x: torch.Tensor, y: torch.Tensor):
            return x + 1.0, x[: y.shape[0], : y.shape[1]] + y

        result_init = scan_fct(add_scalar_carry2, init, inp, dim=dim, reverse=reverse)
        result_exp = _fake_scan(
            add_scalar_carry2, init=init, xs=inp, dim=dim, reverse=reverse
        )
        self.assertEqual(result_init, result_exp)

        # Init with two timestep on dim axis. Should work as y has always 1 on dim axis and
        # hence automatic broadcasting should work
        # I.e., the input shape is 2x5x2, but the carry at each iteration is 2x5x2,
        # thus the output of each iteration is 2x5x2, which results in the total output
        # to be 4x5x2
        init = torch._ops.ops.aten.slice(x, dim, 0, 2, 1)
        result_init = scan_fct(op, init, inp, dim=dim, reverse=reverse)
        result_exp = _fake_scan(op, init=init, xs=inp, dim=dim, reverse=reverse)
        self.assertEqual(result_init, result_exp)
        self.assertEqual(result_init[0].shape, torch.Size([2, 5, 2]))

        if autograd:
            self.check_autograd(result_init, result_exp, (init, inp))

        init = torch.tile(init, (1, 2, 1))

        def add_scalar_carry_sliced_out(x: torch.Tensor, y: torch.Tensor):
            return x + 1.0, x[:, :1, :] + y

        result_init = scan_fct(
            add_scalar_carry_sliced_out, init, inp, dim=dim, reverse=reverse
        )
        result_exp = _fake_scan(
            add_scalar_carry_sliced_out, init=init, xs=inp, dim=dim, reverse=reverse
        )
        self.assertEqual(result_init, result_exp)
        self.assertEqual(result_init[0].shape, torch.Size([2, 10, 2]))
        self.assertEqual(result_init[1].shape, torch.Size([2, 2, 5, 2]))

        if autograd:
            self.check_autograd(result_init, result_exp, (init, inp))

        # Correct case
        op, op_pt = (get_scan_combine_fn("add", False), torch.cumsum)
        x = torch.randn(3, 2, 2, device=device, requires_grad=autograd)
        init = torch.zeros(3, 2, device=device, requires_grad=autograd)
        dim = 2

        result = scan_fct(op, init, x, dim=dim, reverse=reverse)
        result_exp = _fake_scan(op, init=init, xs=x, dim=dim, reverse=reverse)

        self.assertEqual(result, result_exp)
        if not reverse:
            result_exp_PT = op_pt(x, dim)
            result = list(result)
            result[1] = pytree.tree_map(lambda t: torch.movedim(t, 0, dim), result[1])
            self.assertEqual(result[1], result_exp_PT)

        if autograd:
            self.check_autograd(result, result_exp, (init, x))

    @requires_cuda
    @parametrize("reverse", [False, True])
    @parametrize("device", [torch.device("cpu"), torch.device("cuda")])
    def test_scan_init_wrong_pytree_complex(self, reverse, device):
        x = torch.randn(3, 2, 2, device=device)
        y = torch.randn(3, 2, 2, device=device)
        z = torch.randn(3, 2, 2, device=device)

        # Wrong pytree fed to the function
        init = {
            "i": torch._ops.ops.aten.slice(x, 0, 0, 1, 1),
            "j": (
                {"a": torch._ops.ops.aten.slice(x, 0, 0, 1, 1)},
                [torch._ops.ops.aten.slice(y, 0, 0, 1, 1)],
                [{"o": torch._ops.ops.aten.slice(z, 0, 0, 1, 1)}],
            ),
        }
        inp = {
            "i": torch._ops.ops.aten.slice(x, 0, 0, None, 1),
            "j": (
                [torch._ops.ops.aten.slice(y, 0, 0, None, 1)],
                [{"o": torch._ops.ops.aten.slice(z, 0, 0, None, 1)}],
            ),
        }
        with self.assertRaisesRegex(
            Exception,
            ".*",
        ):
            scan(
                get_scan_combine_fn("complex_pointwise", False),
                init,
                inp,
                dim=0,
                reverse=reverse,
            )

    @unittest.skipIf(not SM70OrLater, "triton")
    @requires_cuda
    @parametrize("reverse", [False, True])
    @parametrize("compile_mode", ["none", "eager"])
    @parametrize("device", [torch.device("cpu"), torch.device("cuda")])
    @parametrize("autograd", [False, True])
    def test_scan_init_pytree_complex(self, reverse, compile_mode, device, autograd):
        def fct_pointwise_different_output(x, y):
            return (
                {
                    "i": x["i"] * y["i"],
                    "j": (
                        [x["j"][0][0] * y["j"][0][0]],
                        [{"o": x["j"][1][0]["o"] + y["j"][1][0]["o"]}],
                    ),
                },
                (
                    y["i"] * 2,
                    {
                        "o": x["i"] * y["i"],
                        "j": (
                            [x["j"][0][0] * y["j"][0][0]],
                            [{"o": x["j"][1][0]["o"] + y["j"][1][0]["o"]}],
                        ),
                    },
                ),
            )

        def fct_pointwise_different_carry(x, y):
            return (
                {
                    "i": x["i"] * y["i"],
                    "j": (
                        x["i"] * 2,
                        [x["j"][1][0] * y["j"][0][0]],
                        [{"o": x["j"][2][0]["o"] + y["j"][1][0]["o"]}],
                    ),
                },
                (
                    y["i"] * 2,
                    {
                        "o": x["i"] * y["i"] + x["j"][0][0],
                        "j": (
                            [x["j"][1][0] * y["j"][0][0]],
                            [{"o": x["j"][2][0]["o"] + y["j"][1][0]["o"]}],
                        ),
                    },
                ),
            )

        scan_fct = compile_mode_helper(scan, compile_mode)

        x = torch.randn(3, 2, 2, device=device, requires_grad=autograd)
        y = torch.randn(3, 2, 2, device=device, requires_grad=autograd)
        z = torch.randn(3, 2, 2, device=device, requires_grad=autograd)

        if reverse:
            init_start, init_end = -1, None
            inp_start, inp_end = 0, -1
        else:
            init_start, init_end = 0, 1
            inp_start, inp_end = 1, None

        # Regular case
        init = {
            "i": torch._ops.ops.aten.slice(x, 0, init_start, init_end, 1),
            "j": (
                [torch._ops.ops.aten.slice(y, 0, init_start, init_end, 1)],
                [{"o": torch._ops.ops.aten.slice(z, 0, init_start, init_end, 1)}],
            ),
        }
        inp = {
            "i": torch._ops.ops.aten.slice(x, 0, inp_start, inp_end, 1),
            "j": (
                [torch._ops.ops.aten.slice(y, 0, inp_start, inp_end, 1)],
                [{"o": torch._ops.ops.aten.slice(z, 0, inp_start, inp_end, 1)}],
            ),
        }
        result = scan_fct(
            get_scan_combine_fn("complex_pointwise", False),
            init,
            inp,
            dim=0,
            reverse=reverse,
        )
        expected_result = _fake_scan(
            get_scan_combine_fn("complex_pointwise", False),
            init,
            inp,
            dim=0,
            reverse=reverse,
        )
        self.assertEqual(result, expected_result)

        if autograd:
            init_flat = pytree.tree_leaves(init)
            inp_flat = pytree.tree_leaves(inp)
            self.check_autograd(result, expected_result, (*init_flat, *inp_flat))

        # Pytree of output is different
        result = scan_fct(
            fct_pointwise_different_output, init, inp, dim=0, reverse=reverse
        )
        expected_result = _fake_scan(
            fct_pointwise_different_output, init=init, xs=inp, dim=0, reverse=reverse
        )
        self.assertEqual(result, expected_result)

        # Pytree of carry is different
        init = {
            "i": torch._ops.ops.aten.slice(x, 0, init_start, init_end, 1),
            "j": (
                torch._ops.ops.aten.slice(x, 0, init_start, init_end, 1),
                [torch._ops.ops.aten.slice(y, 0, init_start, init_end, 1)],
                [{"o": torch._ops.ops.aten.slice(z, 0, init_start, init_end, 1)}],
            ),
        }
        inp = {
            "i": torch._ops.ops.aten.slice(x, 0, inp_start, inp_end, 1),
            "j": (
                [torch._ops.ops.aten.slice(y, 0, inp_start, inp_end, 1)],
                [{"o": torch._ops.ops.aten.slice(z, 0, inp_start, inp_end, 1)}],
            ),
        }
        result = scan_fct(
            fct_pointwise_different_carry, init, inp, dim=0, reverse=reverse
        )
        expected_result = _fake_scan(
            fct_pointwise_different_carry, init=init, xs=inp, dim=0, reverse=reverse
        )
        self.assertEqual(result, expected_result)

        if autograd:
            init_flat = pytree.tree_leaves(init)
            inp_flat = pytree.tree_leaves(inp)
            self.check_autograd(result, expected_result, (*init_flat, *inp_flat))

    @skipIfTorchDynamo("don't test compile on compile")
    @skipIfNoDynamoSupport
    @skipIfCrossRef  # Arg order changes with crossref
    def test_scan_pytree_output(self):
        from torch._dynamo.testing import EagerAndRecordGraphs

        x = torch.randn(3, 10, 2, device=torch.device("cpu"))
        init = torch.randn(1, 10, 2, device=torch.device("cpu"))

        def f(fct, init, xs):
            return scan(fct, init, xs, dim=0, reverse=True)

        def combine_fn(init, x):
            a, b = (init[0] + x, init[1] - x)
            return (a, b), a - b

        # Check graph
        backend = EagerAndRecordGraphs()
        torch.compile(f, backend=backend)(combine_fn, (init, init.clone()), x)
        gm = backend.graphs[0]

        self.assertExpectedInline(
            normalize_gm(gm.print_readable(print_output=False)),
            """\
class GraphModule(torch.nn.Module):
    def forward(self, L_init_0_: "f32[1, 10, 2]", L_init_1_: "f32[1, 10, 2]", L_xs_: "f32[3, 10, 2]"):
        l_init_0_ = L_init_0_
        l_init_1_ = L_init_1_
        l_xs_ = L_xs_

        elem: "f32[3, 10, 2]" = torch.movedim(l_xs_, 0, 0);  l_xs_ = None

        flip: "f32[3, 10, 2]" = torch.flip(elem, [0]);  elem = None

        scan_combine_fn_0 = self.scan_combine_fn_0
        scan = torch.ops.higher_order.scan(scan_combine_fn_0, [l_init_0_, l_init_1_], [flip], []);  scan_combine_fn_0 = l_init_0_ = l_init_1_ = flip = None
        getitem: "f32[1, 10, 2]" = scan[0]
        getitem_1: "f32[1, 10, 2]" = scan[1]
        out: "f32[3, 1, 10, 2]" = scan[2];  scan = None

        out_1: "f32[3, 1, 10, 2]" = out.flip([0]);  out = None
        return (getitem, getitem_1, out_1)

    class scan_combine_fn_0(torch.nn.Module):
        def forward(self, child: "f32[1, 10, 2]", child_1: "f32[1, 10, 2]", child_2: "f32[10, 2]"):
            a: "f32[1, 10, 2]" = child + child_2;  child = None
            b: "f32[1, 10, 2]" = child_1 - child_2;  child_1 = child_2 = None

            child_3: "f32[1, 10, 2]" = a - b
            return [a, b, child_3]
""",  # noqa: B950
        )

    @skipIfTorchDynamo("Graph is not captured by backend if test with dynamo")
    @unittest.skipIf(not SM70OrLater, "triton")
    @requires_cuda
    @parametrize("compile_mode", ["none", "eager"])
    @parametrize("autograd", [False, True])
    def test_scan_closure_RNN(self, compile_mode, autograd):
        dim = 1
        device = torch.device("cpu")
        scan_fct = compile_mode_helper(scan, compile_mode)

        rnn = torch.nn.RNN(
            input_size=5,
            hidden_size=7,
            batch_first=True,
        )
        rnn = rnn.to(device=device)
        x = torch.randn(3, 10, 5, device=device, requires_grad=autograd)
        h = torch.randn(3, 7, device=device, requires_grad=autograd)

        W_ih = rnn.weight_ih_l0.T.clone()
        b_ih = rnn.bias_ih_l0.clone()
        W_hh = rnn.weight_hh_l0.T.clone()
        b_hh = rnn.bias_hh_l0.clone()

        if not autograd:
            W_ih = W_ih.detach()
            b_ih = b_ih.detach()
            W_hh = W_hh.detach()
            b_hh = b_hh.detach()

        expected_result = rnn(x, torch.unsqueeze(h, 0))
        expected_result_out = expected_result[0]
        expected_result_state = expected_result[1][0, :]

        result = scan_fct(
            get_scan_combine_fn("RNN", True, parameters=[W_ih, b_ih, W_hh, b_hh]),
            h,
            x,
            dim=dim,
            reverse=False,
        )
        result_cmp = [result[0], torch.movedim(result[1], 0, dim)]
        self.assertEqual(result_cmp[0], expected_result_state)
        self.assertEqual(result_cmp[1], expected_result_out)

        if autograd:
            result_flat = pytree.tree_leaves(result)
            result_exp_flat = [expected_result_state, expected_result_out]

            grad_out_expected = [torch.ones_like(r) for r in result_exp_flat]
            expected_grads = torch.autograd.grad(
                result_exp_flat,
                (
                    h,
                    x,
                    rnn.weight_ih_l0,
                    rnn.bias_ih_l0,
                    rnn.weight_hh_l0,
                    rnn.bias_hh_l0,
                ),
                grad_out_expected,
            )
            expected_add_input_grads = list(expected_grads[2:])
            expected_grads = expected_grads[:2]

            grad_out = [torch.ones_like(r) for r in result]
            grads = torch.autograd.grad(
                result_flat, (h, x, W_ih, b_ih, W_hh, b_hh), grad_out
            )
            add_input_grads = list(grads[2:])
            add_input_grads[0] = add_input_grads[0].T
            add_input_grads[2] = add_input_grads[2].T
            grads = grads[:2]
            self.assertEqual(grads, expected_grads)
            self.assertEqual(add_input_grads, expected_add_input_grads)

    @unittest.skipIf(not SM70OrLater, "triton")
    @requires_cuda
    @parametrize("reverse", [False, True])
    @parametrize("compile_mode", ["none", "eager"])
    @parametrize(
        "partial_grad", ["xs", "init", "additional_inputs", "complex", "random"]
    )
    @parametrize("device", [torch.device("cpu"), torch.device("cuda")])
    def test_scan_closure_RNN_partial_autograd(
        self, reverse, compile_mode, partial_grad, device
    ):
        dim = 1
        scan_fct = compile_mode_helper(scan, compile_mode)

        # The first two booleans are the xs
        # The second two are the inits
        # The last four are the additional_inputs
        autograds = []

        if partial_grad == "xs":
            # xs tests
            autograds.append([True, False, True, True, True, True, True, True])
            autograds.append([False, False, True, True, True, True, True, True])
        elif partial_grad == "init":
            # init tests
            autograds.append([True, True, False, True, True, True, True, True])
            autograds.append([True, True, False, False, True, True, True, True])
        elif partial_grad == "additional_inputs":
            # additional input tests
            autograds.append([True, True, True, True, False, True, False, True])
            autograds.append([True, True, True, True, False, False, False, False])
        elif partial_grad == "complex":
            # complex cases
            autograds.append([True, False, False, False, False, False, False, True])
            autograds.append([False, False, True, True, False, False, False, True])
        elif partial_grad == "random":
            # random tests
            import random

            for _ in range(5):
                autograds.append([bool(random.randint(0, 1)) for _ in range(8)])

        for autograd in autograds:
            x = torch.randn(3, 10, 5, device=device, requires_grad=autograd[0])
            x1 = torch.randn(3, 10, 5, device=device, requires_grad=autograd[1])
            h = torch.randn(3, 7, device=device, requires_grad=autograd[2])
            h_1 = torch.randn(3, 7, device=device, requires_grad=autograd[3])
            W_ih = torch.randn(5, 7, device=device, requires_grad=autograd[4])
            b_ih = torch.randn(7, device=device, requires_grad=autograd[5])
            W_hh = torch.randn(7, 7, device=device, requires_grad=autograd[6])
            b_hh = torch.randn(7, device=device, requires_grad=autograd[7])

            params = [
                p
                for p, a in zip([x, x1, h, h_1, W_ih, b_ih, W_hh, b_hh], autograd)
                if a
            ]

            def RNN(x: torch.Tensor, y: torch.Tensor):
                c_new_0 = x[0] + 1
                c_new_1 = x[1] + 1
                h_new = (
                    torch.tanh(c_new_1 + x[0] @ W_hh + b_hh)
                    + y[0] @ W_ih
                    + y[1] @ W_ih
                    + b_ih
                    + x[1]
                )
                return (c_new_0, c_new_1), h_new

            inits = (h, h_1)
            result = scan_fct(RNN, inits, (x, x1), dim=dim, reverse=reverse)
            result_exp = _fake_scan(RNN, (h, h_1), (x, x1), dim=dim, reverse=reverse)
            self.assertEqual(result, result_exp)

            if autograd:
                result_flat = pytree.tree_leaves(result)
                result_exp_flat = pytree.tree_leaves(result_exp)
                exp_grad_mask = [
                    True if r.requires_grad else False for r in result_exp_flat
                ]
                self.check_autograd(
                    [r for r, m in zip(result_flat, exp_grad_mask) if m],
                    [r for r, m in zip(result_exp_flat, exp_grad_mask) if m],
                    params,
                )

    @unittest.skipIf(not SM70OrLater, "triton")
    @requires_cuda
    @parametrize("reverse", [False, True])
    @parametrize("compile_mode", ["none", "eager"])
    @parametrize("device", [torch.device("cpu"), torch.device("cuda")])
    @parametrize("autograd", [False, True])
    def test_scan_closure_combine_fn_with_no_grad_init_carries_unequal_grad(
        self, reverse, compile_mode, device, autograd
    ):
        dim = 1
        scan_fct = compile_mode_helper(scan, compile_mode)
        x = torch.randn(3, 10, 7, device=device, requires_grad=autograd)
        h1 = torch.randn(3, 7, device=device, requires_grad=autograd)
        h2 = torch.randn(3, 7, device=device, requires_grad=autograd)

        result = scan_fct(
            get_scan_combine_fn("fct_c1_no_grad", True),
            (h1, h2),
            x,
            dim=dim,
            reverse=reverse,
        )
        result_exp = _fake_scan(
            get_scan_combine_fn("fct_c1_no_grad", True),
            (h1, h2),
            x,
            dim=dim,
            reverse=reverse,
        )
        self.assertEqual(result, result_exp)

        if autograd:
            # TODO: Ideally we should be able to select the results that require gradients like this
            # [leaf for leaf in pytree.tree_leaves(result) if leaf.requires_grad == True]
            # However, for the scan operator this does not work, as all outputs always have
            # grad_fn=<ScanAutogradOpBackward>
            res_req_grad_flat = pytree.tree_leaves(result)[1:]
            res_exp_req_grad_flat = pytree.tree_leaves(result_exp)[1:]
            self.check_autograd(res_req_grad_flat, res_exp_req_grad_flat, (x, h2))

    @unittest.skipIf(not SM70OrLater, "triton")
    @requires_cuda
    @parametrize("reverse", [False, True])
    @parametrize("compile_mode", ["none", "eager"])
    @parametrize("device", [torch.device("cpu"), torch.device("cuda")])
    @parametrize("autograd", [False, True])
    def test_scan_closure_combine_fn_with_no_grad_init_carries_equal_grad(
        self, reverse, compile_mode, device, autograd
    ):
        dim = 1
        scan_fct = compile_mode_helper(scan, compile_mode)
        x = torch.randn(3, 10, 7, device=device, requires_grad=autograd)
        h1 = torch.randn(3, 7, device=device, requires_grad=False)
        h2 = torch.randn(3, 7, device=device, requires_grad=autograd)

        result = scan_fct(
            get_scan_combine_fn("fct_c1_no_grad", True),
            (h1, h2),
            x,
            dim=dim,
            reverse=reverse,
        )
        result_exp = _fake_scan(
            get_scan_combine_fn("fct_c1_no_grad", True),
            (h1, h2),
            x,
            dim=dim,
            reverse=reverse,
        )
        self.assertEqual(result, result_exp)

        if autograd:
            # TODO: Ideally we should be able to select the results that require gradients like this
            # [leaf for leaf in pytree.tree_leaves(result) if leaf.requires_grad == True]
            # However, for the scan operator this does not work, as all outputs always have
            # grad_fn=<ScanAutogradOpBackward>
            res_req_grad_flat = pytree.tree_leaves(result)[1:]
            res_exp_req_grad_flat = pytree.tree_leaves(result_exp)[1:]
            self.check_autograd(res_req_grad_flat, res_exp_req_grad_flat, (x, h2))

    @unittest.skipIf(not SM70OrLater, "triton")
    @requires_cuda
    @parametrize("reverse", [False, True])
    @parametrize("compile_mode", ["none", "eager"])
    @parametrize("device", [torch.device("cpu"), torch.device("cuda")])
    @parametrize("autograd", [False, True])
    def test_scan_closure_combine_fn_with_no_grad_for_out(
        self, reverse, compile_mode, device, autograd
    ):
        dim = 1
        scan_fct = compile_mode_helper(scan, compile_mode)
        x = torch.randn(3, 10, 7, device=device, requires_grad=autograd)
        h1 = torch.randn(3, 7, device=device, requires_grad=autograd)
        h2 = torch.randn(3, 7, device=device, requires_grad=autograd)

        def fct_ys_no_grad(x: torch.Tensor, y: torch.Tensor):
            c1 = x[0] + y
            c2 = x[1] + y
            with torch.no_grad():
                h_new = torch.tanh(x[0] + x[1] + y)
            return (c1, c2), h_new

        result = scan_fct(fct_ys_no_grad, (h1, h2), x, dim=dim, reverse=reverse)
        result_exp = _fake_scan(fct_ys_no_grad, (h1, h2), x, dim=dim, reverse=reverse)
        self.assertEqual(result, result_exp)

        if autograd:
            self.check_autograd(result[0], result_exp[0], (x, h1, h2))

    @unittest.skipIf(not SM70OrLater, "triton")
    @requires_cuda
    @parametrize("reverse", [False, True])
    @parametrize("compile_mode", ["none", "eager"])
    @parametrize("device", [torch.device("cpu"), torch.device("cuda")])
    @parametrize("autograd", [False, True])
    def test_scan_closure_combine_fn_with_no_grad_additional_inputs_partial(
        self, reverse, compile_mode, device, autograd
    ):
        dim = 1
        scan_fct = compile_mode_helper(scan, compile_mode)
        x = torch.randn(3, 10, 7, device=device, requires_grad=autograd)
        h = torch.randn(3, 7, device=device, requires_grad=autograd)
        W_ih = torch.randn(7, 7, device=device, requires_grad=autograd)
        b_ih = torch.randn(7, device=device, requires_grad=autograd)
        W_hh = torch.randn(7, 7, device=device, requires_grad=autograd)
        b_hh = torch.randn(7, device=device, requires_grad=autograd)

        def fct_no_grad_bhh_Whh(x: torch.Tensor, y: torch.Tensor):
            c_new = y @ W_ih + b_ih + x

            h_new = c_new + 1
            with torch.no_grad():
                h_new_no_grad = torch.tanh(x @ W_hh + b_hh)
            h_new2 = h_new + h_new_no_grad

            return c_new, h_new2

        result = scan_fct(fct_no_grad_bhh_Whh, h, x, dim=dim, reverse=reverse)
        result_exp = _fake_scan(fct_no_grad_bhh_Whh, h, x, dim=dim, reverse=reverse)
        self.assertEqual(result, result_exp)

        if autograd:
            self.check_autograd(result[1], result_exp[1], (h, x, W_ih, b_ih))

    @unittest.skipIf(not SM70OrLater, "triton")
    @requires_cuda
    @parametrize("reverse", [False, True])
    @parametrize("compile_mode", ["none", "eager"])
    @parametrize("device", [torch.device("cpu"), torch.device("cuda")])
    @parametrize("autograd", [False, True])
    def test_scan_closure_combine_fn_with_no_grad_additional_inputs_all(
        self, reverse, compile_mode, device, autograd
    ):
        dim = 1
        scan_fct = compile_mode_helper(scan, compile_mode)
        x = torch.randn(3, 10, 7, device=device, requires_grad=autograd)
        h = torch.randn(3, 7, device=device, requires_grad=autograd)
        W_ih = torch.randn(7, 7, device=device, requires_grad=autograd)
        b_ih = torch.randn(7, device=device, requires_grad=autograd)
        W_hh = torch.randn(7, 7, device=device, requires_grad=autograd)
        b_hh = torch.randn(7, device=device, requires_grad=autograd)

        def fct_no_grad_bih_Wih_bhh_Whh(x: torch.Tensor, y: torch.Tensor):
            c_new = x + y
            h_new = c_new + x
            with torch.no_grad():
                c_new_no_grad = y @ W_ih + b_ih
                h_new_no_grad = torch.tanh(x @ W_hh + b_hh)
            c_new2 = c_new + c_new_no_grad
            h_new2 = h_new + h_new_no_grad
            return c_new2, h_new2

        result = scan_fct(fct_no_grad_bih_Wih_bhh_Whh, h, x, dim=dim, reverse=reverse)
        result_exp = _fake_scan(
            fct_no_grad_bih_Wih_bhh_Whh, h, x, dim=dim, reverse=reverse
        )
        self.assertEqual(result, result_exp)

        if autograd:
            self.check_autograd(result[1], result_exp[1], (h, x))

    @unittest.skipIf(not SM70OrLater, "triton")
    @requires_cuda
    @parametrize("reverse", [False, True])
    @parametrize("compile_mode", ["none", "eager"])
    @parametrize("device", [torch.device("cpu"), torch.device("cuda")])
    @parametrize("autograd", [False, True])
    def test_scan_closure_combine_fn_carries_ys_same_grad(
        self, reverse, compile_mode, device, autograd
    ):
        dim = 1
        scan_fct = compile_mode_helper(scan, compile_mode)
        x = torch.randn(3, 10, 7, device=device, requires_grad=autograd)
        h = torch.randn(3, 7, device=device, requires_grad=autograd)
        W_ih = torch.randn(7, 7, device=device, requires_grad=autograd)
        b_ih = torch.randn(7, device=device, requires_grad=autograd)
        W_hh = torch.randn(7, 7, device=device, requires_grad=autograd)
        b_hh = torch.randn(7, device=device, requires_grad=autograd)

        def fct_no_grad_bih_Wih_bhh_Whh(x: torch.Tensor, y: torch.Tensor):
            c_new = x + y
            h_new = c_new + 1
            with torch.no_grad():
                c_new_no_grad = y @ W_ih + b_ih
                h_new_no_grad = torch.tanh(x @ W_hh + b_hh)
            c_new2 = c_new + c_new_no_grad
            h_new2 = h_new + h_new_no_grad
            return c_new2, h_new2

        result = scan_fct(fct_no_grad_bih_Wih_bhh_Whh, h, x, dim=dim, reverse=reverse)
        result_exp = _fake_scan(
            fct_no_grad_bih_Wih_bhh_Whh, h, x, dim=dim, reverse=reverse
        )
        self.assertEqual(result, result_exp)

        if autograd:
            self.check_autograd(result[1], result_exp[1], (h, x))

    @unittest.skipIf(not SM70OrLater, "triton")
    @requires_cuda
    @parametrize("reverse", [False, True])
    @parametrize("compile_mode", ["none", "eager"])
    @parametrize("device", [torch.device("cpu"), torch.device("cuda")])
    @parametrize("autograd", [False, True])
    def test_scan_closure_nested(self, reverse, compile_mode, device, autograd):
        scan_fct = compile_mode_helper(scan, compile_mode)

        # Simple non-nested case
        x = torch.randn(3, 20, 5, device=device, requires_grad=autograd)
        h = torch.randn(3, 7, device=device, requires_grad=autograd)
        W = torch.randn(5, 7, device=device, requires_grad=autograd)
        b = torch.randn(7, device=device, requires_grad=autograd)

        def f1(x: torch.Tensor, y: torch.Tensor):
            c_new = y @ W + b
            h_new = torch.tanh(c_new + x)
            return c_new, h_new

        result = scan_fct(f1, h, x, dim=1, reverse=reverse)
        result_exp = _fake_scan(f1, h, x, dim=1, reverse=reverse)
        self.assertEqual(result, result_exp)

        if autograd:
            self.check_autograd(result, result_exp, (h, x, W, b))

        # Nested case
        def chain_fct(fct, f_1, f_2, xs, h_1, h_2):
            o1 = fct(
                f_1,
                h_1,
                xs,
                dim=1,
                reverse=reverse,
            )
            o2 = fct(
                f_2,
                h_2,
                o1[1],
                dim=0,
                reverse=reverse,
            )
            return o2

        x1 = torch.ones(3, 20, 5, device=device, requires_grad=autograd)
        h1 = torch.zeros(3, 7, device=device, requires_grad=autograd)
        h2 = torch.zeros(3, 3, device=device, requires_grad=autograd)
        W_1 = torch.randn(5, 7, device=device, requires_grad=autograd)
        b_1 = torch.randn(7, device=device, requires_grad=autograd)
        W_2 = torch.randn(7, 3, device=device, requires_grad=autograd)
        b_2 = torch.randn(3, device=device, requires_grad=autograd)

        def f1(x: torch.Tensor, y: torch.Tensor):
            c_new = y @ W_1 + b_1
            h_new = torch.tanh(c_new + x)
            return c_new, h_new

        def f2(x: torch.Tensor, y: torch.Tensor):
            c_new = y @ W_2 + b_2
            h_new = torch.tanh(c_new + x)
            return c_new, h_new

        result1 = chain_fct(scan_fct, f1, f2, x1, h1, h2)
        expected_result = chain_fct(_fake_scan, f1, f2, x1, h1, h2)
        self.assertEqual(result1, expected_result)

        if autograd:
            self.check_autograd(result1, expected_result, (h1, h2, x1, W_1, b_1))

        # Complex case
        x1 = torch.randn(3, 20, 3, device=device, requires_grad=autograd)
        h1 = torch.randn(3, 3, device=device, requires_grad=autograd)
        h2 = torch.randn(3, 3, device=device, requires_grad=autograd)
        W_1 = torch.randn(3, 3, device=device, requires_grad=autograd)
        b_1 = torch.randn(3, device=device, requires_grad=autograd)
        W_2 = torch.randn(3, 3, device=device, requires_grad=autograd)
        b_2 = torch.randn(3, device=device, requires_grad=autograd)

        def f1(x: torch.Tensor, y: torch.Tensor):
            c_new = y @ W_1 + b_1
            h_new = torch.tanh(c_new + x)
            return c_new, h_new

        def f2(x: torch.Tensor, y: torch.Tensor):
            c_new = y @ W_2 + b_2 * b_1 + y @ W_1
            h_new = torch.tanh(c_new + x)
            return c_new, h_new

        result1 = chain_fct(scan_fct, f1, f2, x1, h1, h2)
        expected_result = chain_fct(_fake_scan, f1, f2, x1, h1, h2)
        self.assertEqual(result1, expected_result)

        if autograd:
            self.check_autograd(
                result1, expected_result, (h1, h2, x1, W_1, b_1, W_2, b_2)
            )

    @skipIfNoDynamoSupport
    def test_scan_simple_graph_wrong_dtype(self):
        def add_wrong_dtype(x: torch.Tensor, y: torch.Tensor):
            return torch.ones_like(x + y, dtype=torch.int64), x + y

        x = torch.randn(3, 10, 2, device=torch.device("cpu"))
        init = torch.randn(1, 10, 2, device=torch.device("cpu"))

        def f(fct, init, xs):
            return scan(fct, init, xs, dim=0, reverse=True)

        # Wrong dtype
        with self.assertRaisesRegex(
            torch._dynamo.exc.UncapturedHigherOrderOpError,
            "Expected init and carry to have same metadata.*",
        ):
            f(add_wrong_dtype, init, x)

    @skipIfNoDynamoSupport
    @skipIfCrossRef  # Arg order changes with crossref
    def test_scan_simple_graph(self):
        from torch._dynamo.testing import EagerAndRecordGraphs

        x = torch.randn(3, 10, 2, device=torch.device("cpu"))
        init = torch.randn(1, 10, 2, device=torch.device("cpu"))

        def f(fct, init, xs):
            return scan(fct, init, xs, dim=0, reverse=True)

        # Correct case
        gm = make_fx(f, tracing_mode="symbolic")(
            get_scan_combine_fn("add", False), init, x
        )
        self.assertExpectedInline(
            gm.code.strip(),
            """\
def forward(self, fct_1, init_1, xs_1):
    permute = torch.ops.aten.permute.default(xs_1, [0, 1, 2])
    flip = torch.ops.aten.flip.default(permute, [0]);  permute = None
    sym_size_int_1 = torch.ops.aten.sym_size.int(init_1, 1)
    sym_size_int_2 = torch.ops.aten.sym_size.int(init_1, 2)
    sym_size_int_3 = torch.ops.aten.sym_size.int(xs_1, 1)
    sym_size_int_4 = torch.ops.aten.sym_size.int(xs_1, 2);  xs_1 = None
    scan_combine_graph_0 = self.scan_combine_graph_0
    scan = torch.ops.higher_order.scan(scan_combine_graph_0, [init_1], [flip], (sym_size_int_1, sym_size_int_2, sym_size_int_3, sym_size_int_4));  scan_combine_graph_0 = init_1 = flip = sym_size_int_1 = sym_size_int_2 = sym_size_int_3 = sym_size_int_4 = None
    getitem = scan[0]
    getitem_1 = scan[1];  scan = None
    flip_1 = torch.ops.aten.flip.default(getitem_1, [0]);  getitem_1 = None
    return (getitem, flip_1)""",  # noqa: B950
        )

        # Check graph
        backend = EagerAndRecordGraphs()
        torch.compile(f, backend=backend)(get_scan_combine_fn("add", False), init, x)
        gm = backend.graphs[0]

        self.assertExpectedInline(
            gm.code.strip(),
            """\
def forward(self, L_init_ : torch.Tensor, L_xs_ : torch.Tensor):
    l_init_ = L_init_
    l_xs_ = L_xs_
    elem = torch.movedim(l_xs_, 0, 0);  l_xs_ = None
    flip = torch.flip(elem, [0]);  elem = None
    scan_combine_fn_0 = self.scan_combine_fn_0
    scan = torch.ops.higher_order.scan(scan_combine_fn_0, [l_init_], [flip], []);  scan_combine_fn_0 = l_init_ = flip = None
    carry = scan[0]
    out = scan[1];  scan = None
    out_1 = out.flip([0]);  out = None
    return (carry, out_1)""",  # noqa: B950
        )

    @requires_cuda
    def test_scan_input_mutation(self):
        device = torch.device("cuda")

        def fct_input_mutation(x, y):
            x.add_(1)
            return x + y, x + y + 2

        x = torch.randn(3, 2, 2, device=device)
        init = torch.randn(2, 2, device=device)

        with self.assertRaisesRegex(
            # Should be
            # torch._dynamo.exc.Unsupported,
            # "Encountered aliasing during higher order op tracing for HOP.*"
            torch._dynamo.exc.UncapturedHigherOrderOpError,
            "scan must be captured completely with torch.compile.*",
        ):
            scan(fct_input_mutation, init, x, dim=0)

    @requires_cuda
    def test_scan_input_carry_alias(self):
        device = torch.device("cuda")

        def fct_input_output_alias(x, y):
            return (x[0], x[1] + y[1]), (x[1] + y[1] + 1, x[1] + y[1] + 2)

        x = torch.randn(3, 2, 2, device=device)
        y = torch.randn(3, 2, 2, device=device)
        inp = (x, y)
        init = (torch.randn(2, 2, device=device), torch.randn(2, 2, device=device))

        with self.assertRaisesRegex(
            # Should be
            # torch._dynamo.exc.Unsupported,
            # "Encountered aliasing during higher order op tracing for HOP.*"
            torch._dynamo.exc.UncapturedHigherOrderOpError,
            "scan must be captured completely with torch.compile.*",
        ):
            scan(fct_input_output_alias, init, inp, dim=0)

    @requires_cuda
    def test_scan_input_output_alias(self):
        device = torch.device("cuda")

        def fct_input_output_alias(x, y):
            return (x[0] + 1, x[1] + y[1]), (x[1], x[1] + y[1] + 2)

        x = torch.randn(3, 2, 2, device=device)
        y = torch.randn(3, 2, 2, device=device)
        inp = (x, y)
        init = (torch.randn(2, 2, device=device), torch.randn(2, 2, device=device))

        with self.assertRaisesRegex(
            # Should be
            # torch._dynamo.exc.Unsupported,
            # "Encountered aliasing during higher order op tracing for HOP.*"
            torch._dynamo.exc.UncapturedHigherOrderOpError,
            "scan must be captured completely with torch.compile.*",
        ):
            scan(fct_input_output_alias, init, inp, dim=0)

    @unittest.skipIf(not SM70OrLater, "triton")
    @requires_cuda
    def test_scan_carry_carry_alias(self):
        device = torch.device("cuda")

        def fct_carry_carry_alias(x, y):
            c = x[0] + y[1]
            return (c, c), (x[0] + y[1], x[0] + y[1] + 1)

        x = torch.randn(3, 2, 2, device=device)
        y = torch.randn(3, 2, 2, device=device)
        inp = (x, y)
        init = (torch.randn(2, 2, device=device), torch.randn(2, 2, device=device))

        with self.assertRaisesRegex(
            # Should be
            # torch._dynamo.exc.Unsupported,
            # "Encountered aliasing during higher order op tracing for HOP.*"
            torch._dynamo.exc.UncapturedHigherOrderOpError,
            "scan must be captured completely with torch.compile.*",
        ):
            scan(fct_carry_carry_alias, init, inp, dim=0)

    @unittest.skipIf(not SM70OrLater, "triton")
    @requires_cuda
    def test_scan_carry_output_alias(self):
        device = torch.device("cuda")

        def fct_carry_output_alias(x, y):
            c = x[0] + y[1]
            return (x[0] + y[1], c), (c, x[0] + y[1] + 1)

        x = torch.randn(3, 2, 2, device=device)
        y = torch.randn(3, 2, 2, device=device)
        inp = (x, y)
        init = (torch.randn(2, 2, device=device), torch.randn(2, 2, device=device))

        with self.assertRaisesRegex(
            # Should be
            # torch._dynamo.exc.Unsupported,
            # "Encountered aliasing during higher order op tracing for HOP.*"
            torch._dynamo.exc.UncapturedHigherOrderOpError,
            "scan must be captured completely with torch.compile.*",
        ):
            scan(fct_carry_output_alias, init, inp, dim=0)


class AssociativeScanModels:
    @staticmethod
    def get_scan_fct(compile_mode, combine_mode):
        # Compile the associative_scan according to the provided compile_mode
        if compile_mode != "fake":
            assoc_scan_comp = compile_mode_helper(associative_scan, compile_mode)

            def scan_fct(combine_fn, xs, dim, reverse):
                return assoc_scan_comp(combine_fn, xs, dim, reverse, combine_mode)

        else:
            scan_fct = _fake_associative_scan
        return scan_fct

    class CombineFn(torch.nn.Module):
        def __init__(self, combine_fn, dim, reverse, combine_mode, compile_mode):
            super().__init__()

            self.scan_fct = AssociativeScanModels.get_scan_fct(
                compile_mode, combine_mode
            )
            self.combine_fn = combine_fn
            self.dim = dim
            self.reverse = reverse

        def forward(self, inputs):
            results = self.scan_fct(self.combine_fn, inputs, self.dim, self.reverse)
            return results

    class Simple(torch.nn.Module):
        def __init__(self, dim, reverse, combine_mode, compile_mode):
            super().__init__()

            kwargs = {
                "dim": dim,
                "reverse": reverse,
                "combine_mode": combine_mode,
                "compile_mode": compile_mode,
            }
            self.combine_fns = [
                AssociativeScanModels.CombineFn(
                    get_scan_combine_fn("add", True), **kwargs
                ),
                AssociativeScanModels.CombineFn(
                    get_scan_combine_fn("mul", True), **kwargs
                ),
            ]

        def forward(self, inputs):
            results = []
            for combine_fn in self.combine_fns:
                results.append(combine_fn(inputs))
            return results

    class ChainFn(torch.nn.Module):
        def __init__(self, combine_fn, dim, reverse, combine_mode, compile_mode):
            super().__init__()

            chain_len = len(combine_fn)
            kwargs = {
                "combine_fn": combine_fn,
                "dim": dim,
                "reverse": reverse,
                "combine_mode": combine_mode,
            }

            # Prepare the kwargs as a list.
            self.nested_tuple = []
            for ind in range(chain_len):
                kwargs_el = {}
                for key, val in kwargs.items():
                    # Check if val is a list and if it has the same length as combine_fn
                    # If so, then use the individual elements.
                    # If not, duplicate the first element.
                    if type(val) == list and len(val) == chain_len:
                        kwargs_el[key] = val[ind]
                    else:
                        kwargs_el[key] = val

                scan_fct = AssociativeScanModels.get_scan_fct(
                    compile_mode, kwargs_el["combine_mode"]
                )
                combine_fn = kwargs_el["combine_fn"]
                del kwargs_el["combine_fn"]
                del kwargs_el["combine_mode"]
                self.nested_tuple.append((combine_fn, scan_fct, kwargs_el))

        def forward(self, inputs):
            results = inputs
            for combine_fn, scan_fct, kwargs in self.nested_tuple:
                results = combine_fn(scan_fct, results, **kwargs)
            return results

    class NestedFn(torch.nn.Module):
        def forward(self, scan_fct, inputs, **kwargs):
            combine_fn = kwargs["combine_fn"]

            # Remove combine_fn from kwargs
            del kwargs["combine_fn"]

            results = scan_fct(combine_fn, inputs, **kwargs)

            return results


@unittest.skipIf(IS_WINDOWS, "Windows not supported for this test")
@skipIfNoDynamoSupport
class AssociativeScanTests(TestCase):
    def setUp(self):
        torch._dynamo.reset()
        super().setUp()

    def _run_test(self, model, model_fake, inputs):
        result = model(inputs)
        result_exp = model_fake(inputs)
        self.assertEqual(result, result_exp)

        # Return the result of the functions under test for further investigations
        return result

    def _prepare_fake_kwargs(self, original_kwargs):
        kwargs_fake = original_kwargs.copy()
        kwargs_fake["compile_mode"] = "fake"
        return kwargs_fake

    @unittest.skipIf(not SM70OrLater, "triton")
    @requires_cuda
    @parametrize("reverse", [False, True])
    @parametrize("compile_mode", ["none", "eager", "compile", "compile_dynamic_shape"])
    @parametrize("combine_mode", ["pointwise", "generic"])
    @parametrize("device", [torch.device("cpu"), torch.device("cuda")])
    # Skipping the combination of combine_mode=pointwise and device=cpu
    # as the current implementation of pointwise does only support CUDA device
    # Skipping the combination of combine_mode=pointwise and compile_mode=compile_dynamic_shape
    # as the current implementation does not support lifted arguments
    @decorateIf(
        unittest.skip,
        lambda params: (
            params["combine_mode"] == "pointwise"
            and (
                params["device"] == torch.device("cpu")
                or params["compile_mode"] == "compile_dynamic_shape"
                or torch.version.hip
            )
        ),
    )
    def test_associative_scan_compile(
        self, combine_mode, reverse, compile_mode, device
    ):
        x = torch.randn(3, 10, 2, device=device)
        kwargs = {
            "dim": 0,
            "reverse": reverse,
            "compile_mode": compile_mode,
            "combine_mode": combine_mode,
        }
        kwargs_fake = self._prepare_fake_kwargs(kwargs)
        results = self._run_test(
            model=AssociativeScanModels.Simple(**kwargs),
            model_fake=AssociativeScanModels.Simple(**kwargs_fake),
            inputs=x,
        )

        if not reverse:
            results_torch = []
            for op_pt in [torch.cumsum, torch.cumprod]:
                results_torch.append(op_pt(x, 0))
            self.assertEqual(results, results_torch)

        # Jax Examples
        x = torch.arange(0, 4, device=device)
        kwargs = {
            "dim": 0,
            "reverse": reverse,
            "compile_mode": compile_mode,
            "combine_fn": get_scan_combine_fn("add", True),
            "combine_mode": combine_mode,
        }
        kwargs_fake = self._prepare_fake_kwargs(kwargs)
        result = self._run_test(
            model=AssociativeScanModels.CombineFn(**kwargs),
            model_fake=AssociativeScanModels.CombineFn(**kwargs_fake),
            inputs=x,
        )

        if not reverse:
            results_torch = torch.tensor([0.0, 1.0, 3.0, 6.0], dtype=torch.int64)
        else:
            results_torch = torch.tensor([6.0, 6.0, 5.0, 3.0], dtype=torch.int64)

        self.assertEqual(result, results_torch)

    @unittest.skipIf(not SM70OrLater, "triton")
    @requires_cuda
    @parametrize("reverse", [False, True])
    @parametrize("compile_mode", ["none", "eager", "compile", "compile_dynamic_shape"])
    @parametrize("combine_mode", ["pointwise", "generic"])
    @parametrize("device", [torch.device("cpu"), torch.device("cuda")])
    # Skipping the combination of combine_mode=pointwise and device=cpu
    # as the current implementation of pointwise does only support CUDA device
    # Skipping the combination of combine_mode=pointwise and compile_mode=compile_dynamic_shape
    # as the current implementation does not support lifted arguments
    @decorateIf(
        unittest.skip,
        lambda params: (
            params["combine_mode"] == "pointwise"
            and (
                params["device"] == torch.device("cpu")
                or params["compile_mode"] == "compile_dynamic_shape"
                or torch.version.hip
            )
        ),
    )
    def test_associative_scan_dim(self, combine_mode, compile_mode, reverse, device):
        import random

        random.seed(1234)

        num_dims = [random.randint(2, 5) for _ in range(4)]
        for num_dim in num_dims:
            # To avoid triggering automatic dynamic shape
            torch._dynamo.reset()
            shapes = [random.randint(1, 9) for _ in range(num_dim)]
            rnd_scan_dim = random.randint(0, num_dim - 1)
            x = torch.randn(*shapes, device=device)

            kwargs = {
                "dim": rnd_scan_dim,
                "reverse": reverse,
                "compile_mode": compile_mode,
                "combine_mode": combine_mode,
            }
            kwargs_fake = self._prepare_fake_kwargs(kwargs)
            results = self._run_test(
                model=AssociativeScanModels.Simple(**kwargs),
                model_fake=AssociativeScanModels.Simple(**kwargs_fake),
                inputs=x,
            )

            if not reverse:
                results_torch = []
                for op_pt in [torch.cumsum, torch.cumprod]:
                    results_torch.append(op_pt(x, 0))
                self.assertEqual(results, results_torch)

    @unittest.skipIf(not SM70OrLater, "triton")
    @requires_cuda
    @unittest.expectedFailure
    def test_associative_scan_dim_shape_failure(self, compile_mode, combine_mode):
        num_dims = [2]
        for num_dim in num_dims:
            shapes = [9 for _ in range(num_dim)]
            rnd_scan_dim = 0
            x = torch.randn(*shapes, device=torch.device("cuda"))

            kwargs = {
                "dim": rnd_scan_dim,
                "reverse": True,
                "compile_mode": "compile",
                "combine_mode": "generic",
            }
            kwargs_fake = self._prepare_fake_kwargs(kwargs)
            self._run_test(
                model=AssociativeScanModels.Simple(**kwargs),
                model_fake=AssociativeScanModels.Simple(**kwargs_fake),
                inputs=x,
            )

    @skipIfRocm(msg="Unsupported on ROCM yet")
    @unittest.skipIf(not SM70OrLater, "triton")
    @requires_cuda
    @parametrize("compile_mode", ["none", "eager", "compile", "compile_dynamic_shape"])
    @parametrize("combine_mode", ["pointwise", "generic"])
    @parametrize("reverse", [False, True])
    @parametrize("device", [torch.device("cpu"), torch.device("cuda")])
    # Skipping the combination of combine_mode=pointwise and device=cpu
    # as the current implementation of pointwise does only support CUDA device
    # Skipping the combination of combine_mode=pointwise and compile_mode=compile_dynamic_shape
    # as the current implementation does not support lifted arguments
    @decorateIf(
        unittest.skip,
        lambda params: (
            params["combine_mode"] == "pointwise"
            and (
                params["device"] == torch.device("cpu")
                or params["compile_mode"] == "compile_dynamic_shape"
                or torch.version.hip
            )
        ),
    )
    def test_associative_scan_tuple(self, compile_mode, combine_mode, reverse, device):
        x = torch.randn(3, 2, 2, device=device)
        y = torch.randn(3, 2, 2, device=device)
        inp = (x, y)

        kwargs = {
            "dim": 0,
            "reverse": reverse,
            "compile_mode": compile_mode,
            "combine_fn": get_scan_combine_fn("tuple_fct", True),
            "combine_mode": combine_mode,
        }
        kwargs_fake = self._prepare_fake_kwargs(kwargs)
        self._run_test(
            model=AssociativeScanModels.CombineFn(**kwargs),
            model_fake=AssociativeScanModels.CombineFn(**kwargs_fake),
            inputs=inp,
        )

    @unittest.skipIf(not SM70OrLater, "triton")
    @requires_cuda
    @parametrize("compile_mode", ["none", "eager", "compile", "compile_dynamic_shape"])
    @parametrize("combine_mode", ["pointwise", "generic"])
    @parametrize("reverse", [False, True])
    @parametrize("device", [torch.device("cpu"), torch.device("cuda")])
    def test_associative_scan_expand_in_combine_fn(
        self, compile_mode, combine_mode, reverse, device
    ):
        x = torch.randn(3, 2, 2, device=device)

        def combine_fn(x, y):
            return x * torch.sum(y, -1).expand(x.shape)

        kwargs = {
            "dim": 0,
            "reverse": reverse,
            "compile_mode": compile_mode,
            "combine_fn": combine_fn,
            "combine_mode": "generic",
        }
        kwargs_fake = self._prepare_fake_kwargs(kwargs)
        self._run_test(
            model=AssociativeScanModels.CombineFn(**kwargs),
            model_fake=AssociativeScanModels.CombineFn(**kwargs_fake),
            inputs=x,
        )

    @unittest.skipIf(not SM70OrLater, "triton")
    @requires_cuda
    @parametrize("compile_mode", ["none", "eager", "compile", "compile_dynamic_shape"])
    @parametrize("reverse", [False, True])
    @parametrize("device", [torch.device("cpu"), torch.device("cuda")])
    def test_associative_scan_non_contiguous_tensor(
        self, compile_mode, reverse, device
    ):
        x = torch.arange(30, device=device).view(10, 3).t()
        assert not x.is_contiguous()

        kwargs = {
            "dim": 0,
            "reverse": reverse,
            "compile_mode": compile_mode,
            "combine_fn": get_scan_combine_fn("add", True),
            "combine_mode": "generic",
        }
        kwargs_fake = self._prepare_fake_kwargs(kwargs)
        self._run_test(
            model=AssociativeScanModels.CombineFn(**kwargs),
            model_fake=AssociativeScanModels.CombineFn(**kwargs_fake),
            inputs=x,
        )

    @unittest.skipIf(not SM70OrLater, "triton")
    @requires_cuda
    @parametrize("compile_mode", ["none", "eager", "compile", "compile_dynamic_shape"])
    @parametrize("combine_mode", ["pointwise", "generic"])
    @parametrize("reverse", [False, True])
    @parametrize("device", [torch.device("cpu"), torch.device("cuda")])
    # Skipping the combination of combine_mode=pointwise and device=cpu
    # as the current implementation of pointwise does only support CUDA device
    # Skipping the combination of combine_mode=pointwise and compile_mode=compile_dynamic_shape
    # as the current implementation does not support lifted arguments
    @decorateIf(
        unittest.skip,
        lambda params: (
            params["combine_mode"] == "pointwise"
            and (
                params["device"] == torch.device("cpu")
                or params["compile_mode"] == "compile_dynamic_shape"
                or torch.version.hip
            )
        ),
    )
    def test_associative_scan_complex_pytree(
        self, compile_mode, combine_mode, reverse, device
    ):
        x = torch.randn(3, 2, 2, device=device)
        y = torch.randn(3, 2, 2, device=device)
        z = torch.randn(3, 2, 2, device=device)
        inp = {"i": x, "j": ([y], [{"o": z}])}

        kwargs = {
            "dim": 0,
            "reverse": reverse,
            "compile_mode": compile_mode,
            "combine_fn": get_scan_combine_fn("complex_pointwise", True),
            "combine_mode": combine_mode,
        }
        kwargs_fake = self._prepare_fake_kwargs(kwargs)
        self._run_test(
            model=AssociativeScanModels.CombineFn(**kwargs),
            model_fake=AssociativeScanModels.CombineFn(**kwargs_fake),
            inputs=inp,
        )

    @skipIfTorchDynamo("don't test compile on compile")
    @skipIfNoDynamoSupport
    @skipIfCrossRef  # Arg order changes with crossref
    def test_associative_scan_pytree_output(self):
        from torch._dynamo.testing import EagerAndRecordGraphs

        x = (
            (
                torch.randn(3, 10, 2, device=torch.device("cpu")),
                (torch.randn(3, 10, 2, device=torch.device("cpu")),),
            ),
            torch.randn(3, 10, 2, device=torch.device("cpu")),
        )

        def f(fct, xs):
            return associative_scan(
                fct, xs, dim=0, reverse=True, combine_mode="generic"
            )

        def combine_fn(x: torch.Tensor, y: torch.Tensor):
            a, b = (x[0][0] + y[1], x[0][1][0] - y[1])
            return (a, (b,)), a - b

        # Check graph
        backend = EagerAndRecordGraphs()
        torch.compile(f, backend=backend)(combine_fn, x)
        gm = backend.graphs[0]

        self.assertExpectedInline(
            normalize_gm(gm.print_readable(print_output=False)),
            """\
class GraphModule(torch.nn.Module):
    def forward(self, L_xs_0_0_: "f32[3, 10, 2]", L_xs_0_1_0_: "f32[3, 10, 2]", L_xs_1_: "f32[3, 10, 2]"):
        l_xs_0_0_ = L_xs_0_0_
        l_xs_0_1_0_ = L_xs_0_1_0_
        l_xs_1_ = L_xs_1_

        elem: "f32[3, 10, 2]" = torch.movedim(l_xs_0_0_, 0, 0);  l_xs_0_0_ = None
        elem_1: "f32[3, 10, 2]" = torch.movedim(l_xs_0_1_0_, 0, 0);  l_xs_0_1_0_ = None
        elem_2: "f32[3, 10, 2]" = torch.movedim(l_xs_1_, 0, 0);  l_xs_1_ = None

        elem_3: "f32[3, 10, 2]" = torch.flip(elem, [0]);  elem = None
        elem_4: "f32[3, 10, 2]" = torch.flip(elem_1, [0]);  elem_1 = None
        elem_5: "f32[3, 10, 2]" = torch.flip(elem_2, [0]);  elem_2 = None

        child: "f32[1, 10, 2]" = torch.ops.aten.slice(elem_3, 0, 0, -1, 2)
        child_1: "f32[1, 10, 2]" = torch.ops.aten.slice(elem_4, 0, 0, -1, 2)
        child_2: "f32[1, 10, 2]" = torch.ops.aten.slice(elem_5, 0, 0, -1, 2)

        child_3: "f32[1, 10, 2]" = torch.ops.aten.slice(elem_3, 0, 1, None, 2)
        child_4: "f32[1, 10, 2]" = torch.ops.aten.slice(elem_4, 0, 1, None, 2)
        child_5: "f32[1, 10, 2]" = torch.ops.aten.slice(elem_5, 0, 1, None, 2)

        lazy_load_decompositions = torch._functorch.vmap.lazy_load_decompositions();  lazy_load_decompositions = None

        _vmap_increment_nesting = torch._C._functorch._vmap_increment_nesting(1, 'error');  _vmap_increment_nesting = None

        _add_batch_dim: "f32[10, 2]" = torch._C._functorch._add_batch_dim(child, 0, 1);  child = None
        _add_batch_dim_1: "f32[10, 2]" = torch._C._functorch._add_batch_dim(child_1, 0, 1);  child_1 = None
        _add_batch_dim_2: "f32[10, 2]" = torch._C._functorch._add_batch_dim(child_2, 0, 1);  child_2 = _add_batch_dim_2 = None
        _add_batch_dim_3: "f32[10, 2]" = torch._C._functorch._add_batch_dim(child_3, 0, 1);  child_3 = _add_batch_dim_3 = None
        _add_batch_dim_4: "f32[10, 2]" = torch._C._functorch._add_batch_dim(child_4, 0, 1);  child_4 = _add_batch_dim_4 = None
        _add_batch_dim_5: "f32[10, 2]" = torch._C._functorch._add_batch_dim(child_5, 0, 1);  child_5 = None

        a: "f32[10, 2]" = _add_batch_dim + _add_batch_dim_5;  _add_batch_dim = None
        b: "f32[10, 2]" = _add_batch_dim_1 - _add_batch_dim_5;  _add_batch_dim_1 = _add_batch_dim_5 = None

        child_6: "f32[10, 2]" = a - b

        child_7: "f32[1, 10, 2]" = torch._C._functorch._remove_batch_dim(a, 1, 1, 0);  a = None
        child_8: "f32[1, 10, 2]" = torch._C._functorch._remove_batch_dim(b, 1, 1, 0);  b = None
        child_9: "f32[1, 10, 2]" = torch._C._functorch._remove_batch_dim(child_6, 1, 1, 0);  child_6 = None

        _vmap_decrement_nesting = torch._C._functorch._vmap_decrement_nesting();  _vmap_decrement_nesting = None

        child_10: "f32[1, 10, 2]" = torch.ops.aten.slice(elem_3, 0, 2, None, 2)
        child_11: "f32[1, 10, 2]" = torch.ops.aten.slice(elem_4, 0, 2, None, 2)
        child_12: "f32[1, 10, 2]" = torch.ops.aten.slice(elem_5, 0, 2, None, 2)

        lazy_load_decompositions_1 = torch._functorch.vmap.lazy_load_decompositions();  lazy_load_decompositions_1 = None

        _vmap_increment_nesting_1 = torch._C._functorch._vmap_increment_nesting(1, 'error');  _vmap_increment_nesting_1 = None

        _add_batch_dim_6: "f32[10, 2]" = torch._C._functorch._add_batch_dim(child_7, 0, 1)
        _add_batch_dim_7: "f32[10, 2]" = torch._C._functorch._add_batch_dim(child_8, 0, 1)
        _add_batch_dim_8: "f32[10, 2]" = torch._C._functorch._add_batch_dim(child_9, 0, 1);  _add_batch_dim_8 = None
        _add_batch_dim_9: "f32[10, 2]" = torch._C._functorch._add_batch_dim(child_10, 0, 1);  child_10 = _add_batch_dim_9 = None
        _add_batch_dim_10: "f32[10, 2]" = torch._C._functorch._add_batch_dim(child_11, 0, 1);  child_11 = _add_batch_dim_10 = None
        _add_batch_dim_11: "f32[10, 2]" = torch._C._functorch._add_batch_dim(child_12, 0, 1);  child_12 = None

        a_1: "f32[10, 2]" = _add_batch_dim_6 + _add_batch_dim_11;  _add_batch_dim_6 = None
        b_1: "f32[10, 2]" = _add_batch_dim_7 - _add_batch_dim_11;  _add_batch_dim_7 = _add_batch_dim_11 = None

        child_13: "f32[10, 2]" = a_1 - b_1

        child_14: "f32[1, 10, 2]" = torch._C._functorch._remove_batch_dim(a_1, 1, 1, 0);  a_1 = None
        child_15: "f32[1, 10, 2]" = torch._C._functorch._remove_batch_dim(b_1, 1, 1, 0);  b_1 = None
        child_16: "f32[1, 10, 2]" = torch._C._functorch._remove_batch_dim(child_13, 1, 1, 0);  child_13 = None

        _vmap_decrement_nesting_1 = torch._C._functorch._vmap_decrement_nesting();  _vmap_decrement_nesting_1 = None

        slice_10: "f32[1, 10, 2]" = torch.ops.aten.slice(elem_3, 0, 0, 1);  elem_3 = None
        cat: "f32[2, 10, 2]" = torch.cat([slice_10, child_14], dim = 0);  slice_10 = child_14 = None
        slice_11: "f32[1, 10, 2]" = torch.ops.aten.slice(elem_4, 0, 0, 1);  elem_4 = None
        cat_1: "f32[2, 10, 2]" = torch.cat([slice_11, child_15], dim = 0);  slice_11 = child_15 = None
        slice_12: "f32[1, 10, 2]" = torch.ops.aten.slice(elem_5, 0, 0, 1);  elem_5 = None
        cat_2: "f32[2, 10, 2]" = torch.cat([slice_12, child_16], dim = 0);  slice_12 = child_16 = None

        b_2: "f32[2, 10, 2]" = torch._C._nn.pad(child_7, [0, 0, 0, 0, 0, 1], 'constant', None);  child_7 = None

        stacked: "f32[2, 2, 10, 2]" = torch.stack([cat, b_2], dim = 1);  cat = b_2 = None

        interleaved: "f32[4, 10, 2]" = torch.flatten(stacked, start_dim = 0, end_dim = 1);  stacked = None

        interleaved_1: "f32[3, 10, 2]" = torch.ops.aten.slice(interleaved, 0, 0, 3);  interleaved = None

        b_3: "f32[2, 10, 2]" = torch._C._nn.pad(child_8, [0, 0, 0, 0, 0, 1], 'constant', None);  child_8 = None

        stacked_1: "f32[2, 2, 10, 2]" = torch.stack([cat_1, b_3], dim = 1);  cat_1 = b_3 = None

        interleaved_2: "f32[4, 10, 2]" = torch.flatten(stacked_1, start_dim = 0, end_dim = 1);  stacked_1 = None

        interleaved_3: "f32[3, 10, 2]" = torch.ops.aten.slice(interleaved_2, 0, 0, 3);  interleaved_2 = None

        b_4: "f32[2, 10, 2]" = torch._C._nn.pad(child_9, [0, 0, 0, 0, 0, 1], 'constant', None);  child_9 = None

        stacked_2: "f32[2, 2, 10, 2]" = torch.stack([cat_2, b_4], dim = 1);  cat_2 = b_4 = None

        interleaved_4: "f32[4, 10, 2]" = torch.flatten(stacked_2, start_dim = 0, end_dim = 1);  stacked_2 = None

        interleaved_5: "f32[3, 10, 2]" = torch.ops.aten.slice(interleaved_4, 0, 0, 3);  interleaved_4 = None

        child_17: "f32[3, 10, 2]" = interleaved_1.flip([0]);  interleaved_1 = None
        child_18: "f32[3, 10, 2]" = interleaved_3.flip([0]);  interleaved_3 = None
        child_19: "f32[3, 10, 2]" = interleaved_5.flip([0]);  interleaved_5 = None

        movedim_3: "f32[3, 10, 2]" = torch.movedim(child_17, 0, 0);  child_17 = None
        movedim_4: "f32[3, 10, 2]" = torch.movedim(child_18, 0, 0);  child_18 = None
        movedim_5: "f32[3, 10, 2]" = torch.movedim(child_19, 0, 0);  child_19 = None
        return (movedim_3, movedim_4, movedim_5)
""",  # noqa: B950
        )

    @unittest.skipIf(not SM70OrLater, "triton")
    @requires_cuda
    @parametrize("combine_mode", ["pointwise", "generic"])
    @parametrize("compile_mode", ["none", "eager", "compile", "compile_dynamic_shape"])
    @parametrize("reverse", [False, True])
    @parametrize("device", [torch.device("cpu"), torch.device("cuda")])
    # Skipping the combination of combine_mode=pointwise and device=cpu
    # as the current implementation of pointwise does only support CUDA device
    # Skipping the combination of combine_mode=pointwise and compile_mode=compile_dynamic_shape
    # as the current implementation does not support lifted arguments
    @decorateIf(
        unittest.skip,
        lambda params: (
            params["combine_mode"] == "pointwise"
            and (
                params["device"] == torch.device("cpu")
                or params["compile_mode"] == "compile_dynamic_shape"
                or torch.version.hip
            )
        ),
    )
    def test_associative_scan_downstream_scan_matmul(
        self, combine_mode, compile_mode, reverse, device
    ):
        def first_chain_fct(scan_fct, inp, **kwargs):
            o = scan_fct(get_scan_combine_fn("add", True), inp, **kwargs)
            return o

        def second_chain_fct(scan_fct, inp, **kwargs):
            W = torch.ones(2, 5, device=device)
            return inp @ W

        inp = torch.randn(3, 10, 2, device=device)
        kwargs = {
            "dim": 1,
            "reverse": reverse,
            "compile_mode": compile_mode,
            "combine_fn": [first_chain_fct, second_chain_fct],
            "combine_mode": combine_mode,
        }
        kwargs_fake = self._prepare_fake_kwargs(kwargs)
        self._run_test(
            model=AssociativeScanModels.ChainFn(**kwargs),
            model_fake=AssociativeScanModels.ChainFn(**kwargs_fake),
            inputs=inp,
        )

    @unittest.skipIf(not SM70OrLater, "triton")
    @requires_cuda
    @parametrize("combine_mode", ["pointwise", "generic"])
    @parametrize("compile_mode", ["none", "eager", "compile", "compile_dynamic_shape"])
    @parametrize("reverse", [False, True])
    @parametrize("device", [torch.device("cpu"), torch.device("cuda")])
    # Skipping the combination of combine_mode=pointwise and device=cpu
    # as the current implementation of pointwise does only support CUDA device
    # Skipping the combination of combine_mode=pointwise and compile_mode=compile_dynamic_shape
    # as the current implementation does not support lifted arguments
    @decorateIf(
        unittest.skip,
        lambda params: (
            params["combine_mode"] == "pointwise"
            and (
                params["device"] == torch.device("cpu")
                or params["compile_mode"] == "compile_dynamic_shape"
                or torch.version.hip
            )
        ),
    )
    def test_associative_scan_downstream_scan_scan(
        self, combine_mode, compile_mode, reverse, device
    ):
        def first_chain_fct(scan_fct, inp, **kwargs):
            o1 = scan_fct(get_scan_combine_fn("add", True), inp, **kwargs)
            return o1

        def second_chain_fct(scan_fct, inp, **kwargs):
            o2 = scan_fct(get_scan_combine_fn("add", True), inp, **kwargs)
            return o2

        inp = torch.randn(3, 10, 2, device=device)

        kwargs = {
            "dim": 1,
            "reverse": reverse,
            "compile_mode": compile_mode,
            "combine_fn": [first_chain_fct, second_chain_fct],
            "combine_mode": combine_mode,
        }
        kwargs_fake = self._prepare_fake_kwargs(kwargs)
        self._run_test(
            model=AssociativeScanModels.ChainFn(**kwargs),
            model_fake=AssociativeScanModels.ChainFn(**kwargs_fake),
            inputs=inp,
        )

    @unittest.skipIf(not SM70OrLater, "triton")
    @requires_cuda
    @parametrize("combine_mode", ["pointwise", "generic"])
    @parametrize("compile_mode", ["none", "eager", "compile", "compile_dynamic_shape"])
    @parametrize("reverse_first", [False, True])
    @parametrize("same_direction", [False, True])
    @parametrize("device", [torch.device("cpu"), torch.device("cuda")])
    # Skipping the combination of combine_mode=pointwise and device=cpu
    # as the current implementation of pointwise does only support CUDA device
    # Skipping the combination of combine_mode=pointwise and compile_mode=compile_dynamic_shape
    # as the current implementation does not support lifted arguments
    @decorateIf(
        unittest.skip,
        lambda params: (
            params["combine_mode"] == "pointwise"
            and (
                params["device"] == torch.device("cpu")
                or params["compile_mode"] == "compile_dynamic_shape"
                or torch.version.hip
            )
        ),
    )
    def test_associative_scan_downstream_scan_scan_different_dim(
        self, combine_mode, compile_mode, reverse_first, same_direction, device
    ):
        reverse_second = reverse_first if same_direction else not reverse_first

        def first_chain_fct(scan_fct, inp, **kwargs):
            o1 = scan_fct(get_scan_combine_fn("add", True), inp, **kwargs)
            return o1

        def second_chain_fct(scan_fct, inp, **kwargs):
            o2 = scan_fct(get_scan_combine_fn("add", True), inp, **kwargs)
            return o2

        inp = torch.randn(3, 10, 2, device=device)

        kwargs = {
            "dim": [1, 0],
            "reverse": [reverse_first, reverse_second],
            "compile_mode": compile_mode,
            "combine_fn": [first_chain_fct, second_chain_fct],
            "combine_mode": [combine_mode, combine_mode],
        }
        kwargs_fake = self._prepare_fake_kwargs(kwargs)
        self._run_test(
            model=AssociativeScanModels.ChainFn(**kwargs),
            model_fake=AssociativeScanModels.ChainFn(**kwargs_fake),
            inputs=inp,
        )

    # TODO: Does not work because of the usage of vmap witin associative_scan
    # TODO: Re-enable additional parameters again once this issues has been resolved
    @unittest.skipIf(not SM70OrLater, "triton")
    @requires_cuda
    @unittest.expectedFailure
    def test_associative_scan_nested(self):
        combine_mode = "pointwise"
        compile_mode = "eager"
        reverse_first = False
        same_direction = False
        device = torch.device("cuda")

        reverse_second = reverse_first if same_direction else not reverse_first

        def first_nested_fct(x, y):
            y_new = associative_scan(
                second_nested_fct,
                y,
                0,
                reverse=reverse_second,
                combine_mode=combine_mode,
            )
            return x + y_new

        def first_nested_fct_fake(x, y):
            y_new = _fake_associative_scan(
                second_nested_fct, y, 0, reverse=reverse_second
            )
            return x + y_new

        def second_nested_fct(x, y):
            return x * y

        inp = torch.randn(3, 10, 2, device=device)

        kwargs = {
            "dim": 0,
            "reverse": reverse_first,
            "compile_mode": compile_mode,
            "combine_fn": first_nested_fct,
            "combine_mode": combine_mode,
        }
        kwargs_fake = self._prepare_fake_kwargs(kwargs)
        kwargs_fake["combine_fn"] = first_nested_fct_fake
        self._run_test(
            model=AssociativeScanModels.NestedFn(**kwargs),
            model_fake=AssociativeScanModels.NestedFn(**kwargs_fake),
            inputs=inp,
        )

    @unittest.skipIf(not SM70OrLater, "triton")
    @requires_cuda
    @parametrize("compile_mode", ["none", "eager", "compile", "compile_dynamic_shape"])
    @parametrize("loop_type", ["for"])
    @parametrize("reverse", [False, True])
    @parametrize("device", [torch.device("cpu"), torch.device("cuda")])
    def test_associative_scan_loop_in_combine_fn(
        self, compile_mode, loop_type, reverse, device
    ):
        def combine_fn(x, y):
            cnt = torch.zeros_like(y[0, :])
            if loop_type == "while":

                def cond_fn(ind, loop_val):
                    return (loop_val < 5)[0]

                def body_fn(ind, loop_val):
                    return ind + 1, loop_val + torch.abs(ind)

                new_ind, cnt = torch.while_loop(
                    cond_fn=cond_fn,
                    body_fn=body_fn,
                    carried_inputs=(
                        torch.zeros(1, dtype=torch.int32, device=cnt.device),
                        cnt,
                    ),
                )
            else:
                for ind in range(10):
                    cnt += torch.abs(y[ind])
            return x * cnt

        inp = torch.randn(3, 10, 1, device=device) * 2

        kwargs = {
            "dim": 0,
            "reverse": reverse,
            "compile_mode": compile_mode,
            "combine_fn": combine_fn,
            "combine_mode": "generic",
        }
        kwargs_fake = self._prepare_fake_kwargs(kwargs)
        self._run_test(
            model=AssociativeScanModels.CombineFn(**kwargs),
            model_fake=AssociativeScanModels.CombineFn(**kwargs_fake),
            inputs=inp,
        )

    # TODO: Does not work because of the usage of vmap witin associative_scan
    # TODO: Re-enable additional parameters again once this issues has been resolved
    @unittest.skipIf(not SM70OrLater, "triton")
    @requires_cuda
    @unittest.expectedFailure
    def test_associative_scan_loop_in_combine_fn_failure(self):
        compile_mode = "none"
        loop_type = "while"
        reverse = False
        device = torch.device("cuda")

        def combine_fn(x, y):
            _cnt = torch.zeros_like(y[0, :])
            if loop_type == "while":

                def cond_fn(ind, loop_val):
                    return (loop_val < 5)[0]

                def body_fn(ind, loop_val):
                    return ind + 1, loop_val + torch.abs(ind)

        inp = torch.randn(3, 10, 1, device=device) * 2

        kwargs = {
            "dim": 0,
            "reverse": reverse,
            "compile_mode": compile_mode,
            "combine_fn": combine_fn,
            "combine_mode": "generic",
        }
        kwargs_fake = self._prepare_fake_kwargs(kwargs)
        self._run_test(
            model=AssociativeScanModels.CombineFn(**kwargs),
            model_fake=AssociativeScanModels.CombineFn(**kwargs_fake),
            inputs=inp,
        )

    @unittest.skipIf(not SM70OrLater, "triton")
    @requires_cuda
    @parametrize("compile_mode", ["none", "eager", "compile", "compile_dynamic_shape"])
    @parametrize("reverse", [False, True])
    @parametrize("device", [torch.device("cpu"), torch.device("cuda")])
    # Skipping the combination of compile_mode=compile_dynamic_shape
    # as the current implementation does not support lifted arguments
    @decorateIf(
        unittest.skip,
        lambda params: (
            params["device"] == torch.device("cpu")
            or params["compile_mode"] == "compile_dynamic_shape"
            or torch.version.hip
        ),
    )
    def test_associative_scan_cond_in_combine_fn(self, compile_mode, reverse, device):
        def combine_fn(x, y):
            val = cond(torch.sum(y) > 0.0, lambda y: y.clone(), lambda y: 1.0 - y, (y,))
            return x * val

        inp = torch.randn(3, 10, 1, device=device)

        kwargs = {
            "dim": 0,
            "reverse": reverse,
            "compile_mode": compile_mode,
            "combine_fn": combine_fn,
            "combine_mode": "generic",
        }
        kwargs_fake = self._prepare_fake_kwargs(kwargs)
        self._run_test(
            model=AssociativeScanModels.CombineFn(**kwargs),
            model_fake=AssociativeScanModels.CombineFn(**kwargs_fake),
            inputs=inp,
        )

    # TODO: Does not work because of the usage of vmap witin associative_scan
    # TODO: Re-enable additional parameters again once this issues has been resolved
    @unittest.skipIf(not SM70OrLater, "triton")
    @requires_cuda
    @unittest.expectedFailure
    def test_associative_scan_map_in_combine_fn(self):
        compile_mode = "none"
        reverse = False
        device = torch.device("cuda")

        def combine_fn(x, y):
            def body(x, y):
                return x + y

            y_init = y[0]
            y_new = control_flow.map(body, y, y_init)
            return x * y_new

        inp = torch.randn(3, 10, 1, device=device)

        kwargs = {
            "dim": 0,
            "reverse": reverse,
            "compile_mode": compile_mode,
            "combine_fn": combine_fn,
            "combine_mode": "generic",
        }
        kwargs_fake = self._prepare_fake_kwargs(kwargs)
        self._run_test(
            model=AssociativeScanModels.CombineFn(**kwargs),
            model_fake=AssociativeScanModels.CombineFn(**kwargs_fake),
            inputs=inp,
        )

    @unittest.skipIf(not SM70OrLater, "triton")
    @requires_cuda
    @parametrize("compile_mode", ["none", "eager", "compile", "compile_dynamic_shape"])
    @parametrize("reverse", [False, True])
    @parametrize("device", [torch.device("cpu"), torch.device("cuda")])
    def test_associative_scan_vmap_in_combine_fn(self, compile_mode, reverse, device):
        def combine_fn(x, y):
            def body(x):
                return x**2

            mapped_body = torch.vmap(body, 0, 0)
            y_new = mapped_body(y)
            return x + y_new

        inp = torch.randn(3, 10, 2, device=device)

        kwargs = {
            "dim": 0,
            "reverse": reverse,
            "compile_mode": compile_mode,
            "combine_fn": combine_fn,
            "combine_mode": "generic",
        }
        kwargs_fake = self._prepare_fake_kwargs(kwargs)
        self._run_test(
            model=AssociativeScanModels.CombineFn(**kwargs),
            model_fake=AssociativeScanModels.CombineFn(**kwargs_fake),
            inputs=inp,
        )

    @unittest.skipIf(not SM70OrLater, "triton")
    @requires_cuda
    @parametrize("reverse", [False, True])
    @parametrize("compile_mode", ["none", "eager", "compile", "compile_dynamic_shape"])
    @parametrize("device", [torch.device("cpu"), torch.device("cuda")])
    # Skipping the combination of associative_scan and device=cpu
    # as the current implementation of pointwise does only support CUDA device
    @decorateIf(
        unittest.skip,
        lambda params: (params["device"] == torch.device("cpu")),
    )
    def test_associative_scan_non_pointwise_generic(
        self, reverse, compile_mode, device
    ):
        x = torch.randn(3, 10, 2, device=device)

        kwargs = {
            "dim": 0,
            "reverse": reverse,
            "compile_mode": compile_mode,
            "combine_fn": get_scan_combine_fn("non_pointwise", True),
            "combine_mode": "generic",
        }
        kwargs_fake = self._prepare_fake_kwargs(kwargs)
        self._run_test(
            model=AssociativeScanModels.CombineFn(**kwargs),
            model_fake=AssociativeScanModels.CombineFn(**kwargs_fake),
            inputs=x,
        )

    @skipIfRocm(msg="Unsupported on ROCM yet")
    @unittest.skipIf(not SM70OrLater, "triton")
    @requires_cuda
    @parametrize("compile_mode", ["none", "eager", "compile", "compile_dynamic_shape"])
    @parametrize("combine_mode", ["pointwise", "generic"])
    @parametrize("reverse", [False, True])
    @parametrize("device", [torch.device("cpu"), torch.device("cuda")])
    # Skipping the combination of combine_mode=pointwise and device=cpu
    # as the current implementation of pointwise does only support CUDA device
    # Skipping the combination of combine_mode=pointwise and compile_mode=compile_dynamic_shape
    # as the current implementation does not support lifted arguments
    @decorateIf(
        unittest.skip,
        lambda params: (
            params["combine_mode"] == "pointwise"
            and (
                params["device"] == torch.device("cpu")
                or params["compile_mode"] == "compile_dynamic_shape"
                or torch.version.hip
            )
        ),
    )
    def test_associative_scan_binary_operator(
        self, compile_mode, combine_mode, reverse, device
    ):
        state_dim = 20
        timesteps = 10
        projected_inputs = torch.randn(
            timesteps, state_dim, requires_grad=True, device=device
        )
        A = torch.randn(state_dim, requires_grad=True, device=device)
        elements = (A.repeat((timesteps, 1)), projected_inputs)

        kwargs = {
            "dim": 0,
            "reverse": reverse,
            "compile_mode": compile_mode,
            "combine_fn": get_scan_combine_fn("s5_operator", True),
            "combine_mode": combine_mode,
        }
        kwargs_fake = self._prepare_fake_kwargs(kwargs)
        self._run_test(
            model=AssociativeScanModels.CombineFn(**kwargs),
            model_fake=AssociativeScanModels.CombineFn(**kwargs_fake),
            inputs=elements,
        )

    @skipIfRocm(msg="Unsupported on ROCM yet")
    @unittest.skipIf(not SM70OrLater, "triton")
    @requires_cuda
    @parametrize("compile_mode", ["none", "eager", "compile", "compile_dynamic_shape"])
    @parametrize("reverse", [False, True])
    @parametrize("device", [torch.device("cpu"), torch.device("cuda")])
    def test_associative_scan_different_input_size(self, compile_mode, reverse, device):
        batch = 5
        hidden_dim = 3
        length = 10
        dstate = 7

        deltaA = torch.randn(
            (batch, hidden_dim, length, dstate), requires_grad=True, device=device
        )
        deltaB_u = torch.randn(
            (batch, hidden_dim, length, dstate), requires_grad=True, device=device
        )
        C = torch.randn((batch, dstate, length), requires_grad=True, device=device)
        x = torch.randn(
            (batch, hidden_dim, length, dstate), requires_grad=True, device=device
        )
        y = torch.randn((batch, hidden_dim, length), requires_grad=True, device=device)
        elements = (x, deltaA, deltaB_u, C, y)

        kwargs = {
            "dim": 2,
            "reverse": reverse,
            "compile_mode": compile_mode,
            "combine_fn": get_scan_combine_fn("different_input_size_operator", True),
            "combine_mode": "generic",
        }
        kwargs_fake = self._prepare_fake_kwargs(kwargs)
        self._run_test(
            model=AssociativeScanModels.CombineFn(**kwargs),
            model_fake=AssociativeScanModels.CombineFn(**kwargs_fake),
            inputs=elements,
        )

    @unittest.skipIf(not SM70OrLater, "triton")
    @requires_cuda
    def test_associative_scan_different_input_size_wrong_dim(self):
        batch = 5
        hidden_dim = 3
        length = 10
        dstate = 7

        deltaA = torch.randn(
            (batch, hidden_dim, length, dstate), device=torch.device("cuda")
        )
        deltaB_u = torch.randn(
            (batch, hidden_dim, length, dstate), device=torch.device("cuda")
        )
        C = torch.randn((batch, dstate, length), device=torch.device("cuda"))
        x = torch.randn(
            (batch, hidden_dim, length, dstate), device=torch.device("cuda")
        )
        y = torch.randn(
            (batch, hidden_dim, length, dstate), device=torch.device("cuda")
        )
        elements = (x, deltaA, deltaB_u, C, y)

        with self.assertRaisesRegex(
            ValueError,
            "All xs leaves must at least have.*",
        ):
            associative_scan(
                get_scan_combine_fn("different_input_size_operator", True),
                elements,
                3,
                combine_mode="pointwise",
            )

    @unittest.skipIf(not SM70OrLater, "triton")
    @unittest.skipIf(not torch.cuda.is_available(), "Test requires CUDA.")
    @parametrize("compile_mode", ["none", "eager", "compile", "compile_dynamic_shape"])
    @parametrize("combine_mode", ["pointwise", "generic"])
    @parametrize("reverse", [False, True])
    @parametrize("device", [torch.device("cpu"), torch.device("cuda")])
    # Skipping the combine_mode=pointwise
    # as the current implementation of associative_scan lowering
    # does not support lifted arguments
    @decorateIf(
        unittest.skip,
        lambda params: (params["combine_mode"] == "pointwise"),
    )
    def test_associative_scan_freevars_simple(
        self, compile_mode, combine_mode, reverse, device
    ):
        H = torch.rand(2, device=device)

        def fct_freevars1(x: torch.Tensor, y: torch.Tensor):
            return x * H + y * 2

        def fct_freevars2(x: torch.Tensor, y: torch.Tensor):
            return x * H + y * H

        H1 = torch.rand(1, device=device)
        H2 = torch.rand(1, device=device)

        def fct_freevars3(x: torch.Tensor, y: torch.Tensor):
            return x * H1 + y * H2

        inp = torch.randn(3, 2, 2, device=device)

        for fct, param in [
            (fct_freevars1, (H,)),
            (fct_freevars2, (H,)),
            (fct_freevars3, (H1, H2)),
        ]:
            kwargs = {
                "dim": 0,
                "reverse": reverse,
                "compile_mode": compile_mode,
                "combine_fn": fct,
                "combine_mode": combine_mode,
            }
            kwargs_fake = self._prepare_fake_kwargs(kwargs)
            self._run_test(
                model=AssociativeScanModels.CombineFn(**kwargs),
                model_fake=AssociativeScanModels.CombineFn(**kwargs_fake),
                inputs=inp,
            )

    @unittest.skipIf(not SM70OrLater, "triton")
    @unittest.skipIf(not torch.cuda.is_available(), "Test requires CUDA.")
    @parametrize("compile_mode", ["none", "eager", "compile", "compile_dynamic_shape"])
    @parametrize("combine_mode", ["pointwise", "generic"])
    @parametrize("reverse", [False, True])
    @parametrize("device", [torch.device("cpu"), torch.device("cuda")])
    # Skipping the combine_mode=pointwise
    # as the current implementation of associative_scan lowering
    # does not support lifted arguments
    @decorateIf(
        unittest.skip,
        lambda params: (params["combine_mode"] == "pointwise"),
    )
    def test_associative_scan_freevars_nested(
        self, compile_mode, combine_mode, reverse, device
    ):
        H1 = torch.rand(4, 5, device=device)
        H2 = torch.rand(4, 1, device=device)

        def fct_nested_outside(x: torch.Tensor, y: torch.Tensor):
            def inner(xi):
                return xi * H2

            ret = inner(y)
            return x + ret * H1

        def fct_nested_outside_fake(x: torch.Tensor, y: torch.Tensor):
            def inner(xi):
                return xi * H2

            ret = inner(y)
            return x + ret * H1

        H1_i = torch.rand(4, 5, device=device)

        # TODO: Using random tensors in the `combine_fn` triggers the vmap randomness error:
        # RuntimeError: vmap: called random operation while in randomness error mode.
        # Please either use the 'same' or 'different' randomness flags on vmap or perform the randomness operation out of vmap
        def fct_nested_inside(x: torch.Tensor, y: torch.Tensor):
            # H2_i = torch.rand(4, 1, device=device)
            H2_i = torch.ones(4, 1, device=device) * 42

            def inner(xi):
                return xi * H2_i

            ret = inner(y)
            return x + ret * H1

        def fct_nested_inside_fake(x: torch.Tensor, y: torch.Tensor):
            # H2_i = torch.rand(4, 1, device=device)
            H2_i = torch.ones(4, 1, device=device) * 42

            def inner(xi):
                return xi * H2_i

            ret = inner(y)
            return x + ret * H1

        inp = torch.randn(3, 4, 5, device=device)

        for fct, fct_fake, param in [
            (fct_nested_outside, fct_nested_outside_fake, (H1, H2)),
            (fct_nested_inside, fct_nested_inside_fake, (H1_i,)),
        ]:
            kwargs = {
                "dim": 0,
                "reverse": reverse,
                "compile_mode": compile_mode,
                "combine_fn": fct,
                "combine_mode": combine_mode,
            }
            kwargs_fake = self._prepare_fake_kwargs(kwargs)
            kwargs_fake["combine_fn"] = fct_fake
            self._run_test(
                model=AssociativeScanModels.CombineFn(**kwargs),
                model_fake=AssociativeScanModels.CombineFn(**kwargs_fake),
                inputs=inp,
            )

    @unittest.skipIf(not SM70OrLater, "triton")
    @unittest.skipIf(not torch.cuda.is_available(), "Test requires CUDA.")
    @parametrize("compile_mode", ["none", "eager", "compile", "compile_dynamic_shape"])
    @parametrize("combine_mode", ["pointwise", "generic"])
    @parametrize("reverse", [False, True])
    @parametrize("device", [torch.device("cpu"), torch.device("cuda")])
    # Skipping the combine_mode=pointwise
    # as the current implementation of associative_scan lowering
    # does not support lifted arguments
    @decorateIf(
        unittest.skip,
        lambda params: (params["combine_mode"] == "pointwise"),
    )
    def test_associative_scan_freevars_fct(
        self, compile_mode, combine_mode, reverse, device
    ):
        def additional_fct_no_add_inp(x, y):
            return x * y

        def fct_nested_outside(x: torch.Tensor, y: torch.Tensor):
            ret = additional_fct_no_add_inp(y, y)
            return x + ret

        inp = torch.randn(3, 4, 5, device=device)

        kwargs = {
            "dim": 0,
            "reverse": reverse,
            "compile_mode": compile_mode,
            "combine_fn": fct_nested_outside,
            "combine_mode": combine_mode,
        }
        kwargs_fake = self._prepare_fake_kwargs(kwargs)
        self._run_test(
            model=AssociativeScanModels.CombineFn(**kwargs),
            model_fake=AssociativeScanModels.CombineFn(**kwargs_fake),
            inputs=inp,
        )

    @unittest.skipIf(not SM70OrLater, "triton")
    @unittest.skipIf(not torch.cuda.is_available(), "Test requires CUDA.")
    @parametrize("compile_mode", ["none", "eager", "compile", "compile_dynamic_shape"])
    @parametrize("reverse", [False, True])
    @parametrize("device", [torch.device("cpu"), torch.device("cuda")])
    def test_associative_scan_freevars_fct_generic(self, compile_mode, reverse, device):
        def additional_fct_no_add_inp(x, y):
            return x * y

        def fct_nested_outside(x: torch.Tensor, y: torch.Tensor):
            ret = associative_scan(
                additional_fct_no_add_inp, y, 1, combine_mode="generic"
            )
            return x + ret

        def fct_nested_outside_fake(x: torch.Tensor, y: torch.Tensor):
            ret = _fake_associative_scan(additional_fct_no_add_inp, y, 1)
            return x + ret

        inp = torch.randn(3, 4, 5, device=device)

        kwargs = {
            "dim": 0,
            "reverse": reverse,
            "compile_mode": compile_mode,
            "combine_fn": fct_nested_outside,
            "combine_mode": "generic",
        }
        kwargs_fake = self._prepare_fake_kwargs(kwargs)
        kwargs_fake["combine_fn"] = fct_nested_outside_fake
        self._run_test(
            model=AssociativeScanModels.CombineFn(**kwargs),
            model_fake=AssociativeScanModels.CombineFn(**kwargs_fake),
            inputs=inp,
        )

    @unittest.skipIf(not SM70OrLater, "triton")
    @unittest.skipIf(not torch.cuda.is_available(), "Test requires CUDA.")
    @parametrize("compile_mode", ["none", "eager", "compile", "compile_dynamic_shape"])
    @parametrize("combine_mode", ["pointwise", "generic"])
    @parametrize("reverse", [False, True])
    @parametrize("device", [torch.device("cpu"), torch.device("cuda")])
    # Skipping the combine_mode=pointwise
    # as the current implementation of associative_scan lowering
    # does not support lifted arguments
    @decorateIf(
        unittest.skip,
        lambda params: (params["combine_mode"] == "pointwise"),
    )
    def test_associative_scan_freevars_shape_check(
        self, compile_mode, combine_mode, reverse, device
    ):
        H = torch.eye(2, device=device, requires_grad=True)

        def fct_freevars(x: torch.Tensor, y: torch.Tensor):
            return x @ H + y

        inp = torch.randn(2, 2, 3, device=device, requires_grad=True)

        kwargs = {
            "dim": 2,
            "reverse": reverse,
            "compile_mode": compile_mode,
            "combine_fn": fct_freevars,
            "combine_mode": combine_mode,
        }
        kwargs_fake = self._prepare_fake_kwargs(kwargs)
        self._run_test(
            model=AssociativeScanModels.CombineFn(**kwargs),
            model_fake=AssociativeScanModels.CombineFn(**kwargs_fake),
            inputs=inp,
        )

    @unittest.skipIf(not SM70OrLater, "triton")
    @unittest.skipIf(not torch.cuda.is_available(), "Test requires CUDA.")
    @parametrize("compile_mode", ["none", "eager", "compile", "compile_dynamic_shape"])
    @parametrize("reverse", [False, True])
    @parametrize("device", [torch.device("cpu"), torch.device("cuda")])
    @parametrize("combine_mode", ["pointwise", "generic"])
    # Skipping the combine_mode=pointwise
    # as the current implementation of associative_scan lowering
    # does not support lifted arguments
    @decorateIf(
        unittest.skip,
        lambda params: (params["combine_mode"] == "pointwise"),
    )
    def test_associative_scan_freevars_pytree(
        self, compile_mode, combine_mode, reverse, device
    ):
        xf = torch.randn(2, 2, device=device, requires_grad=True)
        yf = torch.randn(2, 2, device=device, requires_grad=True)
        zf = torch.randn(2, 2, device=device, requires_grad=True)
        inpf = {"i": xf, "j": ([yf], [{"o": zf}])}

        def fct_pointwise(x, y):
            return {
                "i": (x["i"] * y["i"]) + inpf["i"],
                "j": (
                    [(x["j"][0][0] * y["j"][0][0]) + inpf["j"][0][0]],
                    [
                        {
                            "o": (x["j"][1][0]["o"] + y["j"][1][0]["o"])
                            + inpf["j"][1][0]["o"]
                        }
                    ],
                ),
            }

        x = torch.randn(3, 2, 2, device=device, requires_grad=True)
        y = torch.randn(3, 2, 2, device=device, requires_grad=True)
        z = torch.randn(3, 2, 2, device=device, requires_grad=True)
        inp = {"i": x, "j": ([y], [{"o": z}])}

        kwargs = {
            "dim": 0,
            "reverse": reverse,
            "compile_mode": compile_mode,
            "combine_fn": fct_pointwise,
            "combine_mode": combine_mode,
        }
        kwargs_fake = self._prepare_fake_kwargs(kwargs)
        self._run_test(
            model=AssociativeScanModels.CombineFn(**kwargs),
            model_fake=AssociativeScanModels.CombineFn(**kwargs_fake),
            inputs=inp,
        )

    @unittest.skipIf(not SM70OrLater, "triton")
    def test_associative_scan_sparse_tensor(self):
        x = torch.tensor(
            [[[0.0, 0], [1.0, 2.0]], [[0.0, 0], [3.0, 4.0]], [[0.0, 0], [5.0, 6.0]]]
        ).to_sparse()

        with self.assertRaisesRegex(
            ValueError,
            "xs leaves must dense Tensors.*",
        ):
            associative_scan(
                get_scan_combine_fn("add", True), x, 0, combine_mode="generic"
            )

    @unittest.skipIf(not SM70OrLater, "triton")
    @requires_cuda
    def test_associative_scan_combine_fn_wrong_meta_in_combine_fn(self):
        device = torch.device("cuda")
        B, N, C, H, W = 3, 3, 2, 3, 3
        x = torch.randn(B, N, C, H, W, device=device)

        def fct_wrong_dtype(x, y):
            return (x + y).to(torch.int64)

        def fct_wrong_device(x, y):
            return (x + y).to(
                torch.device("cpu") if device.type == "cuda" else torch.device("cuda")
            )

        def fct_wrong_stride(x, y):
            return (x + y).to(memory_format=torch.channels_last)

        for fct in [fct_wrong_dtype, fct_wrong_device, fct_wrong_stride]:
            with self.assertRaisesRegex(
                torch._dynamo.exc.UncapturedHigherOrderOpError,
                "Expected initial_xs and combine_fn_output to have same metadata.*",
            ):
                associative_scan(fct, x, 0)

    @unittest.skipIf(not SM70OrLater, "triton")
    def test_associative_scan_wrong_pytree(self):
        def fct_wrong_pytree(x, y):
            return {
                "i": x["i"] * y["j"][0][0],
                "k": torch.tensor(0.0),
                "j": ([x["j"][1][0]["o"]], [{"o": torch.sin(x["i"])}]),
            }

        x = torch.randn(3, 2, 2)
        y = torch.randn(3, 2, 2)
        z = torch.randn(3, 2, 2)
        inp = {"i": x, "j": ([y], [{"o": z}])}

        with self.assertRaisesRegex(
            AssertionError,
            "Combin_fn received wrong number of arguments.*",
        ):
            associative_scan(fct_wrong_pytree, inp, 0, combine_mode="generic")

    @unittest.skipIf(not SM70OrLater, "triton")
    @requires_cuda
    def test_associative_scan_non_pointwise(self):
        device = torch.device("cuda")
        x = torch.randn(3, 10, 2, device=device)
        with self.assertRaisesRegex(
            # Should be:
            RuntimeError,
            r"For combine_mode='pointwise', the combine_fn needs to be pointwise",
        ):
            associative_scan(
                get_scan_combine_fn("non_pointwise", True),
                x,
                0,
                combine_mode="pointwise",
            )

    @requires_cuda
    def test_associative_scan_input_mutation(self):
        device = torch.device("cuda")

        def fct_input_mutation(x, y):
            x.add_(1)
            return x + y

        x = torch.randn(3, 2, 2, device=device)

        with self.assertRaisesRegex(
            # Should be
            # torch._dynamo.exc.Unsupported,
            # "Encountered aliasing during higher order op tracing for HOP.*"
            torch._dynamo.exc.UncapturedHigherOrderOpError,
            "associative_scan must be captured completely with torch.compile.*",
        ):
            associative_scan(fct_input_mutation, x, 0)

    @requires_cuda
    def test_associative_scan_input_output_alias(self):
        device = torch.device("cuda")

        def fct_input_output_alias(x, y):
            return x[0], x[1] + y[1]

        x = torch.randn(3, 2, 2, device=device)
        y = torch.randn(3, 2, 2, device=device)
        inp = (x, y)

        with self.assertRaisesRegex(
            # Should be
            # torch._dynamo.exc.Unsupported,
            # "Encountered aliasing during higher order op tracing for HOP.*"
            torch._dynamo.exc.UncapturedHigherOrderOpError,
            "associative_scan must be captured completely with torch.compile.*",
        ):
            associative_scan(fct_input_output_alias, inp, 0)

    @unittest.skipIf(not SM70OrLater, "triton")
    @requires_cuda
    def test_associative_scan_output_output_alias(self):
        device = torch.device("cuda")

        def fct_output_output_alias(x, y):
            c = x[0] + y[1]
            return c, c

        x = torch.randn(3, 2, 2, device=device)
        y = torch.randn(3, 2, 2, device=device)
        inp = (x, y)

        with self.assertRaisesRegex(
            # Should be
            # torch._dynamo.exc.Unsupported,
            # "Encountered aliasing during higher order op tracing for HOP.*"
            torch._dynamo.exc.UncapturedHigherOrderOpError,
            "associative_scan must be captured completely with torch.compile.*",
        ):
            associative_scan(fct_output_output_alias, inp, 0)


@unittest.skipIf(IS_WINDOWS, "Windows not supported for this test")
@skipIfNoDynamoSupport
class TestControlFlowTraced(TestCase):
    def setUp(self):
        torch._dynamo.reset()
        super().setUp()

    def _check_tracing(self, fn, args, allow_non_fake_inputs=False):
        graphs = {}
        eager_res = fn(*args)
        for tracing_mode in ["symbolic", "real", "fake"]:
            graph = make_fx(
                fn,
                tracing_mode=tracing_mode,
                _allow_non_fake_inputs=allow_non_fake_inputs,
            )(*args)
            graphs[tracing_mode] = graph
            self.assertEqual(graph(*args), eager_res)
        return graphs

    def _check_compile(self, fn, args, *, dynamic=False, backend="eager"):
        eager_res = fn(*args)
        compiled_fn = torch.compile(fn, backend=backend, dynamic=dynamic)
        self.assertEqual(compiled_fn(*args), eager_res)

    def _check_export(self, fn, args, *, strict=False, dynamic_shapes=None):
        eg_out = fn(*args)
        ep = torch.export.export(fn, args, strict=strict, dynamic_shapes=dynamic_shapes)
        ep_out = ep.module()(*args)
        self.assertEqual(eg_out, ep_out)
        return ep

    def test_cond_traced_not_nested(self):
        def true_fn(x):
            return x.sin()

        def false_fn(x):
            return x.cos()

        def f(x, y):
            return cond(y, true_fn, false_fn, [x])

        x = torch.randn(4)
        graph = make_fx(f)(x, torch.tensor(False))
        result_true = graph.forward(x, torch.tensor(True))
        result_false = graph.forward(x, torch.tensor(False))
        self.assertFalse(torch.allclose(result_true, result_false))
        self.assertEqual(result_true, torch.sin(x))
        self.assertEqual(result_false, torch.cos(x))

        graph = make_fx(f, tracing_mode="symbolic")(x, torch.tensor(False))
        self.assertEqual(graph(x, torch.tensor(True)), f(x, torch.tensor(True)))

    @skipIfTorchDynamo("Graph is not captured by backend if test with dynamo")
    @skipIfCrossRef  # Arg order changes with crossref
    def test_cond_simple_with_linear_compile_check_graph(self):
        from torch._dynamo.testing import EagerAndRecordGraphs

        def true_fn(x):
            return x.sin()

        def false_fn(x):
            return x.cos()

        x = torch.randn(4, requires_grad=True)

        def f(pred, x):
            result = cond(pred, true_fn, false_fn, (x,))
            grad_out = torch.ones_like(result)
            return torch.autograd.grad(result, (x,), grad_out)

        backend = EagerAndRecordGraphs()
        torch.compile(f, backend=backend)(torch.tensor(False), x)
        self.assertEqual(len(backend.graphs), 2)
        gm = backend.graphs[0]

        self.assertExpectedInline(
            gm.code.strip(),
            """\
def forward(self, L_pred_ : torch.Tensor, L_x_ : torch.Tensor):
    l_pred_ = L_pred_
    l_x_ = L_x_
    cond_true_0 = self.cond_true_0
    cond_false_0 = self.cond_false_0
    cond = torch.ops.higher_order.cond(l_pred_, cond_true_0, cond_false_0, (l_x_,));  l_pred_ = cond_true_0 = cond_false_0 = l_x_ = None
    result = cond[0];  cond = None
    grad_out = torch.ones_like(result)
    return (result, grad_out)""",  # noqa: B950
        )
        self.assertExpectedInline(
            normalize_gm(backend.graphs[1].print_readable(print_output=False)),
            """\
class GraphModule(torch.nn.Module):
    def forward(self, L_ctx_saved_tensors_0_: "f32[4]", L_ctx_pred: "b8[]", L_args_1_: "f32[4]"):
        l_ctx_saved_tensors_0_ = L_ctx_saved_tensors_0_
        l_ctx_pred = L_ctx_pred
        l_args_1_ = L_args_1_

        cond_true_0 = self.cond_true_0
        cond_false_0 = self.cond_false_0
        cond = torch.ops.higher_order.cond(l_ctx_pred, cond_true_0, cond_false_0, (l_args_1_, l_ctx_saved_tensors_0_));  l_ctx_pred = cond_true_0 = cond_false_0 = l_args_1_ = l_ctx_saved_tensors_0_ = None
        getitem: "f32[4]" = cond[0];  cond = None
        return (getitem,)

    class cond_true_0(torch.nn.Module):
        def forward(self, l_args_1_, l_ctx_saved_tensors_0_):
            l_args_1__1 = l_args_1_
            l_ctx_saved_tensors_0__1 = l_ctx_saved_tensors_0_

            sin: "f32[4]" = torch.ops.aten.sin.default(l_ctx_saved_tensors_0__1);  sin = None

            cos: "f32[4]" = torch.ops.aten.cos.default(l_ctx_saved_tensors_0__1);  l_ctx_saved_tensors_0__1 = None

            mul: "f32[4]" = torch.ops.aten.mul.Tensor(l_args_1__1, cos);  l_args_1__1 = cos = None
            return (mul,)

    class cond_false_0(torch.nn.Module):
        def forward(self, l_args_1_, l_ctx_saved_tensors_0_):
            l_args_1__1 = l_args_1_
            l_ctx_saved_tensors_0__1 = l_ctx_saved_tensors_0_

            cos: "f32[4]" = torch.ops.aten.cos.default(l_ctx_saved_tensors_0__1);  cos = None

            sin: "f32[4]" = torch.ops.aten.sin.default(l_ctx_saved_tensors_0__1);  l_ctx_saved_tensors_0__1 = None

            neg: "f32[4]" = torch.ops.aten.neg.default(sin);  sin = None

            mul: "f32[4]" = torch.ops.aten.mul.Tensor(l_args_1__1, neg);  l_args_1__1 = neg = None
            return (mul,)
""",  # noqa: B950
        )

    def test_while_loop_op_mismatch_in_meta(self):
        class Mod(torch.nn.Module):
            def forward(self, c, a, b):
                def cond_fn(c, a, b):
                    return c > 0

                def body_fn(c, a, b):
                    return c - 1, a.nonzero(), b.nonzero()

                return torch.ops.higher_order.while_loop(
                    cond_fn,
                    body_fn,
                    (c, a, b),
                    tuple(),
                )

        with self.assertRaisesRegex(
            torch._dynamo.exc.UncapturedHigherOrderOpError,
            "Expected carried_inputs and body_output to have same metadata but found",
        ):
            make_fx(Mod(), tracing_mode="fake")(
                torch.tensor(
                    0,
                ),
                torch.randn(2, 3),
                torch.randn(2, 3),
            )

    def test_while_loop_nested_traced(self):
        fn, inp = WHILE_LOOP_TESTS["nested"]
        graphs = self._check_tracing(fn, inp)
        self.assertExpectedInline(
            graphs["symbolic"].code.strip("\n"),
            """\
def forward(self, out_iter_1, it_1, y_1):
    while_loop_cond_graph_0 = self.while_loop_cond_graph_0
    while_loop_body_graph_0 = self.while_loop_body_graph_0
    while_loop = torch.ops.higher_order.while_loop(while_loop_cond_graph_0, while_loop_body_graph_0, (out_iter_1, it_1, y_1), ());  while_loop_cond_graph_0 = while_loop_body_graph_0 = out_iter_1 = it_1 = y_1 = None
    getitem = while_loop[0]
    getitem_1 = while_loop[1]
    getitem_2 = while_loop[2];  while_loop = None
    return (getitem, getitem_1, getitem_2)
    """,  # noqa: B950
        )
        self.assertExpectedInline(
            graphs["symbolic"].while_loop_cond_graph_0.code.strip("\n"),
            """\
def forward(self, arg0_1, arg1_1, arg2_1):
    sum_1 = torch.ops.aten.sum.default(arg0_1);  arg0_1 = None
    lt = torch.ops.aten.lt.Scalar(sum_1, 2);  sum_1 = None
    return lt
    """,
        )
        self.assertExpectedInline(
            graphs["symbolic"].while_loop_body_graph_0.code.strip("\n"),
            """\
def forward(self, arg0_1, arg1_1, arg2_1):
    while_loop_cond_graph_0 = self.while_loop_cond_graph_0
    while_loop_body_graph_0 = self.while_loop_body_graph_0
    while_loop = torch.ops.higher_order.while_loop(while_loop_cond_graph_0, while_loop_body_graph_0, (arg0_1, arg1_1, arg2_1), ());  while_loop_cond_graph_0 = while_loop_body_graph_0 = arg0_1 = arg1_1 = arg2_1 = None
    getitem = while_loop[0]
    getitem_1 = while_loop[1]
    getitem_2 = while_loop[2];  while_loop = None
    add = torch.ops.aten.add.Tensor(getitem, 1);  getitem = None
    return (add, getitem_1, getitem_2)
    """,  # noqa: B950
        )

    def test_while_loop_pytree_carry(self):
        fn, inp = WHILE_LOOP_TESTS["simple_with_pytree_carry"]
        from torch._dynamo.testing import EagerAndRecordGraphs

        backend = EagerAndRecordGraphs()
        expected_res = fn(*inp)
        compiled_res = torch.compile(fn, backend=backend)(*inp)
        self.assertEqual(expected_res, compiled_res)
        # When test with torch dynamo, the graph is not captured because
        # it's traced together with the code before torch.compile
        if not TEST_WITH_TORCHDYNAMO:
            self.assertEqual(len(backend.graphs), 1)
            self.assertExpectedInline(
                backend.graphs[0].code.strip(),
                """\
def forward(self, L_it_ : torch.Tensor, L_pytree_input_0_0_ : torch.Tensor, L_pytree_input_1_x_ : torch.Tensor, L_pytree_input_1_y_ : torch.Tensor):
    l_it_ = L_it_
    l_pytree_input_0_0_ = L_pytree_input_0_0_
    l_pytree_input_1_x_ = L_pytree_input_1_x_
    l_pytree_input_1_y_ = L_pytree_input_1_y_
    cond_fn_0 = self.cond_fn_0
    body_fn_0 = self.body_fn_0
    while_loop = torch.ops.higher_order.while_loop(cond_fn_0, body_fn_0, (l_it_, l_pytree_input_0_0_, l_pytree_input_1_x_, l_pytree_input_1_y_), ());  cond_fn_0 = body_fn_0 = l_it_ = l_pytree_input_0_0_ = l_pytree_input_1_x_ = l_pytree_input_1_y_ = None
    getitem = while_loop[0]
    getitem_1 = while_loop[1]
    value = while_loop[2]
    value_1 = while_loop[3];  while_loop = None
    return (getitem, getitem_1, value, value_1)""",  # noqa: B950
            )

    def _wrap_with_functionalize(self, fn, func_type):
        mode = None
        if func_type == "cpp":
            fn = CppFunctionalizeAPI().functionalize(fn)
        elif func_type == "python":
            fn = PythonFunctionalizeAPI().functionalize(fn)
            mode = FunctionalTensorMode()
        elif func_type == "functorch":
            fn = torch.func.functionalize(fn)
        else:
            assert func_type == "no"
        return fn, mode

    @parametrize("func_type", ["no", "cpp", "python", "functorch"])
    def test_while_loop_simple_functionalize_check_graph(self, func_type):
        fn, inp = WHILE_LOOP_TESTS["simple_with_mutation"]
        fn, mode = self._wrap_with_functionalize(fn, func_type)
        mode = mode if mode is not None else contextlib.nullcontext()
        with mode:
            graphs = self._check_tracing(fn, inp)
        if func_type == "no":
            self.assertExpectedInline(
                graphs["symbolic"].code.strip("\n"),
                """\
def forward(self, x_1):
    while_loop_cond_graph_0 = self.while_loop_cond_graph_0
    while_loop_body_graph_0 = self.while_loop_body_graph_0
    while_loop = torch.ops.higher_order.while_loop(while_loop_cond_graph_0, while_loop_body_graph_0, (x_1,), ());  while_loop_cond_graph_0 = while_loop_body_graph_0 = x_1 = None
    getitem = while_loop[0];  while_loop = None
    return (getitem,)
    """,  # noqa: B950
            )
            self.assertExpectedInline(
                graphs["symbolic"].while_loop_cond_graph_0.code.strip("\n"),
                """\
def forward(self, arg0_1):
    clone = torch.ops.aten.clone.default(arg0_1);  arg0_1 = None
    add_ = torch.ops.aten.add_.Tensor(clone, 1);  clone = None
    add__1 = torch.ops.aten.add_.Tensor(add_, -1);  add_ = None
    sum_1 = torch.ops.aten.sum.default(add__1);  add__1 = None
    lt = torch.ops.aten.lt.Scalar(sum_1, 10);  sum_1 = None
    return lt
    """,
            )
            self.assertExpectedInline(
                graphs["symbolic"].while_loop_body_graph_0.code.strip("\n"),
                """\
def forward(self, arg0_1):
    clone = torch.ops.aten.clone.default(arg0_1);  arg0_1 = None
    add_ = torch.ops.aten.add_.Tensor(clone, 1);  clone = None
    add__1 = torch.ops.aten.add_.Tensor(add_, -1);  add_ = None
    add = torch.ops.aten.add.Tensor(add__1, 1);  add__1 = None
    return (add,)
    """,
            )
        elif func_type == "python":
            self.assertExpectedInline(
                graphs["symbolic"].code.strip("\n"),
                """\
def forward(self, arg0_1):
    while_loop_cond_graph_0 = self.while_loop_cond_graph_0
    while_loop_body_graph_0 = self.while_loop_body_graph_0
    while_loop = torch.ops.higher_order.while_loop(while_loop_cond_graph_0, while_loop_body_graph_0, (arg0_1,), ());  while_loop_cond_graph_0 = while_loop_body_graph_0 = arg0_1 = None
    getitem = while_loop[0];  while_loop = None
    return (getitem,)
    """,  # noqa: B950
            )
            self.assertExpectedInline(
                graphs["symbolic"].while_loop_cond_graph_0.code.strip("\n"),
                """\
def forward(self, arg0_1):
    clone = torch.ops.aten.clone.default(arg0_1);  arg0_1 = None
    add = torch.ops.aten.add.Tensor(clone, 1);  clone = None
    add_1 = torch.ops.aten.add.Tensor(add, -1);  add = None
    sum_1 = torch.ops.aten.sum.default(add_1);  add_1 = None
    lt = torch.ops.aten.lt.Scalar(sum_1, 10);  sum_1 = None
    return lt
    """,
            )
            self.assertExpectedInline(
                graphs["symbolic"].while_loop_body_graph_0.code.strip("\n"),
                """\
def forward(self, arg0_1):
    clone = torch.ops.aten.clone.default(arg0_1);  arg0_1 = None
    add = torch.ops.aten.add.Tensor(clone, 1);  clone = None
    add_1 = torch.ops.aten.add.Tensor(add, -1);  add = None
    add_2 = torch.ops.aten.add.Tensor(add_1, 1);  add_1 = None
    return (add_2,)
    """,
            )
        else:
            self.assertExpectedInline(
                graphs["symbolic"].code.strip("\n"),
                """\
def forward(self, x_1):
    while_loop_cond_graph_0 = self.while_loop_cond_graph_0
    while_loop_body_graph_0 = self.while_loop_body_graph_0
    while_loop = torch.ops.higher_order.while_loop(while_loop_cond_graph_0, while_loop_body_graph_0, (x_1,), ());  while_loop_cond_graph_0 = while_loop_body_graph_0 = x_1 = None
    getitem = while_loop[0];  while_loop = None
    return (getitem,)
    """,  # noqa: B950
            )
            self.assertExpectedInline(
                graphs["symbolic"].while_loop_cond_graph_0.code.strip("\n"),
                """\
def forward(self, arg0_1):
    clone = torch.ops.aten.clone.default(arg0_1);  arg0_1 = None
    add = torch.ops.aten.add.Tensor(clone, 1);  clone = None
    add_1 = torch.ops.aten.add.Tensor(add, -1);  add = None
    sum_1 = torch.ops.aten.sum.default(add_1);  add_1 = None
    lt = torch.ops.aten.lt.Scalar(sum_1, 10);  sum_1 = None
    return lt
    """,
            )
            self.assertExpectedInline(
                graphs["symbolic"].while_loop_body_graph_0.code.strip("\n"),
                """\
def forward(self, arg0_1):
    clone = torch.ops.aten.clone.default(arg0_1);  arg0_1 = None
    add = torch.ops.aten.add.Tensor(clone, 1);  clone = None
    add_1 = torch.ops.aten.add.Tensor(add, -1);  add = None
    add_2 = torch.ops.aten.add.Tensor(add_1, 1);  add_1 = None
    return (add_2,)
    """,
            )

    @parametrize("func_type", ["no", "cpp", "python", "functorch"])
    # - "simple_with_linear" and "nested_with_linear" doesn't work becaue parameters and buffers
    #   are not inputs so they're not wrapped by functionalization and tracing.
    #
    # - make_fx tracing mode "real" fails for "int_carry", "pytree_int_carry" and "const_and_symint_output"
    #   because tensors are real but we unspecialize the ints with unbacked symints causing
    #   data dependent errors.
    #   Since this is not the common use path, we skip them for now.
    @parametrize(
        "while_loop_test",
        set(WHILE_LOOP_TESTS.keys())
        - {
            "simple_with_linear",
            "nested_with_linear",
            "int_carry",
            "pytree_int_carry",
            "const_and_symint_output",
        },
    )
    def test_while_loop_functionalize(self, func_type, while_loop_test):
        fn, inp = WHILE_LOOP_TESTS[while_loop_test]
        fn, mode = self._wrap_with_functionalize(fn, func_type)
        mode = mode if mode is not None else contextlib.nullcontext()
        with mode:
            self._check_tracing(fn, inp)

    # - make_fx tracing mode "real" fails for "int_carry", "pytree_int_carry" and "const_and_symint_output"
    #   because tensors are real but we unspecialize the ints with unbacked symints causing
    #   data dependent errors.
    #   Since this is not the common use path, we skip them for now.
    @parametrize(
        "while_loop_test",
        set(WHILE_LOOP_TESTS.keys())
        - {"int_carry", "pytree_int_carry", "const_and_symint_output"},
    )
    def test_while_loop_tracing(self, while_loop_test):
        fn, inp = WHILE_LOOP_TESTS[while_loop_test]
        allow_non_fake_inputs = (
            False
            if while_loop_test not in ("simple_with_linear", "nested_with_linear")
            else True
        )
        self._check_tracing(fn, inp, allow_non_fake_inputs)

    @parametrize("backend", ["eager", "aot_eager"])
    @parametrize("while_loop_test", list(WHILE_LOOP_TESTS.keys()))
    def test_while_loop_compile(self, backend, while_loop_test):
        fn, inp = WHILE_LOOP_TESTS[while_loop_test]
        self._check_compile(fn, inp, backend=backend)

    @skipIfTorchDynamo("Graph is not captured by backend if test with dynamo")
    @skipIfCrossRef  # Arg order changes with cross ref
    def test_while_loop_simple_with_linear_compile_check_graph(self):
        fn, inp = WHILE_LOOP_TESTS["simple_with_linear"]
        from torch._dynamo.testing import EagerAndRecordGraphs

        backend = EagerAndRecordGraphs()
        torch.compile(fn, backend=backend)(*inp)
        self.assertEqual(len(backend.graphs), 1)
        gm = backend.graphs[0]
        if torch._dynamo.config.inline_inbuilt_nn_modules:
            self.assertExpectedInline(
                gm.code.strip(),
                """\
def forward(self, L_iter_ : torch.Tensor, L_x_ : torch.Tensor, L_self_buffers_dec_ : torch.Tensor, L_self_modules_linear_parameters_weight_ : torch.nn.parameter.Parameter, L_self_modules_linear_parameters_bias_ : torch.nn.parameter.Parameter):
    l_iter_ = L_iter_
    l_x_ = L_x_
    l_self_buffers_dec_ = L_self_buffers_dec_
    l_self_modules_linear_parameters_weight_ = L_self_modules_linear_parameters_weight_
    l_self_modules_linear_parameters_bias_ = L_self_modules_linear_parameters_bias_
    cond_fn_0 = self.cond_fn_0
    body_fn_0 = self.body_fn_0
    while_loop = torch.ops.higher_order.while_loop(cond_fn_0, body_fn_0, (l_iter_, l_x_), (l_self_buffers_dec_, l_self_modules_linear_parameters_bias_, l_self_modules_linear_parameters_weight_));  cond_fn_0 = body_fn_0 = l_iter_ = l_x_ = l_self_buffers_dec_ = l_self_modules_linear_parameters_bias_ = l_self_modules_linear_parameters_weight_ = None
    getitem = while_loop[0]
    getitem_1 = while_loop[1];  while_loop = None
    return (getitem, getitem_1)""",  # noqa: B950
            )
            self.assertExpectedInline(
                gm.cond_fn_0.code.strip(),
                """\
def forward(self, l_iter_ : torch.Tensor, l_x_ : torch.Tensor, l_self_buffers_dec__cond_fn, l_self_modules_linear_parameters_bias__body_fn, l_self_modules_linear_parameters_weight__body_fn):
    sub = l_iter_ - l_self_buffers_dec__cond_fn;  l_iter_ = l_self_buffers_dec__cond_fn = None
    gt = sub > 0;  sub = None
    return gt""",  # noqa: B950
            )
            self.assertExpectedInline(
                gm.body_fn_0.code.strip(),
                """\
def forward(self, l_iter_ : torch.Tensor, l_x_ : torch.Tensor, l_self_buffers_dec__cond_fn, l_self_modules_linear_parameters_bias__body_fn, l_self_modules_linear_parameters_weight__body_fn):
    child = l_iter_ - 1;  l_iter_ = None
    child_1 = torch._C._nn.linear(l_x_, l_self_modules_linear_parameters_weight__body_fn, l_self_modules_linear_parameters_bias__body_fn);  l_x_ = l_self_modules_linear_parameters_weight__body_fn = l_self_modules_linear_parameters_bias__body_fn = None
    return (child, child_1)""",  # noqa: B950
            )
        else:
            self.assertExpectedInline(
                gm.code.strip(),
                """\
def forward(self, L_iter_ : torch.Tensor, L_x_ : torch.Tensor):
    l_iter_ = L_iter_
    l_x_ = L_x_
    l__self___dec = self.L__self___dec
    l__self___linear_weight = self.L__self___linear_weight
    l__self___linear_bias = self.L__self___linear_bias
    cond_fn_0 = self.cond_fn_0
    body_fn_0 = self.body_fn_0
    while_loop = torch.ops.higher_order.while_loop(cond_fn_0, body_fn_0, (l_iter_, l_x_), (l__self___dec, l__self___linear_bias, l__self___linear_weight));  cond_fn_0 = body_fn_0 = l_iter_ = l_x_ = l__self___dec = l__self___linear_bias = l__self___linear_weight = None
    getitem = while_loop[0]
    getitem_1 = while_loop[1];  while_loop = None
    return (getitem, getitem_1)""",  # noqa: B950
            )
            self.assertExpectedInline(
                gm.cond_fn_0.code.strip(),
                """\
def forward(self, l_iter_, l_x_, l__self___dec_cond_fn, l__self___linear_bias_body_fn, l__self___linear_weight_body_fn):
    sub = l_iter_ - l__self___dec_cond_fn;  l_iter_ = l__self___dec_cond_fn = None
    gt = sub > 0;  sub = None
    return gt""",  # noqa: B950
            )
            self.assertExpectedInline(
                gm.body_fn_0.code.strip(),
                """\
def forward(self, l_iter_, l_x_, l__self___dec_cond_fn, l__self___linear_bias_body_fn, l__self___linear_weight_body_fn):
    child = l_iter_ - 1;  l_iter_ = None
    child_1 = torch._C._nn.linear(l_x_, l__self___linear_weight_body_fn, l__self___linear_bias_body_fn);  l_x_ = l__self___linear_weight_body_fn = l__self___linear_bias_body_fn = None
    return (child, child_1)""",  # noqa: B950
            )

    def test_while_loop_nested2_traced(self):
        fn, inp = WHILE_LOOP_TESTS["nested2"]
        graphs = self._check_tracing(fn, inp)
        gm = graphs["symbolic"]
        outer_body = gm.while_loop_body_graph_0
        inner_body = outer_body.while_loop_body_graph_0
        inner_cond = outer_body.while_loop_cond_graph_0
        self.assertExpectedInline(
            gm.code.strip("\n"),
            """\
def forward(self, arg0_1, arg1_1, arg2_1, arg3_1):
    sym_size_int = torch.ops.aten.sym_size.int(arg3_1, 1)
    sym_size_int_1 = torch.ops.aten.sym_size.int(arg2_1, 1)
    sym_size_int_2 = torch.ops.aten.sym_size.int(arg2_1, 0)
    sym_size_int_3 = torch.ops.aten.sym_size.int(arg3_1, 0)
    while_loop_cond_graph_0 = self.while_loop_cond_graph_0
    while_loop_body_graph_0 = self.while_loop_body_graph_0
    while_loop = torch.ops.higher_order.while_loop(while_loop_cond_graph_0, while_loop_body_graph_0, (arg0_1, arg1_1, arg2_1, arg3_1), (sym_size_int, sym_size_int_1, sym_size_int_2, sym_size_int_3));  while_loop_cond_graph_0 = while_loop_body_graph_0 = arg0_1 = arg1_1 = arg2_1 = arg3_1 = sym_size_int = sym_size_int_1 = sym_size_int_2 = sym_size_int_3 = None
    getitem = while_loop[0]
    getitem_1 = while_loop[1]
    getitem_2 = while_loop[2]
    getitem_3 = while_loop[3];  while_loop = None
    return (getitem, getitem_1, getitem_2, getitem_3)
    """,  # noqa: B950
        )
        self.assertExpectedInline(
            outer_body.code.strip("\n"),
            """\
def forward(self, arg0_1, arg1_1, arg2_1, arg3_1, arg4_1, arg5_1, arg6_1, arg7_1):
    while_loop_cond_graph_0 = self.while_loop_cond_graph_0
    while_loop_body_graph_0 = self.while_loop_body_graph_0
    while_loop = torch.ops.higher_order.while_loop(while_loop_cond_graph_0, while_loop_body_graph_0, (arg0_1, arg1_1, arg2_1, arg3_1), (arg7_1, arg7_1, arg7_1, arg7_1));  while_loop_cond_graph_0 = while_loop_body_graph_0 = arg0_1 = arg1_1 = arg2_1 = arg3_1 = arg7_1 = None
    getitem = while_loop[0]
    getitem_1 = while_loop[1]
    getitem_2 = while_loop[2]
    getitem_3 = while_loop[3];  while_loop = None
    sub = torch.ops.aten.sub.Tensor(getitem, 1);  getitem = None
    clone = torch.ops.aten.clone.default(getitem_1);  getitem_1 = None
    mul = torch.ops.aten.mul.Tensor(getitem_2, 2);  getitem_2 = None
    div = torch.ops.aten.div.Tensor(getitem_3, 2);  getitem_3 = None
    return (sub, clone, mul, div)
    """,  # noqa: B950
        )
        self.assertExpectedInline(
            outer_body.code.strip("\n"),
            """\
def forward(self, arg0_1, arg1_1, arg2_1, arg3_1, arg4_1, arg5_1, arg6_1, arg7_1):
    while_loop_cond_graph_0 = self.while_loop_cond_graph_0
    while_loop_body_graph_0 = self.while_loop_body_graph_0
    while_loop = torch.ops.higher_order.while_loop(while_loop_cond_graph_0, while_loop_body_graph_0, (arg0_1, arg1_1, arg2_1, arg3_1), (arg7_1, arg7_1, arg7_1, arg7_1));  while_loop_cond_graph_0 = while_loop_body_graph_0 = arg0_1 = arg1_1 = arg2_1 = arg3_1 = arg7_1 = None
    getitem = while_loop[0]
    getitem_1 = while_loop[1]
    getitem_2 = while_loop[2]
    getitem_3 = while_loop[3];  while_loop = None
    sub = torch.ops.aten.sub.Tensor(getitem, 1);  getitem = None
    clone = torch.ops.aten.clone.default(getitem_1);  getitem_1 = None
    mul = torch.ops.aten.mul.Tensor(getitem_2, 2);  getitem_2 = None
    div = torch.ops.aten.div.Tensor(getitem_3, 2);  getitem_3 = None
    return (sub, clone, mul, div)
    """,  # noqa: B950
        )
        self.assertExpectedInline(
            inner_body.code.strip("\n"),
            """\
def forward(self, arg0_1, arg1_1, arg2_1, arg3_1, arg4_1, arg5_1, arg6_1, arg7_1):
    clone = torch.ops.aten.clone.default(arg0_1);  arg0_1 = None
    sub = torch.ops.aten.sub.Tensor(arg1_1, 1);  arg1_1 = None
    add = torch.ops.aten.add.Tensor(arg2_1, 3.14);  arg2_1 = None
    sub_1 = torch.ops.aten.sub.Tensor(arg3_1, 2.71);  arg3_1 = None
    return (clone, sub, add, sub_1)
    """,
        )
        self.assertExpectedInline(
            inner_cond.code.strip("\n"),
            """\
def forward(self, arg0_1, arg1_1, arg2_1, arg3_1, arg4_1, arg5_1, arg6_1, arg7_1):
    gt = torch.ops.aten.gt.Scalar(arg1_1, 0);  arg1_1 = None
    return gt
    """,
        )

    def test_cond_nested_traced(self):
        def true_nested(y):
            return y * y

        def false_nested(y):
            return y + y

        def true_fn(x, pred2):
            z = cond(pred2, true_nested, false_nested, [x])
            return x + z

        def false_fn(x, _):
            return x.cos()

        def f(x, pred, pred2):
            return cond(pred, true_fn, false_fn, [x, pred2])

        x = torch.randn(4)
        graph = make_fx(f)(x, torch.tensor(False), torch.tensor(False))

        result_true_true = graph.forward(
            x, torch.tensor(True), torch.tensor(True)
        )  # True + True -> x * x
        result_true_false = graph.forward(
            x, torch.tensor(True), torch.tensor(False)
        )  # True + True -> x + x
        result_false_true = graph.forward(
            x, torch.tensor(False), torch.tensor(True)
        )  # False + either -> cos
        result_false_false = graph.forward(
            x, torch.tensor(False), torch.tensor(False)
        )  # False + either -> cos

        self.assertNotEqual(result_true_true, result_true_false)
        self.assertFalse(torch.allclose(result_false_true, result_true_true))

        self.assertEqual(result_false_true, result_false_false)

        self.assertEqual(result_true_true, (x * x) + x)
        self.assertEqual(result_true_false, x + x + x)

        self.assertEqual(result_false_true, torch.cos(x))

        graph = make_fx(f, tracing_mode="symbolic")(
            x, torch.tensor(False), torch.tensor(False)
        )
        self.assertEqual(
            graph(x, torch.tensor(True), torch.tensor(True)),
            f(x, torch.tensor(True), torch.tensor(True)),
        )

    def test_cond_functionalized(self):
        def true_fn(x):
            y = x.sin()
            y.add_(4)
            return x.sin().max() + y.sum()

        def false_fn(x):
            return x.cos().min()

        def f(x):
            pred = x.shape[0] == 1
            return cond(pred, true_fn, false_fn, [x])

        example_inputs = (torch.ones(4, 5),)
        functional_f = torch.func.functionalize(f)
        self.assertEqual(functional_f(*example_inputs), f(*example_inputs))

        graph_module = make_fx(torch.func.functionalize(f), tracing_mode="symbolic")(
            *example_inputs
        )
        self.assertEqual(graph_module(*example_inputs), f(*example_inputs))

        all_ops_in_true_branch = []
        for node in graph_module.true_graph_0.graph.nodes:
            if node.op == "call_function":
                all_ops_in_true_branch.append(node.target)

        self.assertFalse(any(op._schema.is_mutable for op in all_ops_in_true_branch))

        self.assertEqual(graph_module(*example_inputs), f(*example_inputs))

    def test_cond_accepts_torch_function_as_inputs(self):
        a = torch.randn(3, 4)
        b = torch.randn(3, 4)

        def f(a, b):
            return cond(a.sum() > 0, torch.add, torch.mul, (a, b))

        gm = self._check_tracing(f, (a, b))["symbolic"]
        self.assertExpectedInline(
            gm.code.strip(),
            """\
def forward(self, a_1, b_1):
    sum_1 = torch.ops.aten.sum.default(a_1)
    gt = torch.ops.aten.gt.Scalar(sum_1, 0);  sum_1 = None
    sym_size_int = torch.ops.aten.sym_size.int(a_1, 1)
    sym_size_int_1 = torch.ops.aten.sym_size.int(b_1, 0)
    sym_size_int_2 = torch.ops.aten.sym_size.int(b_1, 1)
    sym_size_int_3 = torch.ops.aten.sym_size.int(a_1, 0)
    true_graph_0 = self.true_graph_0
    false_graph_0 = self.false_graph_0
    cond = torch.ops.higher_order.cond(gt, true_graph_0, false_graph_0, (a_1, b_1, sym_size_int, sym_size_int_1, sym_size_int_2, sym_size_int_3));  gt = true_graph_0 = false_graph_0 = a_1 = b_1 = sym_size_int = sym_size_int_1 = sym_size_int_2 = sym_size_int_3 = None
    getitem = cond[0];  cond = None
    return getitem""",  # noqa: B950
        )
        self.assertExpectedInline(
            gm.true_graph_0.code.strip(),
            """\
def forward(self, arg0_1, arg1_1, arg2_1, arg3_1, arg4_1, arg5_1):
    add = torch.ops.aten.add.Tensor(arg0_1, arg1_1);  arg0_1 = arg1_1 = None
    return (add,)""",
        )
        self.assertExpectedInline(
            gm.false_graph_0.code.strip(),
            """\
def forward(self, arg0_1, arg1_1, arg2_1, arg3_1, arg4_1, arg5_1):
    mul = torch.ops.aten.mul.Tensor(arg0_1, arg1_1);  arg0_1 = arg1_1 = None
    return (mul,)""",
        )

    def test_cond_retrace_functionalized(self):
        def true_fn(x):
            return x.sin()

        def false_fn(x):
            return x.cos()

        def f(x):
            return cond(x.all(), true_fn, false_fn, (x,))

        inp = torch.ones(1, 2)
        gm_non_functional = make_fx(f, tracing_mode="real")(inp)
        gm_functional = make_fx(
            torch.func.functionalize(gm_non_functional), tracing_mode="real"
        )(inp)
        self.assertEqual(gm_functional(torch.zeros(1, 2)), f(torch.zeros(1, 2)))

    def test_cond_subgraph_same_shape_env_as_parent(self):
        def true_fn(x):
            return x.sin() + 10

        def false_fn(x):
            return x.cos() - 20

        def f(x, pred):
            y = cond(pred, true_fn, false_fn, [x])
            z = torch.add(y, y)
            return z

        symbolic_traced_graph = self._check_tracing(
            f, (torch.ones(4), torch.Tensor([True]))
        )["symbolic"]
        graph_shape_env = symbolic_traced_graph.shape_env

        def _node_shape_env_iter(gm):
            for node in symbolic_traced_graph.graph.nodes:
                if node.op == "call_function":
                    val = node.meta.get("val")
                    if isinstance(val, tuple):
                        for v in val:
                            yield v.fake_mode.shape_env
                    elif isinstance(val, torch.SymInt):
                        yield val.node.shape_env
                    else:
                        yield val.fake_mode.shape_env

        for shape_env in _node_shape_env_iter(symbolic_traced_graph):
            self.assertTrue(shape_env is graph_shape_env)

        for shape_env in _node_shape_env_iter(symbolic_traced_graph.true_graph_0):
            self.assertTrue(shape_env is graph_shape_env)

        for shape_env in _node_shape_env_iter(symbolic_traced_graph.false_graph_0):
            self.assertTrue(shape_env is graph_shape_env)

    def test_cond_functionalized_nested(self):
        def true_true_fn(x):
            y = x.cos()
            y.add_(4)
            return x.sin().max() + y.sin().max()

        def true_false_fn(x):
            return x.cos().min()

        def true_fn(x):
            pred = x.shape[0] == 1
            return cond(pred, true_true_fn, true_false_fn, [x])

        def false_fn(x):
            return x.sum()

        def f(x):
            pred = x.shape[0] == 1
            return cond(pred, true_fn, false_fn, [x])

        example_inputs = (torch.ones(4, 5),)
        functional_f = torch.func.functionalize(f)
        self.assertEqual(functional_f(*example_inputs), f(*example_inputs))

        graph_module = make_fx(torch.func.functionalize(f), tracing_mode="symbolic")(
            *example_inputs
        )
        self.assertEqual(graph_module(*example_inputs), f(*example_inputs))

        gm_true_true_branch = graph_module.true_graph_0.true_graph_0

        self.assertEqual(graph_module(*example_inputs), f(*example_inputs))

        all_ops = []
        for node in gm_true_true_branch.graph.nodes:
            if node.op == "call_function":
                all_ops.append(node.target)

        self.assertFalse(any(op._schema.is_mutable for op in all_ops))

    def test_cond_functionalized_data_dependent_pred(self):
        def true_fn(x):
            return x.sin().sum()

        def false_fn(x):
            return x.cos().sum()

        def f(x):
            pred = x.nonzero().shape[0] == 1
            return cond(pred, true_fn, false_fn, [x])

        example_inputs = (torch.ones(4, 5),)
        functional_f = torch.func.functionalize(f)
        self.assertEqual(functional_f(*example_inputs), f(*example_inputs))

        graph_module = make_fx(torch.func.functionalize(f))(*example_inputs)
        self.assertEqual(graph_module(*example_inputs), f(*example_inputs))

    def test_cond_functionalized_input_mutation_on_true_branch(self):
        def true_fn(x):
            view_x = x.view(x.shape)
            view_x.add_(1)
            return view_x.sin().sum()

        def false_fn(x):
            return x.cos().sum()

        def f(x):
            pred = x.shape[0] == 4
            return cond(pred, true_fn, false_fn, [x])

        example_inputs = (torch.ones(4, 5),)
        # torch.cond inlines into one of the branches because the predicate
        # is a constant.
        gm = make_fx(torch.func.functionalize(f))(*example_inputs)
        self.assertExpectedInline(
            gm.code.strip(),
            """\
def forward(self, x_1):
    view = torch.ops.aten.view.default(x_1, [4, 5])
    add = torch.ops.aten.add.Tensor(view, 1);  view = None
    view_1 = torch.ops.aten.view.default(add, [4, 5]);  add = None
    view_2 = torch.ops.aten.view.default(view_1, [4, 5])
    sin = torch.ops.aten.sin.default(view_2);  view_2 = None
    sum_1 = torch.ops.aten.sum.default(sin);  sin = None
    copy_ = torch.ops.aten.copy_.default(x_1, view_1);  x_1 = view_1 = copy_ = None
    return sum_1""",
        )

        # torch.cond triggers the check of the branches because the predicate
        # is a SymBool.
        with self.assertRaisesRegex(
            torch._dynamo.exc.TorchRuntimeError,
            "cond_true might be modifying the input!",
        ):
            make_fx(torch.func.functionalize(f), tracing_mode="symbolic")(
                *example_inputs
            )

    def test_cond_functionalized_input_mutation_on_false_branch(self):
        def true_fn(x):
            return x.sin().sum()

        def false_fn(x):
            view_x = x.view(x.shape)
            view_x.add_(1)
            return view_x.cos().sum()

        def f(x):
            pred = x.shape[0] == 4
            return cond(pred, true_fn, false_fn, [x])

        example_inputs = (torch.ones(5, 5),)
        gm = make_fx(torch.func.functionalize(f))(*example_inputs)
        # torch.cond inlines into one of the branches because the predicate
        # is a constant.
        self.assertExpectedInline(
            gm.code.strip(),
            """\
def forward(self, x_1):
    view = torch.ops.aten.view.default(x_1, [5, 5])
    add = torch.ops.aten.add.Tensor(view, 1);  view = None
    view_1 = torch.ops.aten.view.default(add, [5, 5]);  add = None
    view_2 = torch.ops.aten.view.default(view_1, [5, 5])
    cos = torch.ops.aten.cos.default(view_2);  view_2 = None
    sum_1 = torch.ops.aten.sum.default(cos);  cos = None
    copy_ = torch.ops.aten.copy_.default(x_1, view_1);  x_1 = view_1 = copy_ = None
    return sum_1""",
        )

        # torch.cond triggers the check of the branches because the predicate
        # is a SymBool.
        with self.assertRaisesRegex(
            torch._dynamo.exc.TorchRuntimeError,
            "cond_false might be modifying the input!",
        ):
            make_fx(torch.func.functionalize(f), tracing_mode="symbolic")(
                *example_inputs
            )

    def test_cond_functionalized_output_alias_input(self):
        def true_fn(x):
            return x.clone()

        def false_fn(x):
            view_x = x.view(x.shape)
            return view_x

        def f(x):
            pred = x.shape[0] == 4
            return cond(pred, true_fn, false_fn, [x])

        example_inputs = (torch.ones(5, 5),)
        gm = make_fx(torch.func.functionalize(f))(*example_inputs)
        # torch.cond inlines into one of the branches because the predicate
        # is a constant.
        self.assertExpectedInline(
            gm.code.strip(),
            """\
def forward(self, x_1):
    view = torch.ops.aten.view.default(x_1, [5, 5]);  x_1 = None
    return view""",
        )

        # torch.cond triggers the check of the branches because the predicate
        # is a SymBool.
        with self.assertRaisesRegex(
            # Should be
            # torch._dynamo.exc.Unsupported,
            # "Encountered aliasing during higher order op tracing for HOP.*"
            torch._dynamo.exc.UncapturedHigherOrderOpError,
            "Cond doesn't work unless it is captured completely with torch.compile.*",
        ):
            make_fx(torch.func.functionalize(f), tracing_mode="symbolic")(
                *example_inputs
            )

    def test_cond_functionalized_nested_input_mutation(self):
        def true_true_fn(x):
            x.add_(4)
            return x.sin().max()

        def true_false_fn(x):
            return x.cos().min()

        def true_fn(x):
            pred = x.shape[0] == 1
            return cond(pred, true_true_fn, true_false_fn, [x])

        def false_fn(x):
            return x.sum()

        def f(x):
            pred = x.shape[0] == 1
            return cond(pred, true_fn, false_fn, [x])

        example_inputs = (torch.ones(4, 5),)
        with self.assertRaisesRegex(
            torch._dynamo.exc.TorchRuntimeError,
            "cond_true might be modifying the input!",
        ):
            make_fx(torch.func.functionalize(f), tracing_mode="symbolic")(
                *example_inputs
            )

    def test_cond_functionalized_nested_input_mutation_with_aot_func(self):
        def true_true_fn(x):
            x.add_(4)
            return x.sin().max()

        def true_false_fn(x):
            return x.cos().min()

        def true_fn(x):
            pred = x.shape[0] == 1
            return cond(pred, true_true_fn, true_false_fn, [x])

        def false_fn(x):
            return x.sum()

        def f(x):
            pred = x.shape[0] == 1
            return cond(pred, true_fn, false_fn, [x])

        example_input = torch.ones(4, 5)
        try:
            example_input_func = to_fun_old(example_input)
            torch._enable_functionalization(reapply_views=False)
            f(example_input_func)

            with self.assertRaisesRegex(
                # Should be
                # torch._dynamo.exc.Unsupported,
                # "Encountered aliasing during higher order op tracing for HOP.*"
                torch._dynamo.exc.UncapturedHigherOrderOpError,
                "Cond doesn't work unless it is captured completely with torch.compile.*",
            ):
                make_fx(f, tracing_mode="symbolic")(example_input_func)
        finally:
            torch._disable_functionalization()

        def f_wrapper(func):
            @functools.wraps(func)
            def wrapper(*args, **kwargs):
                torch._enable_functionalization(reapply_views=False)
                try:
                    return func(*args, **kwargs)
                finally:
                    torch._disable_functionalization()

            return wrapper

        with self.assertRaisesRegex(
            # Should be
            # torch._dynamo.exc.Unsupported,
            # "Encountered aliasing during higher order op tracing for HOP.*"
            torch._dynamo.exc.UncapturedHigherOrderOpError,
            "Cond doesn't work unless it is captured completely with torch.compile.*",
        ):
            make_fx(f_wrapper(f), tracing_mode="symbolic")(example_input_func)

    def test_cond_functionalized_input_aliasing_with_aot_func(self):
        def true_fn(x):
            return x

        def false_fn(x):
            view_x = x.view(x.shape)
            return view_x

        def f(x):
            pred = x.sum() > 0
            return cond(pred, true_fn, false_fn, [x])

        example_input = torch.ones(5, 5)
        try:
            example_input_func = to_fun_old(example_input)
            torch._enable_functionalization(reapply_views=False)
            with self.assertRaisesRegex(
                # Should be
                # torch._dynamo.exc.Unsupported,
                # "Encountered aliasing during higher order op tracing for HOP.*"
                torch._dynamo.exc.UncapturedHigherOrderOpError,
                "Cond doesn't work unless it is captured completely with torch.compile.*",
            ):
                f(example_input_func)
        finally:
            torch._disable_functionalization()

        def f_wrapper(func):
            @functools.wraps(func)
            def wrapper(*args, **kwargs):
                torch._enable_functionalization(reapply_views=False)
                try:
                    func_args = pytree.tree_map(
                        lambda x: torch._to_functional_tensor(x)
                        if isinstance(x, torch.Tensor)
                        else x,
                        args,
                    )
                    func_kwargs = pytree.tree_map(
                        lambda x: torch._to_functional_tensor(x)
                        if isinstance(x, torch.Tensor)
                        else x,
                        kwargs,
                    )
                    return func(*func_args, **func_kwargs)
                finally:
                    torch._disable_functionalization()

            return wrapper

        with self.assertRaisesRegex(
            # Should be
            # torch._dynamo.exc.Unsupported,
            # "Encountered aliasing during higher order op tracing for HOP.*"
            torch._dynamo.exc.UncapturedHigherOrderOpError,
            "Cond doesn't work unless it is captured completely with torch.compile.*",
        ):
            make_fx(f_wrapper(f), tracing_mode="symbolic")(example_input)

    def test_cond_functionalized_aot_func_check_functional(self):
        def true_fn(x):
            return x.cos()

        def false_fn(x):
            y = x.sin()
            y.add_(5)
            return y

        def f(x):
            pred = x.shape[0] == 4
            return cond(pred, true_fn, false_fn, [x])

        example_input = torch.ones(5, 5)

        def f_wrapper(func):
            @functools.wraps(func)
            def wrapper(*args, **kwargs):
                torch._enable_functionalization(reapply_views=False)
                try:
                    func_args = pytree.tree_map(
                        lambda x: to_fun_old(x) if isinstance(x, torch.Tensor) else x,
                        args,
                    )
                    func_kwargs = pytree.tree_map(
                        lambda x: to_fun_old(x) if isinstance(x, torch.Tensor) else x,
                        kwargs,
                    )
                    return pytree.tree_map(
                        from_fun_old, func(*func_args, **func_kwargs)
                    )
                finally:
                    torch._disable_functionalization()

            return wrapper

        result_gm = make_fx(f_wrapper(f), tracing_mode="symbolic")(example_input)
        for node in result_gm.true_graph_0.graph.nodes:
            if node.op == "call_function":
                self.assertTrue(not node.target._schema.is_mutable)

        for node in result_gm.false_graph_0.graph.nodes:
            if node.op == "call_function":
                self.assertTrue(not node.target._schema.is_mutable)

        self.assertEqual(result_gm(torch.ones(5, 5)), f(torch.ones(5, 5)))

    def test_cond_nested_traced_other_inputs(self):
        def true_nested(y):
            return y * y

        def false_nested(y):
            return y + y

        def true_fn(k, pred2):
            z = cond(pred2, true_nested, false_nested, [k])
            return torch.add(torch.tensor([0.25, 0.25]), z)

        def false_fn(k, _):
            return k.cos()

        def f(k, pred, pred2):
            return cond(pred, true_fn, false_fn, [k, pred2])

        x = torch.tensor([0.5, 0.5])
        graph = make_fx(f)(x, torch.tensor(False), torch.tensor(False))

        a = torch.tensor([1.0, 1.0])
        result_true_true = graph.forward(a, torch.tensor(True), torch.tensor(True))
        self.assertEqual(result_true_true, (a * a) + torch.tensor([0.25, 0.25]))

        b = torch.tensor([2.0, 2.0])
        result_true_true = graph.forward(b, torch.tensor(True), torch.tensor(True))
        self.assertEqual(result_true_true, (b * b) + torch.tensor([0.25, 0.25]))

    def test_cond_nested_traced_multi(self):
        def true_a(y):
            return y * y

        def false_a(y):
            return y + y

        def true_b(y, z):
            return y + z

        def false_b(y, z):
            return y * z

        def f(x, pred, pred2):
            a_out = cond(pred, true_a, false_a, [x])
            b_out = cond(pred2, true_b, false_b, [x, x])
            return a_out + b_out

        x = torch.randn(4)
        graph = make_fx(f)(x, torch.tensor(False), torch.tensor(False))

        self.assertExpectedInline(
            graph.code.strip(),
            """\
def forward(self, x_1, pred_1, pred2_1):
    true_graph_0 = self.true_graph_0
    false_graph_0 = self.false_graph_0
    cond = torch.ops.higher_order.cond(pred_1, true_graph_0, false_graph_0, (x_1,));  pred_1 = true_graph_0 = false_graph_0 = None
    getitem = cond[0];  cond = None
    true_graph_1 = self.true_graph_1
    false_graph_1 = self.false_graph_1
    cond_1 = torch.ops.higher_order.cond(pred2_1, true_graph_1, false_graph_1, (x_1,));  pred2_1 = true_graph_1 = false_graph_1 = x_1 = None
    getitem_1 = cond_1[0];  cond_1 = None
    add = torch.ops.aten.add.Tensor(getitem, getitem_1);  getitem = getitem_1 = None
    return add""",  # noqa: B950
        )
        self.assertExpectedInline(
            graph.true_graph_0.code.strip(),
            """\
def forward(self, arg0_1):
    mul = torch.ops.aten.mul.Tensor(arg0_1, arg0_1);  arg0_1 = None
    return (mul,)""",
        )

    def test_raise_error_on_mismatch_type_size(self):
        def true_fn(x):
            return x.sin()

        def false_fn(x):
            return (x, x)

        def f(x, y):
            return cond(y, true_fn, false_fn, [x])

        x = torch.randn(4)
        with self.assertRaisesRegex(
            # Should be
            # torch._dynamo.exc.Unsupported,
            # "Encountered aliasing during higher order op tracing for HOP.*"
            torch._dynamo.exc.UncapturedHigherOrderOpError,
            "Cond doesn't work unless it is captured completely with torch.compile.*",
        ):
            make_fx(f)(x, torch.tensor(False))

    def test_raise_error_on_mismatch_tensor_size(self):
        def true_fn(x):
            return x.sin()

        def false_fn(x):
            return torch.zeros([10, 10])

        def f(x, y):
            return cond(y, true_fn, false_fn, [x])

        x = torch.randn(4)
        with self.assertRaisesRegex(
            torch._dynamo.exc.TorchRuntimeError,
            "When merging two branches' output in torch.cond",
        ):
            make_fx(f)(x, torch.tensor(False))

    def test_cond_traced_not_nested_fake_tensor(self):
        def true_fn(x):
            return x.sin()

        def false_fn(x):
            return x.cos()

        def f(x, y):
            return cond(y, true_fn, false_fn, [x])

        x = torch.randn(4)
        graph = make_fx(f, tracing_mode="fake")(x, torch.tensor(False))
        result_true = graph.forward(x, torch.tensor(True))
        result_false = graph.forward(x, torch.tensor(False))
        self.assertFalse(torch.allclose(result_true, result_false))
        self.assertEqual(result_true, torch.sin(x))
        self.assertEqual(result_false, torch.cos(x))

    def test_cond_nested_traced_fake_tensor(self):
        def true_nested(y):
            return y * y

        def false_nested(y):
            return y + y

        def true_fn(x, pred2):
            z = cond(pred2, true_nested, false_nested, [x])
            return x + z

        def false_fn(x, _):
            return x.cos()

        def f(x, pred, pred2):
            return cond(pred, true_fn, false_fn, [x, pred2])

        x = torch.randn(4)
        graph = make_fx(f, tracing_mode="fake")(
            x, torch.tensor(False), torch.tensor(False)
        )

        result_true_true = graph.forward(
            x, torch.tensor(True), torch.tensor(True)
        )  # True + True -> x * x
        result_true_false = graph.forward(
            x, torch.tensor(True), torch.tensor(False)
        )  # True + True -> x + x
        result_false_true = graph.forward(
            x, torch.tensor(False), torch.tensor(True)
        )  # False + either -> cos
        result_false_false = graph.forward(
            x, torch.tensor(False), torch.tensor(False)
        )  # False + either -> cos

        self.assertNotEqual(result_true_true, result_true_false)
        self.assertFalse(torch.allclose(result_false_true, result_true_true))

        self.assertEqual(result_false_true, result_false_false)

        self.assertEqual(result_true_true, (x * x) + x)
        self.assertEqual(result_true_false, x + x + x)

        self.assertEqual(result_false_true, torch.cos(x))

    def test_cond_nested_traced_other_inputs_fake_tensor(self):
        def true_nested(y):
            return y * y

        def false_nested(y):
            return y + y

        def true_fn(k, pred2):
            z = cond(pred2, true_nested, false_nested, [k])
            return torch.add(torch.tensor([0.25, 0.25]), z)

        def false_fn(k, _):
            return k.cos()

        def f(k, pred, pred2):
            return cond(pred, true_fn, false_fn, [k, pred2])

        x = torch.tensor([0.5, 0.5])
        graph = make_fx(f, tracing_mode="fake")(
            x, torch.tensor(False), torch.tensor(False)
        )

        a = torch.tensor([1.0, 1.0])
        result_true_true = graph.forward(a, torch.tensor(True), torch.tensor(True))
        self.assertEqual(result_true_true, (a * a) + torch.tensor([0.25, 0.25]))

        b = torch.tensor([2.0, 2.0])
        result_true_true = graph.forward(b, torch.tensor(True), torch.tensor(True))
        self.assertEqual(result_true_true, (b * b) + torch.tensor([0.25, 0.25]))

    def test_cond_nested_traced_multi_fake_tensor(self):
        def true_a(y):
            return y * y

        def false_a(y):
            return y + y

        def true_b(y, z):
            return y + z

        def false_b(y, z):
            return y * z

        def f(x, pred, pred2):
            a_out = cond(pred, true_a, false_a, [x])
            b_out = cond(pred2, true_b, false_b, [x, x])
            return a_out + b_out

        x = torch.randn(4)
        graph = make_fx(f, tracing_mode="fake")(
            x, torch.tensor(False), torch.tensor(False)
        )

        self.assertExpectedInline(
            graph.code.strip(),
            """\
def forward(self, x_1, pred_1, pred2_1):
    true_graph_0 = self.true_graph_0
    false_graph_0 = self.false_graph_0
    cond = torch.ops.higher_order.cond(pred_1, true_graph_0, false_graph_0, (x_1,));  pred_1 = true_graph_0 = false_graph_0 = None
    getitem = cond[0];  cond = None
    true_graph_1 = self.true_graph_1
    false_graph_1 = self.false_graph_1
    cond_1 = torch.ops.higher_order.cond(pred2_1, true_graph_1, false_graph_1, (x_1,));  pred2_1 = true_graph_1 = false_graph_1 = x_1 = None
    getitem_1 = cond_1[0];  cond_1 = None
    add = torch.ops.aten.add.Tensor(getitem, getitem_1);  getitem = getitem_1 = None
    return add""",  # noqa: B950
        )
        self.assertExpectedInline(
            graph.true_graph_0.code.strip(),
            """\
def forward(self, arg0_1):
    mul = torch.ops.aten.mul.Tensor(arg0_1, arg0_1);  arg0_1 = None
    return (mul,)""",
        )

    def test_raise_error_on_mismatch_type_size_fake_tensor(self):
        def true_fn(x):
            return x.sin()

        def false_fn(x):
            return (x, x)

        def f(x, y):
            return cond(y, true_fn, false_fn, [x])

        x = torch.randn(4)
        with self.assertRaisesRegex(
            # Should be
            # torch._dynamo.exc.Unsupported,
            # "Encountered aliasing during higher order op tracing for HOP.*"
            torch._dynamo.exc.UncapturedHigherOrderOpError,
            "Cond doesn't work unless it is captured completely with torch.compile.*",
        ):
            make_fx(f, tracing_mode="fake")(x, torch.tensor(False))

    def test_raise_error_on_mismatch_tensor_size_fake_tensor(self):
        def true_fn(x):
            return x.sin()

        def false_fn(x):
            return torch.zeros([10, 10])

        def f(x, y):
            return cond(y, true_fn, false_fn, [x])

        x = torch.randn(4)
        with self.assertRaisesRegex(
            torch._dynamo.exc.TorchRuntimeError,
            "When merging two branches' output in torch.cond",
        ):
            make_fx(f, tracing_mode="fake")(x, torch.tensor(False))

    def check_map_count(self, gm, op_count):
        i = 0
        for m in gm.modules():
            for node in m.graph.nodes:
                if (
                    node.op == "call_function"
                    and node.target == torch.ops.higher_order.map_impl
                ):
                    i += 1
        self.assertEqual(i, op_count)

    def test_tracing_map_real(self):
        def f(x, y):
            return x + y

        def g(xs, y):
            return control_flow.map(f, xs, y)

        gm = make_fx(g, tracing_mode="real")(torch.ones(3, 2, 2), torch.ones(2))
        x = torch.randn(3, 2, 2)
        y = torch.randn(2)
        res = gm(x, y)
        self.assertEqual(res, g(x, y))
        self.check_map_count(gm, 1)

    def test_tracing_map_symbolic_simple(self):
        def f(x, y):
            return x + y

        def g(xs, y):
            return control_flow.map(f, xs, y)

        gm = make_fx(g, tracing_mode="symbolic")(torch.ones(3, 2, 4), torch.ones(4))
        x = torch.randn(3, 2, 2)
        y = torch.randn(2)
        res = gm(x, y)
        self.assertEqual(res, g(x, y))
        self.check_map_count(gm, 1)

    def test_tracing_map_symbolic_list(self):
        def f(x, y):
            return [x[0][0] + y, x[1] * y]

        def g(xs, y, z):
            out = control_flow.map(f, xs, y)
            return out[0] + z, out[1] * z

        example_x = [[torch.ones(3, 4, 5)], torch.ones(3, 4, 5)]
        gm = make_fx(g, tracing_mode="symbolic")(
            example_x, torch.ones(5), torch.ones(5)
        )
        x = [[torch.randn(4, 5, 6)], torch.ones(4, 5, 6)]
        y = torch.randn(6)
        z = torch.ones(6)
        res = gm(x, y, z)
        self.assertEqual(res, g(x, y, z))
        self.check_map_count(gm, 1)

    def test_tracing_map_symbolic_dict(self):
        def f(x, y):
            return {"d": x["b"]["a"] + y, "e": x["c"] * y}

        def g(xs, y, z):
            out = control_flow.map(f, xs, y)
            return {"f": out["d"] + z, "g": out["e"] * z}

        example_x = {"b": {"a": torch.ones(3, 4, 5)}, "c": torch.ones(3, 4, 5)}
        gm = make_fx(g, tracing_mode="symbolic")(
            example_x, torch.ones(5), torch.ones(5)
        )
        x = {"b": {"a": torch.randn(4, 5, 6)}, "c": torch.ones(4, 5, 6)}
        y = torch.randn(6)
        z = torch.ones(6)
        res = gm(x, y, z)
        self.assertEqual(res, g(x, y, z))
        self.check_map_count(gm, 1)

    def test_tracing_map_autograd_symbolic_simple(self):
        def f(x, y):
            return x + y

        def g(xs, y):
            out = control_flow.map(f, xs, y)
            return torch.autograd.grad(out, (xs, y), torch.ones_like(out))

        gm = make_fx(g, tracing_mode="symbolic")(
            torch.ones(3, 4, 5, requires_grad=True), torch.ones(5, requires_grad=True)
        )
        x = torch.randn(4, 5, 6, requires_grad=True)
        y = torch.randn(6, requires_grad=True)
        res = gm(x, y)
        self.assertEqual(res, g(x, y))
        self.check_map_count(gm, 2)

    def test_tracing_map_autograd_symbolic_list(self):
        import torch.utils._pytree as pytree

        def f(x, y):
            return [x[0].cos() + y.sin(), x[1].sin() * y.cos()]

        def g(xs, y):
            out = control_flow.map(f, xs, y)
            flat_out = pytree.tree_leaves(out)
            flat_inp = pytree.tree_leaves((xs, y))
            requires_grad_inp = [inp for inp in flat_inp if inp.requires_grad]
            return torch.autograd.grad(
                flat_out, requires_grad_inp, [torch.ones_like(out) for out in flat_out]
            )

        gm = make_fx(g, tracing_mode="symbolic")(
            [torch.ones(3, 4, 5), torch.ones(3, 4, 5, requires_grad=True)],
            torch.ones(5, requires_grad=True),
        )
        x = [torch.randn(4, 5, 6), torch.ones(4, 5, 6, requires_grad=True)]
        y = torch.randn(6, requires_grad=True)
        res = gm(x, y)
        self.assertEqual(res, g(x, y))
        self.check_map_count(gm, 2)

    def test_tracing_map_autograd_symbolic_dict(self):
        def f(x, y):
            return [x["a"] + y, x["b"] * y]

        def g(xs, y):
            out = control_flow.map(f, xs, y)
            flat_out = pytree.tree_leaves(out)
            flat_inp = pytree.tree_leaves((xs, y))
            requires_grad_inp = [inp for inp in flat_inp if inp.requires_grad]
            return torch.autograd.grad(
                flat_out, requires_grad_inp, [torch.ones_like(out) for out in flat_out]
            )

        traced_x = {
            "a": torch.ones(3, 4, 5, requires_grad=True),
            "b": torch.ones(3, 4, 5, requires_grad=True),
        }
        gm = make_fx(g, tracing_mode="symbolic")(
            traced_x, torch.ones(5, requires_grad=True)
        )
        x = {
            "a": torch.randn(4, 5, 6, requires_grad=True),
            "b": torch.ones(4, 5, 6, requires_grad=True),
        }
        y = torch.randn(6, requires_grad=True)
        res = gm(x, y)
        self.assertEqual(res, g(x, y))
        self.check_map_count(gm, 2)

    def test_tracing_map_autograd_aot_functionalized(self):
        def inner(x, y):
            z = x - 1
            z.add_(1)
            return z * y

        def f(xs, y):
            res = control_flow.map(inner, xs, y)
            grads = torch.autograd.grad(res, (xs, y), torch.ones_like(res))
            return grads

        def f_wrapper(func):
            @functools.wraps(func)
            def wrapper(*args, **kwargs):
                torch._enable_functionalization(reapply_views=False)
                try:
                    return pytree.tree_map(from_fun_old, func(*args, **kwargs))
                finally:
                    torch._disable_functionalization()

            return wrapper

        example_inputs = (
            torch.ones(3, 2, 4, requires_grad=True),
            torch.ones(2, 4, requires_grad=True),
        )
        gm = make_fx(f, tracing_mode="symbolic")(*example_inputs)
        fgm = make_fx(f_wrapper(f), tracing_mode="symbolic")(*example_inputs)
        xs = torch.ones(3, 4, 5, requires_grad=True)
        y = torch.ones(4, 5, requires_grad=True)

        self.assertEqual(gm(xs, y), f(xs, y))

        def count_mutable(gm):
            c = 0
            for node in gm.graph.nodes:
                if node.op == "call_function":
                    if node.target == torch.ops.higher_order.map_impl:
                        c += count_mutable(getattr(gm, str(node.args[0])))
                    elif schema := getattr(node.target, "_schema", None):
                        c += int(schema.is_mutable)
            return c

        self.assertEqual(count_mutable(fgm), 0)
        # One for forward, one for recomputation logic in backward
        self.assertEqual(count_mutable(gm), 2)

    def test_map_functionalized(self):
        def map_fn(x, y):
            z = x + y
            z.add_(4)
            return z

        def f(xs, y):
            return control_flow.map(map_fn, xs, y)

        example_inputs = (torch.ones(3, 2, 4), torch.ones(4))
        functional_f = torch.func.functionalize(f)
        self.assertEqual(functional_f(*example_inputs), f(*example_inputs))

        gm = make_fx(torch.func.functionalize(f))(*example_inputs)
        self.assertEqual(gm(*example_inputs), f(*example_inputs))

        gm = make_fx(torch.func.functionalize(f), tracing_mode="symbolic")(
            *example_inputs
        )
        self.assertEqual(gm(*example_inputs), f(*example_inputs))

        for node in gm.body_graph_0.graph.nodes:
            if node.op == "call_function":
                self.assertTrue(not node.target._schema.is_mutable)
        self.check_map_count(gm, 1)

    def test_map_functionalized_aot_func(self):
        def map_fn(x, y):
            z = x + y
            z.add_(4)
            return z

        def f(xs, y):
            return control_flow.map(map_fn, xs, y)

        def f_wrapper(func):
            @functools.wraps(func)
            def wrapper(*args, **kwargs):
                torch._enable_functionalization(reapply_views=False)
                try:
                    return pytree.tree_map(from_fun_old, func(*args, **kwargs))
                finally:
                    torch._disable_functionalization()

            return wrapper

        example_inputs = (torch.ones(3, 2, 4), torch.ones(4))

        gm = make_fx(f_wrapper(f))(*example_inputs)

        for node in gm.body_graph_0.graph.nodes:
            if node.op == "call_function":
                self.assertTrue(not node.target._schema.is_mutable)

        self.assertEqual(gm(*example_inputs), f(*example_inputs))

    def test_map_functionalized_arg_mutation(self):
        def map_fn(x, y):
            y.add_(4)
            return x + y

        def f(xs, y):
            return control_flow.map(map_fn, xs, y)

        example_inputs = (torch.ones(3, 2, 4), torch.ones(4))
        functional_f = torch.func.functionalize(f)
        with self.assertRaisesRegex(
            torch._dynamo.exc.TorchRuntimeError,
            "map might be modifying the input!",
        ):
            functional_f(*example_inputs)

    def test_map_functionalized_elem_mutation(self):
        def map_fn(x, y):
            x.add_(4)
            return x + y

        def f(xs, y):
            return control_flow.map(map_fn, xs, y)

        example_inputs = (torch.ones(3, 2, 4), torch.ones(4))
        functional_f = torch.func.functionalize(f)
        with self.assertRaisesRegex(
            torch._dynamo.exc.TorchRuntimeError, "map might be modifying the input!"
        ):
            functional_f(*example_inputs)

    def test_cond_autograd_backward(self):
        def true_fn(x):
            return x.cos()

        def false_fn(x):
            return x.sin()

        def f(x, y):
            return control_flow.cond(x.shape[0] > 4, true_fn, false_fn, [y])

        example_inputs = (
            torch.ones(3, 2, 4, requires_grad=True),
            torch.ones(4, requires_grad=True),
        )
        f(*example_inputs).sum().backward()

        # Ensure no error is thrown when not running backward
        res = f(*example_inputs)

        # Ensure no error is thrown when not running backward
        res_compiled = torch.compile(f)(*example_inputs)
        self.assertEqual(res, res_compiled)

    def test_map_functionalized_elem_alias(self):
        def map_fn(x):
            x.view(x.shape)
            return x

        def f(xs):
            return control_flow.map(map_fn, xs)

        example_inputs = (torch.ones(3, 2, 4),)
        functional_f = torch.func.functionalize(f)
        with self.assertRaisesRegex(
            # Should be
            # torch._dynamo.exc.Unsupported,
            # "Encountered aliasing during higher order op tracing.*"
            torch._dynamo.exc.UncapturedHigherOrderOpError,
            "map doesn't work unless it is captured completely with torch.compile.*",
        ):
            functional_f(*example_inputs)

    def test_nested_map_cond_real(self):
        def true_fn(x, y):
            return x * y

        def false_fn(x, y):
            return x + y

        def f(x, pred, y):
            return cond(pred, true_fn, false_fn, [x, y])

        def g(pred, xs, y):
            return control_flow.map(f, xs, pred, y)

        gm = make_fx(g, tracing_mode="real")(
            torch.tensor(True), torch.ones(3, 2, 4), torch.ones(4)
        )
        pred = torch.tensor(False)
        x = torch.randn(3, 2, 4)
        y = torch.randn(4)
        res = gm(pred, x, y)
        self.assertEqual(res, g(pred, x, y))
        self.check_map_count(gm, 1)

    def test_nested_map_cond_symbolic(self):
        def true_fn(x, y):
            return x * y

        def false_fn(x, y):
            return x + y

        def f(x, pred, y):
            return cond(pred, true_fn, false_fn, [x, y])

        def g(pred, xs, y):
            return control_flow.map(f, xs, pred, y)

        gm = make_fx(g, tracing_mode="symbolic")(
            torch.tensor(True), torch.ones(3, 2, 4), torch.ones(4)
        )
        pred = torch.tensor(False)
        x = torch.randn(3, 2, 2)
        y = torch.randn(2)
        res = gm(pred, x, y)
        self.assertEqual(res, g(pred, x, y))
        self.check_map_count(gm, 1)

    def test_nested_cond_map_cond_symbolic(self):
        def true_fn(x, y):
            return x * y

        def false_fn(x, y):
            return x + y

        def f(x, pred, y):
            return cond(pred, true_fn, false_fn, [x, y])

        def g(pred, xs, y):
            return control_flow.map(f, xs, pred, y)

        def main_true_fn(pred, xs, y):
            return g(pred, xs, y) * 2

        def main_false_fn(pred, xs, y):
            return g(pred, xs, y) + 1

        def main(p, pred, xs, y):
            return cond(p, main_true_fn, main_false_fn, [pred, xs, y])

        gm = make_fx(main, tracing_mode="symbolic")(
            torch.tensor(True), torch.tensor(True), torch.ones(3, 2, 4), torch.ones(4)
        )
        p = torch.tensor(False)
        pred = torch.tensor(False)
        xs = torch.randn(3, 2, 2)
        y = torch.randn(2)
        res = gm(p, pred, xs, y)
        self.assertEqual(res, main(p, pred, xs, y))
        self.check_map_count(gm, 2)

    def test_cond_with_sym_pred(self):
        def true_fn(x):
            return x + x

        def false_fn(x):
            return x * x

        def foo(x):
            return cond(x.shape[0] == 4, true_fn, false_fn, [x])

        gm = make_fx(foo, tracing_mode="symbolic")(torch.ones(3, 2, 1))
        # The symbols in make_fx's shape_env should not be specialized.
        self.assertEqual(len(gm.shape_env.guards), 0)

        self.assertExpectedInline(
            gm.code.strip(),
            """\
def forward(self, x_1):
    sym_size_int = torch.ops.aten.sym_size.int(x_1, 0)
    eq = sym_size_int == 4
    sym_size_int_1 = torch.ops.aten.sym_size.int(x_1, 1)
    true_graph_0 = self.true_graph_0
    false_graph_0 = self.false_graph_0
    cond = torch.ops.higher_order.cond(eq, true_graph_0, false_graph_0, (x_1, sym_size_int_1, sym_size_int));  eq = true_graph_0 = false_graph_0 = x_1 = sym_size_int_1 = sym_size_int = None
    getitem = cond[0];  cond = None
    return getitem""",  # noqa: B950
        )

        # We expect the traced graph module to work even if input size changes.
        x = torch.ones(4, 3, 2)
        self.assertEqual(gm(x), true_fn(x))
        self.assertEqual(foo(x), true_fn(x))

    def test_cond_with_unbacked_sym_pred(self):
        def foo(x):
            def true_fn(x):
                return x + x

            def false_fn(x):
                return x * x

            az = x.nonzero()
            return cond(az.shape[0] > 3, true_fn, false_fn, (x,))

        gm = make_fx(foo, tracing_mode="symbolic")(torch.randn(7))
        self.assertExpectedInline(
            gm.code.strip(),
            """\
def forward(self, x_1):
    nonzero = torch.ops.aten.nonzero.default(x_1)
    sym_size_int = torch.ops.aten.sym_size.int(nonzero, 0);  nonzero = None
    gt = sym_size_int > 3;  sym_size_int = None
    sym_size_int_1 = torch.ops.aten.sym_size.int(x_1, 0)
    true_graph_0 = self.true_graph_0
    false_graph_0 = self.false_graph_0
    cond = torch.ops.higher_order.cond(gt, true_graph_0, false_graph_0, (x_1, sym_size_int_1));  gt = true_graph_0 = false_graph_0 = x_1 = sym_size_int_1 = None
    getitem = cond[0];  cond = None
    return getitem""",  # noqa: B950
        )

    def _check_closure_correctly_lifted(self, f, *, args, exp_res, exp_arg_num):
        assert isinstance(args, (tuple, list))
        self.assertEqual(f(*args), exp_res)
        gm = make_fx(f)(*args)
        self.assertEqual(gm(*args), exp_res)

        def cnt_placeholder(gm):
            return len([node for node in gm.graph.nodes if node.op == "placeholder"])

        placeholder_cnts = [cnt_placeholder(mod) for mod in gm.children()]
        self.assertTrue(all(cnt == exp_arg_num for cnt in placeholder_cnts))

    def _check_closure_correctly_lifted_with_mutation(
        self, f, closures_to_be_mutated, *, args, exp_arg_num
    ):
        exp_res = f(*args)
        self._check_closure_correctly_lifted(
            f, args=args, exp_res=exp_res, exp_arg_num=exp_arg_num
        )

        for closure in closures_to_be_mutated:
            closure.add(-1)
        new_exp_res = f(*args)

        self._check_closure_correctly_lifted(
            f, args=args, exp_res=new_exp_res, exp_arg_num=exp_arg_num
        )

    def test_cond_with_tensor_closure(self):
        a = torch.ones(2, 3)
        b = torch.ones(2, 3) + 1

        def true_fn(x):
            return x + a

        def false_fn(x):
            return x + b

        def foo(x):
            return cond(x.shape[0] == 4, true_fn, false_fn, [x])

        # expected branches takes [x, a, b] as input
        inp = torch.randn(2, 3)
        self._check_closure_correctly_lifted_with_mutation(
            foo, (a, b), args=(inp,), exp_arg_num=3
        )

    def test_cond_with_tensor_closure_graph_module(self):
        a = torch.ones(2, 3)
        b = torch.ones(2, 3) + 1

        def true_fn(x):
            return x + a

        def false_fn(x):
            return x + b

        def foo(x):
            return cond(x.shape[0] == 4, true_fn, false_fn, [x])

        # expected branches takes [x, a, b] as input
        inp = torch.randn(2, 3)

        gm = make_fx(foo, tracing_mode="symbolic", _allow_non_fake_inputs=True)(inp)

        self.assertExpectedInline(
            gm.code.strip(),
            """\
def forward(self, x_1):
    sym_size_int = torch.ops.aten.sym_size.int(x_1, 0)
    eq = sym_size_int == 4
    sym_size_int_1 = torch.ops.aten.sym_size.int(x_1, 1)
    true_graph_0 = self.true_graph_0
    false_graph_0 = self.false_graph_0
    _tensor_constant0 = self._tensor_constant0
    _tensor_constant1 = self._tensor_constant1
    cond = torch.ops.higher_order.cond(eq, true_graph_0, false_graph_0, (x_1, _tensor_constant0, sym_size_int_1, sym_size_int, _tensor_constant1));  eq = true_graph_0 = false_graph_0 = x_1 = _tensor_constant0 = sym_size_int_1 = sym_size_int = _tensor_constant1 = None
    getitem = cond[0];  cond = None
    return getitem""",  # noqa: B950
        )
        self.assertExpectedInline(
            gm.true_graph_0.code.strip(),
            """\
def forward(self, arg0_1, arg1_1, arg2_1, arg3_1, arg4_1):
    add = torch.ops.aten.add.Tensor(arg0_1, arg1_1);  arg0_1 = arg1_1 = None
    return (add,)""",
        )

    def test_cond_with_module_param_closure(self):
        class Mod(torch.nn.Module):
            def __init__(self) -> None:
                super().__init__()
                self.register_parameter(
                    "param", torch.nn.Parameter(torch.ones(2, 3), requires_grad=False)
                )
                self.buffer = torch.nn.Buffer(torch.ones(2, 3) + 1)

        my_mode = Mod()

        def true_fn(x):
            return x + my_mode.param

        def false_fn(x):
            return x + my_mode.buffer

        def foo(x):
            return cond(x.shape[0] == 4, true_fn, false_fn, [x])

        inp = torch.ones(2, 3)
        # expected both branches takes (x, param, buffer)
        self._check_closure_correctly_lifted_with_mutation(
            foo, (my_mode.param, my_mode.buffer), args=(inp,), exp_arg_num=3
        )

    def test_cond_with_module_python_scalar_closure(self):
        def foo(x):
            a = torch.ones(1, 1)
            b = 1

            def true_fn(x):
                return x + a

            def false_fn(x):
                return x + b

            return cond(x.shape[0] == 4, true_fn, false_fn, [x])

        inp = torch.ones(2, 3)
        res = inp + 1
        # python scalar b is not lifted as input, so both branches take (x, a)
        self._check_closure_correctly_lifted(
            foo, args=(inp,), exp_res=res, exp_arg_num=2
        )

    def test_cond_nested_with_closure(self):
        a = torch.ones(1, 1)
        b = torch.ones(1, 1) + 1

        def inner_true_fn(x):
            return x + a

        def inner_false_fn(x):
            return x + b

        def foo(x):
            def true_fn(x):
                return cond(x.shape[0] == 2, inner_true_fn, inner_false_fn, [x])

            def false_fn(x):
                return cond(x.shape[0] > 4, inner_true_fn, inner_false_fn, [x])

            return cond(x.shape[0] == 4, true_fn, false_fn, [x])

        inp = torch.ones(2, 3)
        # For top-level cond, it take 3 arguments (x, a, b). Dynamo should
        # realize that the nonlocal variables are same for the true and false
        # branches, so it should de-dupe them.
        # For second-level conds, it takes (x, a, b)
        self._check_closure_correctly_lifted_with_mutation(
            foo, (a, b), args=(inp,), exp_arg_num=3
        )

    def test_cond_nested_with_closure_graph_module(self):
        a = torch.ones(1, 1)
        b = torch.ones(1, 1) + 1

        def inner_true_fn(x):
            return x + a

        def inner_false_fn(x):
            return x + b

        def foo(x):
            def true_fn(x):
                return cond(x.shape[0] == 2, inner_true_fn, inner_false_fn, [x])

            def false_fn(x):
                return cond(x.shape[0] > 4, inner_true_fn, inner_false_fn, [x])

            return cond(x.shape[0] == 4, true_fn, false_fn, [x])

    def test_map_unfunc_boolean_tensor_for_nested_map_cond(self):
        def map_fn(pred, x):
            def fn(x, pred):
                return control_flow.cond(pred, lambda x: x * 2, lambda x: x / 2, (x,))

            return control_flow.map(fn, x, pred)

        def f_wrapper(func):
            @functools.wraps(func)
            def wrapper(*args, **kwargs):
                torch._enable_functionalization(reapply_views=False)
                try:
                    func_args = pytree.tree_map(
                        lambda x: to_fun_old(x) if isinstance(x, torch.Tensor) else x,
                        args,
                    )
                    func_kwargs = pytree.tree_map(
                        lambda x: to_fun_old(x) if isinstance(x, torch.Tensor) else x,
                        kwargs,
                    )
                    return pytree.tree_map(
                        from_fun_old, func(*func_args, **func_kwargs)
                    )
                finally:
                    torch._disable_functionalization()

            return wrapper

        gm = make_fx(f_wrapper(map_fn))(
            torch.tensor(True), torch.ones([2, 3], requires_grad=False)
        )
        self.assertExpectedInline(
            gm.code.strip(),
            """\
def forward(self, pred_1, x_1):
    unbind = torch.ops.aten.unbind.int(x_1)
    getitem = unbind[0];  getitem = None
    getitem_1 = unbind[1];  unbind = getitem_1 = None
    body_graph_0 = self.body_graph_0
    map_impl = torch.ops.higher_order.map_impl(body_graph_0, [x_1], [pred_1]);  body_graph_0 = x_1 = pred_1 = None
    getitem_2 = map_impl[0];  map_impl = None
    return getitem_2""",
        )
        self.assertExpectedInline(
            gm.body_graph_0.code.strip(),
            """\
def forward(self, arg0_1, arg1_1):
    true_graph_0 = self.true_graph_0
    false_graph_0 = self.false_graph_0
    cond = torch.ops.higher_order.cond(arg1_1, true_graph_0, false_graph_0, (arg0_1,));  arg1_1 = true_graph_0 = false_graph_0 = arg0_1 = None
    getitem = cond[0];  cond = None
    return (getitem,)""",  # noqa: B950
        )

    @skipIfCrossRef  # Arg order changes with crossref
    def test_cond_make_fx_preserve_stack_trace_for_nodes_in_subgraph(self):
        def true_fn(x):
            return x + x.cos()

        def false_fn(x):
            return x * x.sin()

        def foo(x):
            return cond(x.shape[0] == 4, true_fn, false_fn, (x,))

        inp = torch.randn([4, 3])
        gm, _ = torch._dynamo.export(foo)(inp)

        def run_with_interpreter(*args):
            with torch.fx.traceback.preserve_node_meta():
                return torch.fx.Interpreter(gm).run(*args)

        new_gm = make_fx(run_with_interpreter)(inp)

        checked_ops = {"add", "mul", "sin", "cos"}
        checked_meta = ["source_fn_stack", "stack_trace"]
        all_source_fns = collect_meta_for_filtered_nodes(gm, checked_ops, checked_meta)
        new_source_fns = collect_meta_for_filtered_nodes(
            new_gm, checked_ops, checked_meta
        )
        self.assertEqual(all_source_fns, new_source_fns)

    @unittest.skipIf(
        TEST_WITH_TORCHDYNAMO,
        "triggers cache limit for foo and changes unique_graphs count.",
    )
    def test_cond_no_dynamo_cache_limit(self):
        torch._dynamo.reset()
        counters = torch._dynamo.utils.counters
        counters.clear()

        def foo(x, true_fn, false_fn):
            return cond(x.sum() < 0, true_fn, false_fn, (x,))

        inp = torch.ones(3, 4)
        exp_out = inp.sin()
        iter_n = torch._dynamo.config.recompile_limit + 1

        # Need functions that cause recompilations
        def get_dummy_fns(str):
            def dummy_cos(x):
                return x.cos() + len(str) - len(str)

            def dummy_sin(x):
                return x.sin() + len(str) - len(str)

            return dummy_cos, dummy_sin

        for i in range(iter_n):
            # we fail guards each iter because `str(i)` is different
            self.assertEqual(foo(inp, *get_dummy_fns(str(i))), exp_out)

        # each iteration captures a cond and a getitem from the tuple output
        self.assertEqual(counters["stats"]["calls_captured"], iter_n * 2)
        self.assertEqual(counters["stats"]["unique_graphs"], iter_n)

    def test_cond_with_consecutive_make_fx_symbolic(self):
        def true_fn(x):
            return x - x.cos()

        def false_fn(x):
            return x + x.sin()

        def foo(x):
            return cond(x.shape[0] == 4, true_fn, false_fn, [x])

        inps = (torch.ones(3, 4), torch.ones(3, 5), torch.ones(5, 4), torch.ones(5, 3))
        for inp in inps:
            gm = make_fx(foo, tracing_mode="symbolic")(torch.ones(3, 4))
            self.assertExpectedInline(
                gm.code.strip(),
                """\
def forward(self, x_1):
    sym_size_int = torch.ops.aten.sym_size.int(x_1, 0)
    eq = sym_size_int == 4
    sym_size_int_1 = torch.ops.aten.sym_size.int(x_1, 1)
    true_graph_0 = self.true_graph_0
    false_graph_0 = self.false_graph_0
    cond = torch.ops.higher_order.cond(eq, true_graph_0, false_graph_0, (x_1, sym_size_int_1, sym_size_int));  eq = true_graph_0 = false_graph_0 = x_1 = sym_size_int_1 = sym_size_int = None
    getitem = cond[0];  cond = None
    return getitem""",  # noqa: B950
            )

            self.assertExpectedInline(
                gm.true_graph_0.code.strip(),
                """\
def forward(self, arg0_1, arg1_1, arg2_1):
    cos = torch.ops.aten.cos.default(arg0_1)
    sub = torch.ops.aten.sub.Tensor(arg0_1, cos);  arg0_1 = cos = None
    return (sub,)""",
            )

            self.assertExpectedInline(
                gm.false_graph_0.code.strip(),
                """\
def forward(self, arg0_1, arg1_1, arg2_1):
    sin = torch.ops.aten.sin.default(arg0_1)
    add = torch.ops.aten.add.Tensor(arg0_1, sin);  arg0_1 = sin = None
    return (add,)""",
            )

    def _create_test_fns_for_cond(
        self, pred, inner_most_fn, operands, closure_list, nested_level
    ):
        if nested_level == 0:
            if len(closure_list) > 0:

                def true_fn(*operands):
                    return inner_most_fn(*operands) + inner_most_fn(*closure_list)

                def false_fn(*operands):
                    return inner_most_fn(*operands) - inner_most_fn(*closure_list)

            else:

                def true_fn(*operands):
                    return inner_most_fn(*operands)

                def false_fn(*operands):
                    return inner_most_fn(*operands)

            def fn(*operands):
                if len(operands) == 0 and len(closure_list) == 0:
                    return torch.zeros(1)
                return cond(pred, true_fn, false_fn, operands)

            return operands, fn
        else:
            args, inner_fn = self._create_test_fns_for_cond(
                pred <= 0, inner_most_fn, operands, closure_list, nested_level - 1
            )

            def true_fn(*operands):
                return inner_most_fn(*operands) + inner_fn(*args)

            def false_fn(*operands):
                return inner_most_fn(*operands) - inner_fn(*args)

            def fn(*operands):
                if len(operands) == 0 and len(closure_list) == 0:
                    return torch.ones(1)
                return cond(pred, true_fn, false_fn, operands)

            return operands, fn

    def _init_predicate(self, pred_type):
        if pred_type == "bool":
            return True
        elif pred_type == "intTensor":
            return torch.tensor(1)
        elif pred_type == "floatTensor":
            return torch.tensor(1.0)
        elif pred_type == "boolTensor":
            return torch.tensor(False)
        else:
            raise NotImplementedError

    def _init_fn(self, inner_fn_type):
        if inner_fn_type == "function":
            return reduce_func
        elif inner_fn_type == "module":
            return ReduceMod()
        elif inner_fn_type == "object":
            return ReduceObj()
        else:
            raise NotImplementedError

    @parametrize("predType", ["bool", "intTensor", "floatTensor", "boolTensor"])
    @parametrize("innerFnType", ["function", "module", "object"])
    @parametrize("nOperands", [0, 1])
    @parametrize("nClosure", [0, 1])
    @parametrize("nesting", [0, 2])
    def test_cond_tracing_with_valid_inputs(
        self, predType, innerFnType, nOperands, nClosure, nesting
    ):
        pred = self._init_predicate(predType)
        inner_fn = self._init_fn(innerFnType)
        operands = [torch.ones(2, 3) + i for i in range(nOperands)]
        closure = [torch.ones(2, 3) - i for i in range(nClosure)]
        args, fn = self._create_test_fns_for_cond(
            pred, inner_fn, operands, closure, nesting
        )
        eager_res = fn(*args)
        for tracing_mode in ["symbolic", "fake", "real"]:
            # set _allow_non_fake_inputs = True to allow fake prop through closures
            with self.subTest(tracing_mode=tracing_mode):
                gm = make_fx(
                    fn, tracing_mode=tracing_mode, _allow_non_fake_inputs=True
                )(*args)
                self.assertEqual(gm(*args), eager_res)

    @parametrize("predType", ["boolTensor"])
    @parametrize("innerFnType", ["function", "module", "object"])
    @parametrize("nOperands", [1, 2])
    @parametrize("nClosure", [0, 1])
    @parametrize("nesting", [0])
    def test_cond_vmap(self, predType, innerFnType, nOperands, nClosure, nesting):
        pred = self._init_predicate(predType)
        inner_fn = self._init_fn(innerFnType)
        operands = [torch.ones(2, 3) + i for i in range(nOperands)]
        closure = [torch.ones(2, 3) - i for i in range(nClosure)]
        args, fn = self._create_test_fns_for_cond(
            pred, inner_fn, operands, closure, nesting
        )
        eager_res = fn(*args)
        out = torch.vmap(fn)(*args)
        if nClosure == 0:
            self.assertEqual(eager_res, out)
        else:
            self.assertEqual(eager_res, out[0])
            self.assertEqual(eager_res, out[1])

    def test_cond_vmap_simple(self):
        def fn(x):
            return torch.cond(
                pred=torch.tensor([True]),
                true_fn=lambda x: x + 100,
                false_fn=lambda x: x.clone(),
                operands=(x,),
            )

        a = torch.arange(15).reshape((3, 5))
        res = torch.vmap(fn, in_dims=(0,))(a)
        self.assertEqual(res.shape, (3, 5))
        self.assertEqual(res, a + 100)

    def test_cond_vmap_multiple_inputs(self):
        def fn(x, y):
            return torch.cond(
                pred=x.sum() < y.sum(),
                true_fn=lambda x, y: x + 100,
                false_fn=lambda x, y: y.clone(),
                operands=(x, y),
            )

        a = torch.arange(15).reshape(3, 5)
        b = torch.ones_like(a) + 3
        res = torch.vmap(fn, in_dims=(0, 0))(a, b)
        expected = torch.tensor(
            [[100, 101, 102, 103, 104], [4, 4, 4, 4, 4], [4, 4, 4, 4, 4]]
        )
        self.assertEqual(res.shape, (3, 5))
        self.assertEqual(expected, res)

    def test_cond_vmap_single_input_with_closure(self):
        a = torch.ones((3, 5)) + 3
        c = torch.arange(5)

        def fn(x):
            return torch.cond(
                pred=torch.tensor([True]),
                true_fn=lambda x: x + c,
                false_fn=lambda x: x - c,
                operands=(x,),
            )

        res = torch.vmap(fn, in_dims=(0,))(
            a,
        )
        with unittest.mock.patch("torch._dynamo.config.error_on_recompile", True):
            res = torch.vmap(fn, in_dims=(0,))(
                a,
            )
        self.assertEqual(a + c, res)

    def test_cond_vmap_multiple_args_with_closure(self):
        a = torch.ones((3, 5), dtype=torch.int64) + 3
        b = torch.arange(15).reshape(3, 5)
        c = torch.arange(5)

        def fn(x, y):
            return torch.cond(
                pred=torch.tensor([False]),
                true_fn=lambda x, y: x + c,
                false_fn=lambda x, y: y - c,
                operands=(x, y),
            )

        res = torch.vmap(fn)(a, b)
        self.assertEqual(b - c, res)

    @parametrize("nClosure", [0, 1])
    def test_cond_vmap_multiple_outputs(self, nClosure):
        if nClosure:
            c = torch.ones(5, dtype=torch.int64) + 5

            def fn(x):
                return torch.cond(
                    pred=torch.tensor([True]),
                    true_fn=lambda x: (x + c, x - c),
                    false_fn=lambda x: (x.clone(), x.clone()),
                    operands=(x,),
                )

        else:

            def fn(x):
                return torch.cond(
                    pred=torch.tensor([True]),
                    true_fn=lambda x: (x + 1, x - 1),
                    false_fn=lambda x: (x.clone(), x.clone()),
                    operands=(x,),
                )

        a = torch.arange(15).reshape(3, 5)
        res = torch.vmap(fn)(
            a,
        )
        self.assertEqual(len(res), 2)
        if nClosure:
            self.assertEqual(res, (a + c, a - c))
        else:
            self.assertEqual(res, (a + 1, a - 1))

    @parametrize("boolcond", [True, False])
    def test_vmap_vmap(self, boolcond):
        def fn(x):
            return torch.cond(
                pred=torch.tensor([True]) if not boolcond else True,
                true_fn=lambda x: x + 1,
                false_fn=lambda x: x - 1,
                operands=(x,),
            )

        def wrapper(x):
            return torch.vmap(fn)(x)

        a = torch.ones((3, 4, 5))
        res = torch.vmap(wrapper)(a)
        self.assertEqual(res, a + 1)

    def test_cond_trace_set__and_mutate_input(self):
        def f(a, tmp):
            a_view = a.view(-1)
            with torch.no_grad():
                a.set_(tmp)
                a_view.mul_(2)
            return a + tmp

        inp = torch.ones(3, 3, requires_grad=True)
        tmp = torch.ones(3, 3, requires_grad=True)
        # graph break: torch._dynamo.exc.Unsupported: call_function DelayGraphBreakVariable() [TensorVariable()] {}
        # due to set_
        with self.assertRaisesRegex(
            torch._dynamo.exc.UncapturedHigherOrderOpError,
            "Cond doesn't work unless it is captured completely with torch.compile",
        ):
            torch.cond(inp.sum() > 0, f, f, (inp, tmp))

    @skipIfCrossRef  # Arg order changes with crossref
    def test_cond_trace_set__and_mutate_intermediate(self):
        def f(a, tmp):
            a = a.clone()
            a_view = a.view(-1)
            tmp = tmp.clone()
            with torch.no_grad():
                a.set_(tmp)
                a_view.mul_(2)
            return a + tmp

        inp = torch.ones(3, 3, requires_grad=True)
        tmp = torch.ones(3, 3, requires_grad=True)

        class Mod(torch.nn.Module):
            def forward(self, inp: torch.Tensor, tmp: torch.Tensor) -> torch.Tensor:
                return torch.cond(inp.sum() > 0, f, f, (inp, tmp))

        with self.assertRaisesRegex(
            RuntimeError, "cannot mutate tensors with frozen storage"
        ):
            out = torch.compile(Mod(), backend="aot_eager")(inp, tmp)

        with self.assertRaisesRegex(
            RuntimeError, "cannot mutate tensors with frozen storage"
        ):
            out = torch.compile(Mod(), backend="inductor")(inp, tmp)

        from torch._dynamo.testing import EagerAndRecordGraphs

        backend = EagerAndRecordGraphs()
        out = torch.compile(Mod(), backend=backend)(inp, tmp)
        self.assertExpectedInline(
            backend.graphs[0].cond_true_0.code.strip("\n"),
            """\
def forward(self, l_inp_, l_tmp_):
    l_inp__1 = l_inp_
    l_tmp__1 = l_tmp_
    a = l_inp__1.clone();  l_inp__1 = None
    a_view = a.view(-1)
    tmp = l_tmp__1.clone();  l_tmp__1 = None
    _set_grad_enabled = torch._C._set_grad_enabled(False);  _set_grad_enabled = None
    set_ = a.set_(tmp);  set_ = None
    mul_ = a_view.mul_(2);  a_view = mul_ = None
    _set_grad_enabled_1 = torch._C._set_grad_enabled(True);  _set_grad_enabled_1 = None
    add = a + tmp;  a = tmp = None
    return (add,)
    """,
        )
        self.assertEqual(out, f(inp, tmp))

    @parametrize("requires_grad", [True, False])
    def test_cond_symint_operands(self, requires_grad):
        from torch._dynamo.testing import EagerAndRecordGraphs

        backend = EagerAndRecordGraphs()

        class Mod(torch.nn.Module):
            def __init__(self):
                super().__init__()
                self.num = 3

            def forward(self, a, b):
                return torch.cond(
                    pred=torch.tensor([True]),
                    true_fn=lambda a, b: a + b + self.num,
                    false_fn=lambda a, b: a - b - self.num,
                    operands=(a, b),
                )

        a = torch.ones(3, 3, requires_grad=requires_grad)
        b = torch.ones(3, 3, requires_grad=requires_grad)
        out = torch.compile(Mod(), backend=backend, dynamic=True)(a, b)
        self.assertEqual(out, Mod()(a, b))
        self.assertEqual(len(backend.graphs), 1)
        self.assertExpectedInline(
            backend.graphs[0].code.strip(),
            """\
def forward(self, s97 : torch.SymInt, L_a_ : torch.Tensor, L_b_ : torch.Tensor):
    l_a_ = L_a_
    l_b_ = L_b_
    tensor = torch.tensor([True])
    cond_true_0 = self.cond_true_0
    cond_false_0 = self.cond_false_0
    cond = torch.ops.higher_order.cond(tensor, cond_true_0, cond_false_0, (l_a_, l_b_, s97));  tensor = cond_true_0 = cond_false_0 = l_a_ = l_b_ = s97 = None
    getitem = cond[0];  cond = None
    return (getitem,)""",  # noqa: B950
        )

    def test_two_hops_not_sharing_code_obj(self):
        pred, args = torch.tensor(True), (torch.ones(3, 3),)

        def fn1(x):
            return x + 1

        def fn2(x):
            return x - 1

        from torch._dynamo.testing import CompileCounter

        # Tests rely on automatic_dynamic = True
        with torch._dynamo.config.patch(automatic_dynamic_shapes=True):
            cnt = CompileCounter()
            torch.compile(torch.cond, backend=cnt)(pred, fn1, fn2, args)
            self.assertEqual(cnt.frame_count, 1)

            args = (torch.randn(3, 3),)
            # No recompilation
            torch.compile(torch.cond, backend=cnt)(pred, fn1, fn2, args)
            self.assertEqual(cnt.frame_count, 1)

            def cond_fn(x):
                return x.sum() > 0

            args = (torch.randn(4, 4),)
            torch.compile(torch.while_loop, backend=cnt)(cond_fn, fn2, args)
            # recompilation
            self.assertEqual(cnt.frame_count, 2)

            args = (torch.randn(4, 4),)
            torch.compile(torch.while_loop, backend=cnt)(cond_fn, fn2, args)
            self.assertEqual(cnt.frame_count, 2)

            # With recompilation due to automatic dynamic
            # This also proves that while_loop doesn't share code obj with cond
            torch.compile(torch.cond, backend=cnt)(pred, fn1, fn2, (torch.randn(4, 4),))
            self.assertEqual(cnt.frame_count, 3)

    def test_hop_raises_if_not_overriding_call(self):
        class WrongHop(torch._ops.HigherOrderOperator):
            pass

        with self.assertRaisesRegex(TypeError, "WrongHop"):
            WrongHop("wrong_hop")

    def test_scan_functionalized(self):
        def f(init, xs):
            return scan(get_scan_combine_fn("add", False), init, xs, dim=1)

        example_inputs = torch.ones(5, 7, 4)
        example_init = torch.ones(5, 4)
        functional_f = torch.func.functionalize(f)
        self.assertEqual(
            functional_f(example_init, example_inputs), f(example_init, example_inputs)
        )

    def test_scan_functionalized_elem_mutation(self):
        def add1(x, y):
            x.add_(4)
            return x + y, x + y

        def f(init, xs):
            return scan(add1, init, xs, dim=1)

        example_inputs = torch.ones(5, 7, 4)
        example_init = torch.ones(5, 4)
        functional_f = torch.func.functionalize(f)
        with self.assertRaisesRegex(
            # TODO: Fix this so that the HOPs show similar errors for functionalization
            # This is the Exception with PYTORCH_TEST_WITH_DYNAMO=0
            # RuntimeError,
            # "torch.scan might be modifying the input!",
            # This is the Exception with PYTORCH_TEST_WITH_DYNAMO=1
            # torch._dynamo.exc.TorchDynamoException,
            # "Unexpected exception when running generated GraphModule.*"
            Exception,
            ".*",
        ):
            functional_f(example_init, example_inputs)

        def add2(x, y):
            y.add_(4)
            return x + y, x + y

        def f(init, xs):
            return scan(add2, init, xs, dim=1)

        functional_f = torch.func.functionalize(f)
        with self.assertRaisesRegex(
            # TODO: Fix this so that the HOPs show similar errors for functionalization
            # Should be
            # This is the Exception with PYTORCH_TEST_WITH_DYNAMO=0
            # RuntimeError,
            # "torch.scan might be modifying the input!",
            # This is the Exception with PYTORCH_TEST_WITH_DYNAMO=1
            # torch._dynamo.exc.TorchDynamoException,
            # "Unexpected exception when running generated GraphModule.*"
            Exception,
            ".*",
        ):
            functional_f(example_init, example_inputs)

    def test_scan_functionalized_elem_alias(self):
        def add(x, y):
            return x, x

        def f(init, xs):
            return scan(add, init, xs, dim=1)

        example_inputs = torch.ones(5, 7, 4)
        example_init = torch.ones(5, 4)
        functional_f = torch.func.functionalize(f)
        with self.assertRaisesRegex(
            # TODO: Fix this so that the HOPs show similar errors for functionalization
            # Should be
            # This is the Exception with PYTORCH_TEST_WITH_DYNAMO=0
            # torch._dynamo.exc.Unsupported,
            # "Encountered aliasing during higher order op tracing for HOP.*"
            # This is the Exception with PYTORCH_TEST_WITH_DYNAMO=1
            # torch._dynamo.exc.UncapturedHigherOrderOpError,
            # "scan must be captured completely with torch.compile.*",
            Exception,
            ".*",
        ):
            functional_f(example_init, example_inputs)

    @skipIfTorchDynamo("Graph is not captured by backend if test with dynamo")
    def test_scan_pytree_closure(self):
        from torch._dynamo.testing import EagerAndRecordGraphs

        param_buffer = ({"param": torch.randn(3, 3)}, (torch.randn(3),))

        def add(carry, x):
            ret = (carry @ param_buffer[0]["param"]) @ x + param_buffer[1][0]
            return ret, ret.sum()

        def f(init, xs):
            return scan(add, init, xs)

        init = torch.randn(4, 3)
        xs = torch.randn(3, 3, 3)

        backend = EagerAndRecordGraphs()
        eager_out = f(init, xs)
        compiled_out = torch.compile(f, backend=backend)(init, xs)
        exp_out = _fake_scan(add, init, xs)

        self.assertEqual(len(backend.graphs), 1)
        if TEST_WITH_CROSSREF:
            self.assertExpectedInline(
                backend.graphs[0].code.strip(),
                """\
def forward(self, L_init_ : torch.Tensor, L_xs_ : torch.Tensor, L_add_closure_0_cell_contents_0_param_ : torch.Tensor, L_add_closure_0_cell_contents_1_0_ : torch.Tensor):
    l_init_ = L_init_
    l_xs_ = L_xs_
    l_add_closure_0_cell_contents_0_param_ = L_add_closure_0_cell_contents_0_param_
    l_add_closure_0_cell_contents_1_0_ = L_add_closure_0_cell_contents_1_0_
    r = torch.movedim(l_xs_, 0, 0);  l_xs_ = None
    scan_combine_fn_0 = self.scan_combine_fn_0
    scan = torch.ops.higher_order.scan(scan_combine_fn_0, [l_init_], [r], [l_add_closure_0_cell_contents_0_param_, l_add_closure_0_cell_contents_1_0_]);  scan_combine_fn_0 = l_init_ = r = l_add_closure_0_cell_contents_0_param_ = l_add_closure_0_cell_contents_1_0_ = None
    carry = scan[0]
    out = scan[1];  scan = None
    return (carry, out)""",  # noqa: B950
            )
        else:
            self.assertExpectedInline(
                backend.graphs[0].code.strip(),
                """\
def forward(self, L_init_ : torch.Tensor, L_xs_ : torch.Tensor, L_add_closure_0_cell_contents_0_param_ : torch.Tensor, L_add_closure_0_cell_contents_1_0_ : torch.Tensor):
    l_init_ = L_init_
    l_xs_ = L_xs_
    l_add_closure_0_cell_contents_0_param_ = L_add_closure_0_cell_contents_0_param_
    l_add_closure_0_cell_contents_1_0_ = L_add_closure_0_cell_contents_1_0_
    movedim = torch.movedim(l_xs_, 0, 0);  l_xs_ = None
    scan_combine_fn_0 = self.scan_combine_fn_0
    scan = torch.ops.higher_order.scan(scan_combine_fn_0, [l_init_], [movedim], [l_add_closure_0_cell_contents_0_param_, l_add_closure_0_cell_contents_1_0_]);  scan_combine_fn_0 = l_init_ = movedim = l_add_closure_0_cell_contents_0_param_ = l_add_closure_0_cell_contents_1_0_ = None
    carry = scan[0]
    out = scan[1];  scan = None
    return (carry, out)""",  # noqa: B950
            )
        self.assertEqual(eager_out, exp_out)
        self.assertEqual(compiled_out, exp_out)

    @skipIfTorchDynamo("Skip because we're testing export")
    # TODO: we cannot turn on strict=True yet because torch._check for out_it > 0 is
    # removed from the graph in dynamo and in non-strict export's graph capturing
    # step, we re-run the traced graph module to get graph captured result.
    # Since torch._check is removed from graph, we end up getting a data-dependent
    # error when we call torch.ones(out_it * 2).
    @parametrize("strict", [False])
    @parametrize("dynamic", [True, False])
    def test_while_loop_op_int_carry_export(self, strict, dynamic):
        m, args = WHILE_LOOP_TESTS["int_carry"]
        dynamic_shapes = {"x": {0: torch.export.Dim("dim_x")}} if dynamic else None
        ep = self._check_export(m, args, strict=strict, dynamic_shapes=dynamic_shapes)
        if not strict and dynamic:
            self.assertExpectedInline(
                normalize_gm(ep.module().print_readable(print_output=False)),
                """\
class GraphModule(torch.nn.Module):
    def forward(self, x):
        x: "f32[s35, 3]";

        x, = fx_pytree.tree_flatten_spec(([x], {}), self._in_spec)
        sym_size_int_1: "Sym(s35)" = torch.ops.aten.sym_size.int(x, 0)

        while_loop_cond_graph_0 = self.while_loop_cond_graph_0
        while_loop_body_graph_0 = self.while_loop_body_graph_0
        while_loop = torch.ops.higher_order.while_loop(while_loop_cond_graph_0, while_loop_body_graph_0, (0, x), ());  while_loop_cond_graph_0 = while_loop_body_graph_0 = x = None

        getitem_2: "Sym(u1)" = while_loop[0]

        ge: "Sym(u1 >= 1)" = getitem_2 >= 1
        _assert_scalar_default = torch.ops.aten._assert_scalar.default(ge, "Runtime assertion failed for expression u1 >= 1 on node 'ge'");  ge = _assert_scalar_default = None

        gt_1: "Sym(u1 > 0)" = getitem_2 > 0
        _assert_scalar_default_1 = torch.ops.aten._assert_scalar.default(gt_1, "Runtime assertion failed for expression 0 < u1 on node 'gt_1'");  gt_1 = _assert_scalar_default_1 = None

        getitem_1: "f32[s35, 3]" = while_loop[1];  while_loop = None

        add: "Sym(u1 + 1)" = getitem_2 + 1

        add_1: "f32[s35, 3]" = torch.ops.aten.add.Tensor(getitem_1, getitem_2);  getitem_1 = None

        lt: "Sym(u1 < s35)" = getitem_2 < sym_size_int_1;  sym_size_int_1 = None

        mul: "Sym(2*u1)" = getitem_2 * 2;  getitem_2 = None
        ones: "f32[2*u1]" = torch.ops.aten.ones.default([mul], device = device(type='cpu'), pin_memory = False);  mul = None
        return pytree.tree_unflatten((add, add_1, lt, ones), self._out_spec)

    class while_loop_cond_graph_0(torch.nn.Module):
        def forward(self, it_1: "Sym(u0)", x_1: "f32[s35, 3]"):
            sym_size_int: "Sym(s35)" = torch.ops.aten.sym_size.int(x_1, 0);  x_1 = None
            lt: "Sym(u0 < s35)" = it_1 < sym_size_int;  it_1 = sym_size_int = None
            return lt

    class while_loop_body_graph_0(torch.nn.Module):
        def forward(self, it_1: "Sym(u0)", x_1: "f32[s35, 3]"):
            clone: "f32[s35, 3]" = torch.ops.aten.clone.default(x_1);  x_1 = None
            select: "f32[3]" = torch.ops.aten.select.int(clone, 0, it_1)
            select_1: "f32[3]" = torch.ops.aten.select.int(clone, 0, it_1)
            add: "f32[3]" = torch.ops.aten.add.Tensor(select_1, it_1);  select_1 = None
            copy_: "f32[3]" = torch.ops.aten.copy_.default(select, add);  select = add = copy_ = None
            add_1: "Sym(u0 + 1)" = it_1 + 1;  it_1 = None
            return (add_1, clone)
""",  # noqa: B950
            )

    @skipIfTorchDynamo("Graph is not captured correctly when test with dynamo")
    @parametrize("dynamic", [True, False])
    @parametrize("backend", ["eager", "aot_eager"])
    def test_while_loop_op_int_carry_compile(self, dynamic, backend):
        from torch._dynamo.testing import EagerAndRecordGraphs

        m, args = WHILE_LOOP_TESTS["int_carry"]
        if backend == "eager":
            backend = EagerAndRecordGraphs()
        self._check_compile(m, args, dynamic=dynamic, backend=backend)
        if (
            isinstance(backend, EagerAndRecordGraphs)
            and dynamic
            and not TEST_WITH_CROSSREF
        ):
            self.assertEqual(len(backend.graphs), 1)
            self.assertExpectedInline(
                normalize_gm(backend.graphs[0].print_readable(print_output=False)),
                """\
class GraphModule(torch.nn.Module):
    def forward(self, s77: "Sym(s77)", s27: "Sym(s27)", L_x_: "f32[s77, s27]"):
        l_x_ = L_x_

        cond_fn_0 = self.cond_fn_0
        body_fn_0 = self.body_fn_0
        while_loop = torch.ops.higher_order.while_loop(cond_fn_0, body_fn_0, (0, l_x_), (s27, s77));  cond_fn_0 = body_fn_0 = l_x_ = s27 = None

        getitem_4: "Sym(u1)" = while_loop[0]

        ge: "Sym(u1 >= 1)" = getitem_4 >= 1
        _assert_scalar_default = torch.ops.aten._assert_scalar.default(ge, "Runtime assertion failed for expression u1 >= 1 on node 'ge'");  ge = _assert_scalar_default = None

        gt_1: "Sym(u1 > 0)" = getitem_4 > 0
        _assert_scalar_default_1 = torch.ops.aten._assert_scalar.default(gt_1, "Runtime assertion failed for expression 0 < u1 on node 'gt_1'");  gt_1 = _assert_scalar_default_1 = None

        out_x: "f32[s77, s27]" = while_loop[1];  while_loop = None

        gt: "Sym(u1 > 0)" = getitem_4 > 0
        _check = torch._check(gt);  gt = _check = None

        add: "Sym(u1 + 1)" = getitem_4 + 1

        add_1: "f32[s77, s27]" = getitem_4 + out_x;  out_x = None

        lt: "Sym(u1 < s77)" = getitem_4 < s77;  s77 = None

        mul: "Sym(2*u1)" = getitem_4 * 2;  getitem_4 = None
        ones: "f32[2*u1]" = torch.ones(mul);  mul = None
        return (add, add_1, lt, ones)

    class cond_fn_0(torch.nn.Module):
        def forward(self, unbacked_symint: "Sym(u0)", l_x_: "f32[s77, s27]", s27, s77):
            s27_1 = s27
            s77_1 = s77

            size = l_x_.size();  l_x_ = None
            getitem: "Sym(s77)" = size[0]
            getitem_1: "Sym(s27)" = size[1];  size = getitem_1 = None
            lt: "Sym(u0 < s77)" = unbacked_symint < getitem;  unbacked_symint = getitem = None
            return lt

    class body_fn_0(torch.nn.Module):
        def forward(self, unbacked_symint: "Sym(u0)", l_x_: "f32[s77, s27]", s27, s77):
            s27_1 = s27
            s77_1 = s77

            x_clone: "f32[s77, s27]" = l_x_.clone()

            ge: "Sym(u0 >= 0)" = unbacked_symint >= 0
            _check = torch._check(ge);  ge = _check = None

            size = l_x_.size();  l_x_ = None
            getitem: "Sym(s77)" = size[0]
            getitem_1: "Sym(s27)" = size[1];  size = getitem_1 = None
            lt: "Sym(u0 < s77)" = unbacked_symint < getitem;  getitem = None
            _check_1 = torch._check(lt);  lt = _check_1 = None

            select: "f32[s27]" = x_clone.select(0, unbacked_symint)
            select_1: "f32[s27]" = x_clone.select(0, unbacked_symint)
            add: "f32[s27]" = select_1 + unbacked_symint;  select_1 = None
            copy_: "f32[s27]" = select.copy_(add);  select = add = copy_ = None

            add_1: "Sym(u0 + 1)" = unbacked_symint + 1;  unbacked_symint = None
            return (add_1, x_clone)
""",  # noqa: B950
            )

    @skipIfTorchDynamo("Skip because we're testing export")
    @parametrize("strict", [True, False])
    @parametrize("dynamic", [True, False])
    @torch._dynamo.config.patch(capture_scalar_outputs=True)
    def test_while_loop_op_constant_and_symint_output_export(self, strict, dynamic):
        m, args = WHILE_LOOP_TESTS["const_and_symint_output"]
        dynamic_shapes = {"t": {0: torch.export.Dim("dim_t")}} if dynamic else None
        ep = self._check_export(m, args, strict=strict, dynamic_shapes=dynamic_shapes)
        # strict or dynamic gives a slightly different graph
        if not strict and not dynamic:
            self.assertExpectedInline(
                normalize_gm(ep.module().print_readable(print_output=False)),
                """\
class GraphModule(torch.nn.Module):
    def forward(self, t):
        t: "f32[2, 3]";

        t, = fx_pytree.tree_flatten_spec(([t], {}), self._in_spec)
        sum_1: "f32[]" = torch.ops.aten.sum.default(t)
        _assert_tensor_metadata_default = torch.ops.aten._assert_tensor_metadata.default(sum_1, dtype = torch.float32, device = device(type='cpu'), layout = torch.strided);  _assert_tensor_metadata_default = None
        to: "i64[]" = torch.ops.aten.to.dtype(sum_1, torch.int64);  sum_1 = None
        item: "Sym(u0)" = torch.ops.aten.item.default(to);  to = None
        sin: "f32[2, 3]" = torch.ops.aten.sin.default(t)

        while_loop_cond_graph_0 = self.while_loop_cond_graph_0
        while_loop_body_graph_0 = self.while_loop_body_graph_0
        while_loop = torch.ops.higher_order.while_loop(while_loop_cond_graph_0, while_loop_body_graph_0, (2, 3, 1, 1, 1, 3, item, sin), ());  while_loop_cond_graph_0 = while_loop_body_graph_0 = item = sin = None

        getitem_8: "Sym(u8)" = while_loop[0]
        getitem_9: "Sym(u9)" = while_loop[1]
        getitem_10: "Sym(u10)" = while_loop[2]
        getitem_11: "Sym(u11)" = while_loop[3]
        getitem_12: "Sym(u12)" = while_loop[4]
        getitem_13: "Sym(u13)" = while_loop[5]
        getitem_14: "Sym(u14)" = while_loop[6]

        getitem_7: "f32[2, 3]" = while_loop[7];  while_loop = None

        add: "Sym(u8 + 1)" = getitem_8 + 1
        add_1: "Sym(u9 + 1)" = getitem_9 + 1
        add_2: "Sym(u10 + 1)" = getitem_10 + 1
        add_3: "Sym(u11 + 1)" = getitem_11 + 1
        add_4: "Sym(u12 + 1)" = getitem_12 + 1
        add_5: "Sym(u13 + 1)" = getitem_13 + 1
        add_6: "Sym(u14 + 1)" = getitem_14 + 1
        add_7: "f32[2, 3]" = torch.ops.aten.add.Tensor(getitem_7, 1)

        add_8: "f32[2, 3]" = torch.ops.aten.add.Tensor(t, getitem_8);  getitem_8 = None
        add_9: "f32[2, 3]" = torch.ops.aten.add.Tensor(t, getitem_9);  getitem_9 = None
        add_10: "f32[2, 3]" = torch.ops.aten.add.Tensor(t, getitem_10);  getitem_10 = None
        add_11: "f32[2, 3]" = torch.ops.aten.add.Tensor(t, getitem_11);  getitem_11 = None
        add_12: "f32[2, 3]" = torch.ops.aten.add.Tensor(t, getitem_12);  getitem_12 = None
        add_13: "f32[2, 3]" = torch.ops.aten.add.Tensor(t, getitem_13);  getitem_13 = None
        add_14: "f32[2, 3]" = torch.ops.aten.add.Tensor(t, getitem_14);  getitem_14 = None
        add_15: "f32[2, 3]" = torch.ops.aten.add.Tensor(getitem_7, t);  getitem_7 = t = None
        return pytree.tree_unflatten((add, add_1, add_2, add_3, add_4, add_5, add_6, add_7, add_8, add_9, add_10, add_11, add_12, add_13, add_14, add_15), self._out_spec)

    class while_loop_cond_graph_0(torch.nn.Module):
        def forward(self, a_1: "Sym(u1)", b_1: "Sym(u2)", c1_1: "Sym(u3)", c2_1: "Sym(u4)", c3_1: "Sym(u5)", c0_1: "Sym(u6)", u0_1: "Sym(u7)", x_1: "f32[2, 3]"):
            mul: "Sym(u3*u4)" = c1_1 * c2_1;  c1_1 = c2_1 = None
            mul_1: "Sym(u3*u4*u5)" = mul * c3_1;  mul = c3_1 = None
            mul_2: "Sym(u1*u2)" = a_1 * b_1;  a_1 = b_1 = None
            lt: "Sym(u3*u4*u5 < u1*u2)" = mul_1 < mul_2;  mul_1 = mul_2 = None
            return lt

    class while_loop_body_graph_0(torch.nn.Module):
        def forward(self, a_1: "Sym(u1)", b_1: "Sym(u2)", c1_1: "Sym(u3)", c2_1: "Sym(u4)", c3_1: "Sym(u5)", c0_1: "Sym(u6)", u0_1: "Sym(u7)", x_1: "f32[2, 3]"):
            add: "Sym(u7 + 1)" = u0_1 + 1;  u0_1 = None
            add_1: "f32[2, 3]" = torch.ops.aten.add.Tensor(x_1, 1);  x_1 = None
            return (b_1, c1_1, c2_1, c3_1, a_1, 0, add, add_1)
""",  # noqa: B950
            )

    @skipIfTorchDynamo("Graph is not captured correctly when test with dynamo")
    @parametrize("dynamic", [True, False])
    @parametrize("backend", ["eager", "aot_eager"])
    @torch._dynamo.config.patch(capture_scalar_outputs=True)
    def test_while_loop_op_constant_and_symint_output_compile(self, dynamic, backend):
        from torch._dynamo.testing import EagerAndRecordGraphs

        m, args = WHILE_LOOP_TESTS["const_and_symint_output"]
        if backend == "eager":
            backend = EagerAndRecordGraphs()
        self._check_compile(m, args, dynamic=dynamic, backend=backend)
        if (
            isinstance(backend, EagerAndRecordGraphs)
            # cross ref or dynamic gives a slightly different graph
            and not dynamic
            and not TEST_WITH_CROSSREF
        ):
            self.assertEqual(len(backend.graphs), 1)
            self.assertExpectedInline(
                normalize_gm(backend.graphs[0].print_readable(print_output=False)),
                """\
class GraphModule(torch.nn.Module):
    def forward(self, L_t_: "f32[2, 3]"):
        l_t_ = L_t_

        sum_1: "f32[]" = l_t_.sum()
        to: "i64[]" = sum_1.to(torch.int64);  sum_1 = None
        item: "Sym(u0)" = to.item();  to = None
        child: "f32[2, 3]" = l_t_.sin()

        cond_fn_0 = self.cond_fn_0
        body_fn_0 = self.body_fn_0
        while_loop = torch.ops.higher_order.while_loop(cond_fn_0, body_fn_0, (2, 3, 1, 1, 1, 3, item, child), ());  cond_fn_0 = body_fn_0 = item = child = None

        getitem_8: "Sym(u8)" = while_loop[0]
        getitem_9: "Sym(u9)" = while_loop[1]
        getitem_10: "Sym(u10)" = while_loop[2]
        getitem_11: "Sym(u11)" = while_loop[3]
        getitem_12: "Sym(u12)" = while_loop[4]
        getitem_13: "Sym(u13)" = while_loop[5]
        getitem_14: "Sym(u14)" = while_loop[6]

        child_1: "f32[2, 3]" = while_loop[7];  while_loop = None

        add: "Sym(u8 + 1)" = getitem_8 + 1
        add_1: "Sym(u9 + 1)" = getitem_9 + 1
        add_2: "Sym(u10 + 1)" = getitem_10 + 1
        add_3: "Sym(u11 + 1)" = getitem_11 + 1
        add_4: "Sym(u12 + 1)" = getitem_12 + 1
        add_5: "Sym(u13 + 1)" = getitem_13 + 1
        add_6: "Sym(u14 + 1)" = getitem_14 + 1
        add_7: "f32[2, 3]" = child_1 + 1

        add_8: "f32[2, 3]" = getitem_8 + l_t_;  getitem_8 = None
        add_9: "f32[2, 3]" = getitem_9 + l_t_;  getitem_9 = None
        add_10: "f32[2, 3]" = getitem_10 + l_t_;  getitem_10 = None
        add_11: "f32[2, 3]" = getitem_11 + l_t_;  getitem_11 = None
        add_12: "f32[2, 3]" = getitem_12 + l_t_;  getitem_12 = None
        add_13: "f32[2, 3]" = getitem_13 + l_t_;  getitem_13 = None
        add_14: "f32[2, 3]" = getitem_14 + l_t_;  getitem_14 = None
        add_15: "f32[2, 3]" = child_1 + l_t_;  child_1 = l_t_ = None
        return (add, add_1, add_2, add_3, add_4, add_5, add_6, add_7, add_8, add_9, add_10, add_11, add_12, add_13, add_14, add_15)

    class cond_fn_0(torch.nn.Module):
        def forward(self, unbacked_symint: "Sym(u1)", unbacked_symint_0: "Sym(u2)", unbacked_symint_1: "Sym(u3)", unbacked_symint_2: "Sym(u4)", unbacked_symint_3: "Sym(u5)", unbacked_symint_4: "Sym(u6)", unbacked_symint_5: "Sym(u7)", child: "f32[2, 3]"):
            mul: "Sym(u3*u4)" = unbacked_symint_1 * unbacked_symint_2;  unbacked_symint_1 = unbacked_symint_2 = None
            mul_1: "Sym(u3*u4*u5)" = mul * unbacked_symint_3;  mul = unbacked_symint_3 = None
            mul_2: "Sym(u1*u2)" = unbacked_symint * unbacked_symint_0;  unbacked_symint = unbacked_symint_0 = None
            lt: "Sym(u3*u4*u5 < u1*u2)" = mul_1 < mul_2;  mul_1 = mul_2 = None
            return lt

    class body_fn_0(torch.nn.Module):
        def forward(self, unbacked_symint: "Sym(u1)", unbacked_symint_0: "Sym(u2)", unbacked_symint_1: "Sym(u3)", unbacked_symint_2: "Sym(u4)", unbacked_symint_3: "Sym(u5)", unbacked_symint_4: "Sym(u6)", unbacked_symint_5: "Sym(u7)", child: "f32[2, 3]"):
            add: "Sym(u7 + 1)" = unbacked_symint_5 + 1;  unbacked_symint_5 = None
            child_1: "f32[2, 3]" = child + 1;  child = None
            return (unbacked_symint_0, unbacked_symint_1, unbacked_symint_2, unbacked_symint_3, unbacked_symint, 0, add, child_1)
""",  # noqa: B950
            )

    @skipIfTorchDynamo("Skip because we're testing export")
    @parametrize("strict", [True, False])
    @parametrize("dynamic", [True, False])
    def test_while_loop_op_pytree_int_carry_export(self, strict, dynamic):
        m, args = WHILE_LOOP_TESTS["pytree_int_carry"]
        dynamic_shapes = {"x": {0: torch.export.Dim("dim_x")}} if dynamic else None
        ep = self._check_export(m, args, strict=strict, dynamic_shapes=dynamic_shapes)
        if strict and dynamic:
            self.assertExpectedInline(
                normalize_gm(ep.module().print_readable(print_output=False)),
                """\
class GraphModule(torch.nn.Module):
    def forward(self, x):
        x: "f32[s77, 3]";

        x, = fx_pytree.tree_flatten_spec(([x], {}), self._in_spec)
        sym_size_int_1: "Sym(s77)" = torch.ops.aten.sym_size.int(x, 0)

        sin: "f32[s77, 3]" = torch.ops.aten.sin.default(x);  x = None

        while_loop_cond_graph_0 = self.while_loop_cond_graph_0
        while_loop_body_graph_0 = self.while_loop_body_graph_0
        while_loop = torch.ops.higher_order.while_loop(while_loop_cond_graph_0, while_loop_body_graph_0, (sym_size_int_1, 3, 2, 2, 3, sin), ());  while_loop_cond_graph_0 = while_loop_body_graph_0 = sym_size_int_1 = sin = None

        getitem_6: "Sym(u5)" = while_loop[0]
        getitem_7: "Sym(u6)" = while_loop[1]
        getitem_8: "Sym(u7)" = while_loop[2]
        getitem_9: "Sym(u8)" = while_loop[3]
        getitem_10: "Sym(u9)" = while_loop[4]

        getitem_5: "f32[s77, 3]" = while_loop[5];  while_loop = None

        add: "Sym(u7 + 1)" = getitem_8 + 1
        add_1: "Sym(u8 + 1)" = getitem_9 + 1
        add_2: "Sym(u9 + 1)" = getitem_10 + 1

        add_3: "f32[s77, 3]" = torch.ops.aten.add.Tensor(getitem_5, getitem_8);  getitem_8 = None
        add_4: "f32[s77, 3]" = torch.ops.aten.add.Tensor(getitem_5, getitem_9);  getitem_9 = None
        add_5: "f32[s77, 3]" = torch.ops.aten.add.Tensor(getitem_5, getitem_10);  getitem_10 = None
        return pytree.tree_unflatten((getitem_6, getitem_7, add, add_1, add_2, add_3, add_4, add_5, getitem_5), self._out_spec)

    class while_loop_cond_graph_0(torch.nn.Module):
        def forward(self, arg0_1: "Sym(u15)", arg1_1: "Sym(u16)", arg2_1: "Sym(u17)", arg3_1: "Sym(u18)", arg4_1: "Sym(u19)", arg5_1: "f32[s77, 3]"):
            mul: "Sym(u17*u18)" = arg2_1 * arg3_1;  arg2_1 = arg3_1 = None
            mul_1: "Sym(u17*u18*u19)" = mul * arg4_1;  mul = arg4_1 = None
            mul_2: "Sym(u15*u16)" = arg0_1 * arg1_1;  arg0_1 = arg1_1 = None
            lt: "Sym(u17*u18*u19 < u15*u16)" = mul_1 < mul_2;  mul_1 = mul_2 = None
            return lt

    class while_loop_body_graph_0(torch.nn.Module):
        def forward(self, arg0_1: "Sym(u15)", arg1_1: "Sym(u16)", arg2_1: "Sym(u17)", arg3_1: "Sym(u18)", arg4_1: "Sym(u19)", arg5_1: "f32[s77, 3]"):
            add: "Sym(u15 + 1)" = arg0_1 + 1;  arg0_1 = None
            add_1: "Sym(u16 + 1)" = arg1_1 + 1;  arg1_1 = None

            add_2: "Sym(u17 + 1)" = arg2_1 + 1;  arg2_1 = None
            add_3: "Sym(u18 + 1)" = arg3_1 + 1;  arg3_1 = None
            add_4: "Sym(u19 + 1)" = arg4_1 + 1;  arg4_1 = None

            add_5: "f32[s77, 3]" = torch.ops.aten.add.Tensor(arg5_1, 1);  arg5_1 = None
            return (add, add_1, add_2, add_3, add_4, add_5)
""",  # noqa: B950
            )

    @skipIfTorchDynamo("Graph is not captured correctly when test with dynamo")
    @parametrize("dynamic", [True, False])
    @parametrize("backend", ["eager", "aot_eager"])
    @torch._dynamo.config.patch(capture_scalar_outputs=True)
    def test_while_loop_op_pytree_int_carry_compile(self, dynamic, backend):
        from torch._dynamo.testing import EagerAndRecordGraphs

        m, args = WHILE_LOOP_TESTS["pytree_int_carry"]
        if backend == "eager":
            backend = EagerAndRecordGraphs()
        self._check_compile(m, args, dynamic=dynamic, backend=backend)
        if (
            isinstance(backend, EagerAndRecordGraphs)
            and dynamic
            and not TEST_WITH_CROSSREF
        ):
            self.assertEqual(len(backend.graphs), 1)
            self.assertExpectedInline(
                normalize_gm(backend.graphs[0].print_readable(print_output=False)),
                """\
class GraphModule(torch.nn.Module):
    def forward(self, s77: "Sym(s77)", s27: "Sym(s27)", L_x_: "f32[s77, s27]"):
        l_x_ = L_x_

        child: "f32[s77, s27]" = l_x_.sin();  l_x_ = None

        cond_fn_0 = self.cond_fn_0
        body_fn_0 = self.body_fn_0
        while_loop = torch.ops.higher_order.while_loop(cond_fn_0, body_fn_0, (s77, s27, 2, 2, 3, child), (s27, s77));  cond_fn_0 = body_fn_0 = s77 = s27 = child = None

        getitem_10: "Sym(u5)" = while_loop[0]
        getitem_11: "Sym(u6)" = while_loop[1]
        getitem_12: "Sym(u7)" = while_loop[2]
        getitem_13: "Sym(u8)" = while_loop[3]
        getitem_14: "Sym(u9)" = while_loop[4]

        out_x: "f32[s77, s27]" = while_loop[5];  while_loop = None

        add: "Sym(u7 + 1)" = getitem_12 + 1
        add_1: "Sym(u8 + 1)" = getitem_13 + 1
        add_2: "Sym(u9 + 1)" = getitem_14 + 1

        add_3: "f32[s77, s27]" = getitem_12 + out_x;  getitem_12 = None
        add_4: "f32[s77, s27]" = getitem_13 + out_x;  getitem_13 = None
        add_5: "f32[s77, s27]" = getitem_14 + out_x;  getitem_14 = None
        return (getitem_10, getitem_11, add, add_1, add_2, add_3, add_4, add_5, out_x)

    class cond_fn_0(torch.nn.Module):
        def forward(self, unbacked_symint: "Sym(u0)", unbacked_symint_0: "Sym(u1)", unbacked_symint_1: "Sym(u2)", unbacked_symint_2: "Sym(u3)", unbacked_symint_3: "Sym(u4)", child: "f32[s77, s27]", s27, s77):
            s27_1 = s27
            s77_1 = s77

            mul: "Sym(u2*u3)" = unbacked_symint_1 * unbacked_symint_2;  unbacked_symint_1 = unbacked_symint_2 = None
            mul_1: "Sym(u2*u3*u4)" = mul * unbacked_symint_3;  mul = unbacked_symint_3 = None
            mul_2: "Sym(u0*u1)" = unbacked_symint * unbacked_symint_0;  unbacked_symint = unbacked_symint_0 = None
            lt: "Sym(u2*u3*u4 < u0*u1)" = mul_1 < mul_2;  mul_1 = mul_2 = None
            return lt

    class body_fn_0(torch.nn.Module):
        def forward(self, unbacked_symint: "Sym(u0)", unbacked_symint_0: "Sym(u1)", unbacked_symint_1: "Sym(u2)", unbacked_symint_2: "Sym(u3)", unbacked_symint_3: "Sym(u4)", child: "f32[s77, s27]", s27, s77):
            s27_1 = s27
            s77_1 = s77

            add: "Sym(u0 + 1)" = unbacked_symint + 1;  unbacked_symint = None
            add_1: "Sym(u1 + 1)" = unbacked_symint_0 + 1;  unbacked_symint_0 = None

            add_2: "Sym(u2 + 1)" = unbacked_symint_1 + 1;  unbacked_symint_1 = None
            add_3: "Sym(u3 + 1)" = unbacked_symint_2 + 1;  unbacked_symint_2 = None
            add_4: "Sym(u4 + 1)" = unbacked_symint_3 + 1;  unbacked_symint_3 = None

            child_1: "f32[s77, s27]" = child + 1;  child = None
            return (add, add_1, add_2, add_3, add_4, child_1)
""",  # noqa: B950
            )

    def test_input_output_alias(self):
        def fn(f, *args):
            return torch.cond(args[0].sum() > 0, f, f, args)

        x = torch.randn(2, 2)
        for f in ALIAS_FN:
            with self.assertRaisesRegex(
                # Should be
                # torch._dynamo.exc.Unsupported,
                # "Encountered aliasing during higher order op tracing for HOP.*"
                torch._dynamo.exc.UncapturedHigherOrderOpError,
                "Cond doesn't work unless it is captured completely with torch.compile.*",
            ):
                torch.compile(fn)(f, x)

    def test_input_input_alias(self):
        def fn(view_f, arg):
            def f(arg1, arg2):
                return arg1.cos(), arg2.sin()

            return torch.cond(arg.sum() > 0, f, f, (arg, view_f(arg)))

        x = torch.randn(2, 2)
        # ALIAS_FN[0] is an identical function, cond optimizes the duplication
        # as a result of auto lifting.
        for view_f in ALIAS_FN[1:]:
            with self.assertRaisesRegex(
                # Should be
                # torch._dynamo.exc.Unsupported,
                # "Encountered aliasing during higher order op tracing for HOP.*"
                torch._dynamo.exc.UncapturedHigherOrderOpError,
                "Cond doesn't work unless it is captured completely with torch.compile.*",
            ):
                torch.compile(fn)(view_f, x)

    @parametrize("inference_mode", [True, False])
    def test_input_mutation(self, inference_mode):
        def fn(view_f, *args):
            def mutate_f(x):
                v = view_f(x)
                v.add_(1)
                return v.sin()

            return torch.cond(args[0].sum() > 0, mutate_f, mutate_f, args)

        x = torch.randn(2, 2)
        for f in ALIAS_FN:
            with self.assertRaisesRegex(
                # Should be
                # torch._dynamo.exc.Unsupported,
                # "Encountered aliasing during higher order op tracing for HOP.*"
                torch._dynamo.exc.UncapturedHigherOrderOpError,
                "Cond doesn't work unless it is captured completely with torch.compile.*",
            ):
                torch.compile(fn)(f, x)

            with self.assertRaisesRegex(
                # Should be
                # torch._dynamo.exc.Unsupported,
                # "Encountered aliasing during higher order op tracing for HOP.*"
                torch._dynamo.exc.UncapturedHigherOrderOpError,
                "Cond doesn't work unless it is captured completely with torch.compile.*",
            ):
                with torch.inference_mode(inference_mode):
                    torch.compile(fn)(f, x)

    @skipIfTorchDynamo("Graph is not captured correctly when test with dynamo")
    def test_while_loop_unbacked_bindings(self):
        from torch._dynamo.testing import EagerAndRecordGraphs

        m, args = WHILE_LOOP_TESTS["pytree_int_carry"]
        backend = EagerAndRecordGraphs()
        self._check_compile(m, args, dynamic=True, backend=backend)
        self.assertEqual(len(backend.graphs), 1)
        while_loop_nodes = backend.graphs[0].graph.find_nodes(
            op="call_function", target=torch.ops.higher_order.while_loop
        )
        self.assertEqual(len(while_loop_nodes), 1)
        self.assertEqual(len(while_loop_nodes[0].meta.get("unbacked_bindings")), 5)

    # Return the .module() graph str result of non-strict export
    def _check_export_ret_graph_str(self, fn, args, dynamic_shapes=None) -> str:
        strict_ep = torch.export.export(
            fn, args, dynamic_shapes=dynamic_shapes, strict=True
        )
        non_strict_ep = torch.export.export(
            fn, args, dynamic_shapes=dynamic_shapes, strict=False
        )
        eager_res = fn(*args)
        self.assertEqual(strict_ep.module()(*args), eager_res)
        self.assertEqual(non_strict_ep.module()(*args), eager_res)
        return normalize_gm(non_strict_ep.module().print_readable(print_output=False))

    @skipIfTorchDynamo("Skip because dynamo cannot trace torch.export.")
    @torch._dynamo.config.patch(capture_scalar_outputs=True)
    def test_cond_eager_run_with_item(self):
        class M(torch.nn.Module):
            def forward(self, a, b1, b2, c):
                def true_fn(x):
                    return x * b1.item()

                def false_fn(x):
                    return x * b2.item()

                r = torch.cond(a, true_fn, false_fn, (c,))
                return r * 2

        x = torch.randn(10, requires_grad=True)
        args = (
            torch.tensor(True),
            torch.tensor([3]),
            torch.tensor([4]),
            x,
        )
        model = M()
        torch.export.export(model, args, strict=True)
        graph_str = self._check_export_ret_graph_str(model, args, None)
        self.assertExpectedInline(
            graph_str,
            """\
class GraphModule(torch.nn.Module):
    def forward(self, a, b1, b2, c):
        a: "b8[]"; b1: "i64[1]"; b2: "i64[1]"; c: "f32[10]";

        a, b1, b2, c, = fx_pytree.tree_flatten_spec(([a, b1, b2, c], {}), self._in_spec)
        true_graph_0 = self.true_graph_0
        false_graph_0 = self.false_graph_0
        cond = torch.ops.higher_order.cond(a, true_graph_0, false_graph_0, (c, b1, b2));  a = true_graph_0 = false_graph_0 = c = b1 = b2 = None
        getitem: "f32[10]" = cond[0];  cond = None

        mul: "f32[10]" = torch.ops.aten.mul.Tensor(getitem, 2);  getitem = None
        return pytree.tree_unflatten((mul,), self._out_spec)

    class true_graph_0(torch.nn.Module):
        def forward(self, c: "f32[10]", b1: "i64[1]", b2: "i64[1]"):
            item: "Sym(u0)" = torch.ops.aten.item.default(b1);  b1 = None

            mul: "f32[10]" = torch.ops.aten.mul.Tensor(c, item);  c = item = None
            return (mul,)

    class false_graph_0(torch.nn.Module):
        def forward(self, c: "f32[10]", b1: "i64[1]", b2: "i64[1]"):
            item: "Sym(u1)" = torch.ops.aten.item.default(b2);  b2 = None

            mul: "f32[10]" = torch.ops.aten.mul.Tensor(c, item);  c = item = None
            return (mul,)
""",  # noqa: B950
        )

    @skipIfTorchDynamo("Skip because dynamo cannot trace torch.export.")
    def test_cond_symint_closure(self):
        from torch.export import Dim

        class M(torch.nn.Module):
            def forward(self, x, y, z):
                a = y.shape[0]
                b = z.shape[0]

                def true_fn(x):
                    return x + a

                def false_fn(x):
                    return x + b * z

                # When exporting with non-strict: a and b are symints,
                # so torch.compile need to wrap and trace symint inputs.
                return torch.cond(x.shape[0] > 5, true_fn, false_fn, (x,))

        args = (torch.ones(3, 3), torch.ones(5), torch.ones(3, 3))
        model = M()
        dynamic_shapes = {"x": {0: Dim("d")}, "y": {0: Dim("d1")}, "z": {0: Dim("d")}}
        non_strict_graph_str = self._check_export_ret_graph_str(
            model, args, dynamic_shapes
        )
        self.assertExpectedInline(
            non_strict_graph_str,
            """\
class GraphModule(torch.nn.Module):
    def forward(self, x, y, z):
        x: "f32[s35, 3]"; y: "f32[s58]"; z: "f32[s35, 3]";

        x, y, z, = fx_pytree.tree_flatten_spec(([x, y, z], {}), self._in_spec)
        sym_size_int_3: "Sym(s35)" = torch.ops.aten.sym_size.int(x, 0)
        sym_size_int_4: "Sym(s58)" = torch.ops.aten.sym_size.int(y, 0);  y = None

        gt: "Sym(s35 > 5)" = sym_size_int_3 > 5

        true_graph_0 = self.true_graph_0
        false_graph_0 = self.false_graph_0
        cond = torch.ops.higher_order.cond(gt, true_graph_0, false_graph_0, (x, sym_size_int_4, sym_size_int_3, z));  gt = true_graph_0 = false_graph_0 = x = sym_size_int_4 = sym_size_int_3 = z = None
        getitem: "f32[s35, 3]" = cond[0];  cond = None
        return pytree.tree_unflatten((getitem,), self._out_spec)

    class true_graph_0(torch.nn.Module):
        def forward(self, x: "f32[s35, 3]", sym_size_int_4: "Sym(s58)", sym_size_int_3: "Sym(s35)", z: "f32[s35, 3]"):
            add: "f32[s35, 3]" = torch.ops.aten.add.Tensor(x, sym_size_int_4);  x = sym_size_int_4 = None
            return (add,)

    class false_graph_0(torch.nn.Module):
        def forward(self, x: "f32[s35, 3]", sym_size_int_4: "Sym(s58)", sym_size_int_3: "Sym(s35)", z: "f32[s35, 3]"):
            mul: "f32[s35, 3]" = torch.ops.aten.mul.Tensor(z, sym_size_int_3);  z = sym_size_int_3 = None

            add: "f32[s35, 3]" = torch.ops.aten.add.Tensor(x, mul);  x = mul = None
            return (add,)
""",  # noqa: B950
        )

    # unbacked symint inputs are created during non-strict export,
    # which causes a graph break
    @unittest.expectedFailure
    def test_cond_unbacked_symint_closure(self):
        from torch.export import Dim

        class M(torch.nn.Module):
            def forward(self, x, y, z):
                a = y.shape[0]
                b = z.shape[0]
                # c is an unbacked symint in non-strict export
                c = y.sum().item()

                def true_fn(x):
                    return x + a + c

                def false_fn(x):
                    return x + b * z * c

                # When exporting with non-strict: a and b are symints,
                # so torch.compile need to wrap and trace symint inputs.
                return torch.cond(x.shape[0] > 5, true_fn, false_fn, (x,))

        args = (torch.ones(3, 3), torch.ones(5, dtype=torch.int32), torch.ones(3, 3))
        model = M()
        dynamic_shapes = {"x": {0: Dim("d")}, "y": {0: Dim("d1")}, "z": {0: Dim("d")}}
        _ = self._check_export_ret_graph_str(model, args, dynamic_shapes)

    @skipIfTorchDynamo(
        "Skip because _merge_output is not intended for dynamo to compile"
    )
    def test_merge_output(self):
        from torch._higher_order_ops.cond import _merge_output
        from torch._subclasses.fake_tensor import FakeTensorMode
        from torch.fx.experimental.symbolic_shapes import ShapeEnv

        # The shapes and strides are from raondomly generated pairs of tensors then swapaxes
        valid_test_cases = [
            # [(size1, stride1), (size2, stride2), (expected_stride, expected_size)]
            [((3,), (1,)), ((4,), (1,)), ("(u0,)", "(1,)")],
            [((1, 3), (3, 1)), ((3, 2), (2, 1)), ("(u0, u1)", "(u1, 1)")],
            [((2, 1), (1, 1)), ((7, 3), (3, 1)), ("(u0, u1)", "(u1, 1)")],
            [((5, 5), (1, 5)), ((4, 5), (1, 4)), ("(u0, 5)", "(1, u0)")],
            [
                ((7, 3, 1), (1, 7, 1)),
                ((4, 3, 3), (3, 12, 1)),
                ("(u0, 3, u1)", "(u1, u0*u1, 1)"),
            ],
            [
                ((5, 7, 4), (7, 1, 35)),
                ((7, 4, 4), (4, 1, 28)),
                ("(u0, u1, 4)", "(u1, 1, u0*u1)"),
            ],
            [
                ((1, 6, 3, 2), (36, 1, 6, 18)),
                ((4, 2, 2, 6), (24, 1, 2, 4)),
                ("(u0, u1, u2, u3)", "(u1*u2*u3, 1, u1, u1*u2)"),
            ],
            [
                ((6, 1, 6, 3), (18, 1, 1, 6)),
                ((2, 1, 3, 4), (12, 1, 1, 3)),
                ("(u0, 1, u1, u2)", "(u1*u2, 1, 1, u1)"),
            ],
            [
                ((3, 1, 2, 4, 1), (8, 8, 4, 1, 1)),
                ((2, 4, 1, 4, 1), (16, 4, 4, 1, 1)),
                ("(u0, u1, u2, 4, 1)", "(4*u1*u2, 4*u2, 4, 1, 1)"),
            ],
        ]

        def _inner(case):
            fake_mode = FakeTensorMode(shape_env=ShapeEnv())

            (size1, stride1), (size2, stride2), (merged_size, merged_stride) = case
            with fake_mode:
                t1 = torch.empty_strided(size1, stride1)
                t2 = torch.empty_strided(size2, stride2)
            out = _merge_output(t1, t2, fake_mode)
            self.assertEqual(str(tuple(out.size())), merged_size)
            self.assertEqual(str(tuple(out.stride())), merged_stride)

        for case in valid_test_cases:
            _inner(case)

        # The shapes and strides are from raondomly generated pairs of tensors then swapaxes
        invalid_test_cases = [
            # [(size1, stride1), (size2, stride2)]
            [((1,), (1,)), ((1,), (0,))],
            [
                ((1, 3), (1, 1)),
                ((5, 6), (6, 1)),
            ],  # t1 is not contiguous, t2 is contiguous
            [
                ((2, 1), (1, 1)),
                ((7, 3), (1, 3)),
            ],  # t1 is contiguous, t2 is not contiguous
            [
                ((5, 4), (4, 1)),
                ((5, 5), (1, 5)),
            ],  # t1 is contiguous, t2 is not contiguous
            [((7, 3, 1), (1, 7, 1)), ((4, 3, 3), (9, 1, 3))],  # layout is different
            [((5, 7, 4), (7, 1, 35)), ((7, 4, 4), (4, 28, 1))],  # layout is different
            [
                ((1, 6, 3, 2), (36, 1, 6, 18)),
                ((4, 1, 1, 6), (1, 4, 4, 4)),
            ],  # layout is different
            [
                ((6, 1, 6, 3), (18, 1, 1, 6)),
                ((1, 1, 1, 1), (1, 1, 1, 1)),
            ],  # layout is different
            [
                ((6, 1, 1, 6, 3), (3, 18, 18, 18, 1)),
                ((5, 1, 2, 1, 1), (2, 10, 1, 10, 1)),
            ],  # layout is different
        ]
        for case in invalid_test_cases:
            with self.assertRaisesRegex(Exception, r"."):
                _inner(case)

    @parametrize("dynamic", [True, False])
    @parametrize("backend", ["eager", "aot_eager"])
    def test_cond_mismatched_branch_output(self, dynamic, backend):
        from torch._dynamo.testing import EagerAndRecordGraphs

        class M(torch.nn.Module):
            def forward(self, x, y, z):
                a = y.shape[0]
                b = z.shape[0]

                def true_fn(x):
                    # clone the outputs so branches have the same storage_offset
                    return (x + a)[2:].clone()

                def false_fn(x):
                    # clone the outputs so branches have the same storage_offset
                    return (x + b * z)[:2].clone()

                ret = torch.cond(x.sum() > 0, true_fn, false_fn, (x,))
                return y.sum() - ret

        m = M()
        x, y, z = torch.randn(5, 4), torch.randn(5, 4), torch.randn(5, 4)
        out = m(x, y, z)
        if not (backend == "eager" and dynamic and not TEST_WITH_CROSSREF):
            compiled_out = torch.compile(
                m, backend=backend, dynamic=dynamic, fullgraph=True
            )(x, y, z)
            self.assertEqual(compiled_out, out)
        else:
            bk = EagerAndRecordGraphs()
            compiled_out = torch.compile(
                m, backend=bk, dynamic=dynamic, fullgraph=True
            )(x, y, z)
            self.assertEqual(compiled_out, out)
            self.assertExpectedInline(
                normalize_gm(bk.graphs[0].print_readable(print_output=False)),
                """\
class GraphModule(torch.nn.Module):
    def forward(self, s17: "Sym(s17)", s94: "Sym(s94)", L_y_: "f32[s17, s94]", L_z_: "f32[s17, s94]", L_x_: "f32[s17, s94]"):
        l_y_ = L_y_
        l_z_ = L_z_
        l_x_ = L_x_

        sum_1: "f32[]" = l_x_.sum()
        gt: "b8[]" = sum_1 > 0;  sum_1 = None

        cond_true_0 = self.cond_true_0
        cond_false_0 = self.cond_false_0
        cond = torch.ops.higher_order.cond(gt, cond_true_0, cond_false_0, (l_x_, s94, s17, s17, l_z_));  gt = cond_true_0 = cond_false_0 = l_x_ = s94 = s17 = l_z_ = None

        getitem_5: "f32[u0, s94]" = cond[0]
        sym_size_int: "Sym(u0)" = torch.ops.aten.sym_size.int(getitem_5, 0);  getitem_5 = None
        _check_is_size = torch._check_is_size(sym_size_int);  _check_is_size = None

        ge: "Sym(u0 >= 0)" = sym_size_int >= 0;  sym_size_int = None
        _assert_scalar_default = torch.ops.aten._assert_scalar.default(ge, "Runtime assertion failed for expression u0 >= 0 on node 'ge'");  ge = _assert_scalar_default = None
        ret: "f32[u0, s94]" = cond[0];  cond = None

        sum_2: "f32[]" = l_y_.sum();  l_y_ = None
        sub: "f32[u0, s94]" = sum_2 - ret;  sum_2 = ret = None
        return (sub,)

    class cond_true_0(torch.nn.Module):
        def forward(self, l_x_, s94, s17_true_branch, getitem_2_false_branch, l_z__false_branch):
            l_x__1 = l_x_
            s94_1 = s94

            add: "f32[s17, s94]" = l_x__1 + s17_true_branch;  l_x__1 = s17_true_branch = None
            getitem: "f32[s17 - 2, s94]" = add[slice(2, None, None)];  add = None
            clone: "f32[s17 - 2, s94]" = getitem.clone();  getitem = None
            return (clone,)

    class cond_false_0(torch.nn.Module):
        def forward(self, l_x_, s94, s17_true_branch, getitem_2_false_branch, l_z__false_branch):
            l_x__1 = l_x_
            s94_1 = s94

            mul: "f32[s17, s94]" = getitem_2_false_branch * l_z__false_branch;  getitem_2_false_branch = l_z__false_branch = None
            add: "f32[s17, s94]" = l_x__1 + mul;  l_x__1 = mul = None
            getitem: "f32[2, s94]" = add[slice(None, 2, None)];  add = None
            clone: "f32[2, s94]" = getitem.clone();  getitem = None
            return (clone,)
""",  # noqa: B950
            )

    @parametrize("dynamic", [True, False])
    @parametrize("backend", ["eager", "aot_eager"])
    def test_cond_mismatched_branch_strided_output(self, dynamic, backend):
        class M(torch.nn.Module):
            def forward(self, x, y):
                def true_fn(x, y):
                    return (
                        (x.swapaxes(-1, 0) + 1)
                        .unsqueeze(1)
                        .expand(-1, 5, -1, -1, -1, -1, -1),
                        torch.empty_strided((3, 3), (0, 1)),
                    )

                def false_fn(x, y):
                    return (
                        (y.swapaxes(-1, 0) + 1)
                        .unsqueeze(1)
                        .expand(-1, 4, -1, -1, -1, -1, -1),
                        torch.empty_strided((4, 5), (0, 1)),
                    )

                ret = torch.cond(x.sum() > 0, true_fn, false_fn, (x, y))
                return y.sum() + ret[0]

        m = M()
        x, y = torch.randn(1, 6, 1, 5, 4, 3), torch.randn(1, 4, 5, 1, 3, 8)
        out = m(x, y)
        compiled_out = torch.compile(
            m, backend=backend, dynamic=dynamic, fullgraph=True
        )(x, y)
        self.assertEqual(compiled_out, out)


_hop_schema_test_schema_types = [
    "bool",
    "int",
    "float",
    "str",
    "Tensor",
    "SymInt",
    "SymBool",
    "GraphModule",
    "ScriptObj",
]


@skipIfTorchDynamo("We don't expect users to torch.compile hop schema generation.")
@unittest.skipIf(IS_WINDOWS, "Windows not supported for this test")
class TestHopSchema(TestCase):
    def _get_example_val(self, ty: str):
        from torch.fx.experimental.sym_node import SymNode
        from torch.fx.experimental.symbolic_shapes import ShapeEnv

        def create_symtype(cls, pytype, shape_env, val):
            from torch._dynamo.source import ConstantSource

            symbol = shape_env.create_symbol(
                val,
                source=ConstantSource(
                    f"__testing_hop_schema{len(shape_env.var_to_val)}"
                ),
            )
            return cls(SymNode(symbol, shape_env, pytype, hint=val))

        if ty == "bool":
            return True
        elif ty == "int":
            return 1
        elif ty == "float":
            return 1.0
        elif ty == "str":
            return "foo"
        elif ty == "Tensor":
            return torch.tensor(1)
        elif ty == "SymInt":
            shape_env = ShapeEnv()
            return create_symtype(torch.SymInt, int, shape_env, 1)
        elif ty == "SymBool":
            shape_env = ShapeEnv()
            return create_symtype(torch.SymBool, bool, shape_env, True)
        elif ty == "GraphModule":

            def f(x):
                return x.sin()

            return make_fx(f)(torch.ones(1))
        elif ty == "ScriptObj":
            from torch.testing._internal.torchbind_impls import (
                init_torchbind_implementations,
            )

            init_torchbind_implementations()
            foo = torch.classes._TorchScriptTesting._Foo(3, 4)
            return foo
        else:
            raise NotImplementedError(ty)

    @parametrize("schema_type", _hop_schema_test_schema_types)
    def test_type_gen(self, schema_type):
        from torchgen.gen_schema_utils import TypeGen

        example_val = self._get_example_val(schema_type)
        ty = TypeGen.from_example(example_val)
        # Test the generated type can be parsed
        self.assertEqual(ty.parse(str(ty)), ty)

    @parametrize("schema_type", _hop_schema_test_schema_types)
    def test_list_gen(self, schema_type):
        from torchgen.gen_schema_utils import TypeGen

        example_val = self._get_example_val(schema_type)
        li1 = [example_val]
        ty1 = TypeGen.from_example(li1)
        ty2 = TypeGen.from_example(li1)
        self.assertEqual(ty1.parse(str(ty1)), ty1)
        self.assertEqual(ty2.parse(str(ty2)), ty2)

    def test_function_schema_gen(self):
        from torchgen.gen_schema_utils import FunctionSchemaGen

        inps = [
            (schema_type + "_v", self._get_example_val(schema_type))
            for schema_type in _hop_schema_test_schema_types
        ]
        schema1 = FunctionSchemaGen.from_example("test_op1", inps, torch.ones(1))
        schema2 = FunctionSchemaGen.from_example(
            "test_op2",
            inps,
            [
                torch.ones(1),
            ],
        )
        schema3 = FunctionSchemaGen.from_example(
            "test_op3", inps, [torch.ones(1), torch.ones(1)]
        )
        self.assertExpectedInline(
            str(schema1),
            """test_op1(bool bool_v, int int_v, float float_v, str str_v, Tensor Tensor_v, SymInt SymInt_v, SymBool SymBool_v, GraphModule GraphModule_v, __torch__.torch.classes._Foo ScriptObj_v) -> Tensor""",  # noqa: B950
        )
        self.assertExpectedInline(
            str(schema2),
            """test_op2(bool bool_v, int int_v, float float_v, str str_v, Tensor Tensor_v, SymInt SymInt_v, SymBool SymBool_v, GraphModule GraphModule_v, __torch__.torch.classes._Foo ScriptObj_v) -> Tensor""",  # noqa: B950
        )
        self.assertExpectedInline(
            str(schema3),
            """test_op3(bool bool_v, int int_v, float float_v, str str_v, Tensor Tensor_v, SymInt SymInt_v, SymBool SymBool_v, GraphModule GraphModule_v, __torch__.torch.classes._Foo ScriptObj_v) -> (Tensor, Tensor)""",  # noqa: B950,
        )
        self.assertEqual(schema1.parse(str(schema1)), schema1)
        self.assertEqual(schema2.parse(str(schema2)), schema2)
        self.assertEqual(schema3.parse(str(schema3)), schema3)

    def test_while_loop_schema_gen(self):
        fn, inp = WHILE_LOOP_TESTS["simple_with_linear"]
        graph = make_fx(fn)(*inp).graph
        while_loop_node = next(
            node
            for node in graph.nodes
            if node.op == "call_function"
            and node.target is torch.ops.higher_order.while_loop
        )
        schema = torch._library.utils.hop_schema_from_fx_node(while_loop_node)
        self.assertExpectedInline(
            str(schema),
            """while_loop(GraphModule cond_fn, GraphModule body_fn, Tensor[2] carried_inputs, Tensor[3] additional_inputs) -> Tensor[2]""",  # noqa: B950
        )
        self.assertEqual(schema.parse(str(schema)), schema)


instantiate_parametrized_tests(TestHopSchema)
instantiate_parametrized_tests(TestControlFlowTraced)

instantiate_parametrized_tests(TestControlFlow)
instantiate_parametrized_tests(AssociativeScanTests)

if __name__ == "__main__":
    run_tests()<|MERGE_RESOLUTION|>--- conflicted
+++ resolved
@@ -873,16 +873,10 @@
             """\
 def forward(self, arg0_1, arg1_1, arg2_1, arg3_1, arg4_1, arg5_1, arg6_1):
     add = torch.ops.aten.add.Tensor(arg0_1, arg1_1);  arg0_1 = arg1_1 = add = None
-    clone = torch.ops.aten.clone.default(arg6_1)
-    clone_1 = torch.ops.aten.clone.default(arg6_1);  arg6_1 = None
     zeros_like = torch.ops.aten.zeros_like.default(arg4_1, pin_memory = False);  arg4_1 = None
-<<<<<<< HEAD
     clone = torch.ops.aten.clone.default(arg6_1)
     clone_1 = torch.ops.aten.clone.default(arg6_1);  arg6_1 = None
     return (clone, clone_1, None, None, zeros_like, None)""",
-=======
-    return [clone, clone_1, None, None, zeros_like, None]""",
->>>>>>> 2e6f5316
         )
 
     def test_cond_autograd_pytree_input(self):
