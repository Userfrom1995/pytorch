# Owner(s): ["oncall: cpu inductor"]
import contextlib
import copy
import itertools
import unittest

import torch
import torch.ao.quantization.quantizer.x86_inductor_quantizer as xiq
from torch._dynamo import config as dynamo_config
from torch._dynamo.utils import counters
from torch._inductor import config, metrics
from torch._inductor.test_case import run_tests, TestCase
from torch._inductor.utils import (
    is_mkldnn_bf16_supported,
    is_mkldnn_fp16_supported,
    run_and_get_code,
)
from torch.ao.quantization.quantizer.x86_inductor_quantizer import X86InductorQuantizer
from torch.nn import functional as F
from torch.testing._internal.common_device_type import instantiate_device_type_tests
from torch.testing._internal.common_quantization import (
    _generate_qdq_quantized_model,
    skipIfNoDynamoSupport,
    skipIfNoONEDNN,
    skipIfNoONEDNNBF16,
)
from torch.testing._internal.common_utils import (
    instantiate_parametrized_tests,
    IS_FBCODE,
    IS_LINUX,
    IS_X86,
    MI300_ARCH,
    parametrize,
    skipIfNoXPU,
    skipIfRocm,
    skipIfRocmArch,
    skipIfXpu,
    TEST_ACL,
    TEST_MKL,
    xfailIfACL,
)
from torch.testing._internal.inductor_utils import (
    _check_has_dynamic_shape,
    clone_preserve_strides_offset,
    HAS_CPU,
)


# The dict value is match_nodes(computation_op+unary_op)

unary_list = {
    torch.nn.ReLU(): 2,
    torch.nn.Sigmoid(): 2,
    torch.nn.Tanh(): 2,
    torch.nn.Hardswish(): 6,
    torch.nn.LeakyReLU(0.1, inplace=False): 4,
    # Use floats for min/max, otherwise they can get converted to symints
    torch.nn.Hardtanh(min_val=-0.5, max_val=4.0, inplace=False): 3,
    torch.nn.Hardtanh(min_val=-0.5, max_val=float("inf"), inplace=False): 3,
    torch.nn.GELU(approximate="none"): 6,
    torch.nn.GELU(approximate="tanh"): 10,
    torch.nn.ReLU6(): 3,
    torch.nn.SiLU(): 3,
    torch.nn.Hardsigmoid(): 5,
}

non_decomposed_unary_list = [
    torch.nn.ReLU,
    torch.nn.Sigmoid,
    torch.nn.Tanh,
]

# The dict value is (match_count, match_nodes, inplace)
binary_list = {
    lambda x, y: torch.add(x, y): (1, 2, False),  # call_function
    lambda x, y: torch.add(y, x): (1, 2, False),  # call_function
    lambda x, y: x.add(y): (1, 2, False),  # call_method
    lambda x, y: x.add_(y): (1, 2, True),  # call_method
    lambda x, y: torch.sub(x, y): (1, 2, False),  # call_function
    lambda x, y: x.sub(y): (1, 2, False),  # call_method
    lambda x, y: x.sub_(y): (1, 2, True),  # call_method
}

quantization_add_fn_list = [
    lambda x, y: torch.add(x, y),
    lambda x, y: x.add(y),
]

quantization_inplace_add_fn_list = [
    lambda x, y: x.add_(y),
]


def get_default_quantizer(is_qat, is_dynamic):
    quantizer = X86InductorQuantizer()
    quantizer.set_global(
        xiq.get_default_x86_inductor_quantization_config(
            is_qat=is_qat, is_dynamic=is_dynamic
        )
    )
    return quantizer


def cal_conv_generated_kernel_number(mod, input, dtype, dim=4, device="cpu"):
    # this function is to decide how many kernels are generated
    # while testing conv2d/3d/deconv2d
    # the assumption is:
    #   (1) There will be a to_dtype kernel for input for lp
    #   (2) inductor always use channel_last format, there will
    #       be a to_channel_last format for input
    #   (3) to_dtype and to_channel_last for input can be fused
    #   (4) inductor always get channel last format from mkldnn_conv_pointwise(binary),
    #       and force the output to have same stride with eager.
    #       So there will be a to_contiguous for output if eager output is contiguouse
    mod = copy.deepcopy(mod)
    mod = mod.to(device=device)
    input = input.clone()
    input = input.to(device)

    if dtype == torch.float32:
        maybe_autocast = contextlib.nullcontext()
    else:
        maybe_autocast = torch.amp.autocast(device_type=device, dtype=dtype)
    with torch.no_grad(), maybe_autocast:
        output = mod(input)
    input_kernel, output_kernel = 0, 0
    if (
        input.is_contiguous(memory_format=torch.contiguous_format)
        or dtype != torch.float32
        or (TEST_ACL and dim == 4)
    ):
        input_kernel = 1
    if output.is_contiguous(memory_format=torch.contiguous_format) or (
        TEST_ACL and dtype == torch.bfloat16
    ):
        output_kernel = 1

    return input_kernel + output_kernel


class TestPatternMatcherBase(TestCase):
    def setUp(self):
        TestCase.setUp(self)
        self.ctx_stack = contextlib.ExitStack()
        self.ctx_stack.enter_context(config.patch({"freezing": True}))

    def tearDown(self):
        TestCase.tearDown(self)
        self.ctx_stack.close()

    def _check_unary_is_decomposed(self, unary_fn):
        return not any(
            isinstance(unary_fn, fn)
            for fn in [torch.nn.ReLU, torch.nn.Sigmoid, torch.nn.Tanh]
        )

    def _clone_inputs(self, inputs):
        def clone(x):
            if not isinstance(x, torch.Tensor):
                return x
            return x.clone()

        return tuple(clone(x) for x in inputs)

    def _test_common(
        self,
        mod,
        inputs,
        matcher_check_fn,
        atol=1e-5,
        rtol=1.3e-6,
        check_autocast=torch.float32,
        check_quantization=False,
        is_qat=False,
        dtype=None,
        is_dynamic=False,
        quantizer=None,
        compile_options={},  # noqa: B006
    ):
        if not hasattr(self, "device"):
            has_xpu = any(
                isinstance(input, torch.Tensor) and input.device.type == "xpu"
                for input in inputs
            )
            device = "xpu" if has_xpu else "cpu"
        else:
            device = self.device

        mod = mod.to(device=device)
        if device != "cpu":
            inputs = tuple(
                clone_preserve_strides_offset(x, device=device) for x in inputs
            )
        counters.clear()
        torch._dynamo.reset()
        if check_autocast == torch.bfloat16 and is_mkldnn_bf16_supported(device):
            maybe_autocast = torch.amp.autocast(
                device_type=device, dtype=torch.bfloat16
            )
            atol, rtol = 1e-2, 1e-2
        elif check_autocast == torch.float16 and (is_mkldnn_fp16_supported(device)):
            maybe_autocast = torch.amp.autocast(device_type=device, dtype=torch.float16)
            atol, rtol = 1e-2, 1e-2
        else:
            assert check_autocast == torch.float32
            maybe_autocast = contextlib.nullcontext()
        if check_quantization:
            convert_model = _generate_qdq_quantized_model(
                mod, inputs, is_qat, is_dynamic, quantizer
            )
            with torch.no_grad(), maybe_autocast:
                _ = torch.compile(convert_model)(*inputs)
                matcher_check_fn()
        else:
            with torch.no_grad(), maybe_autocast:
                clone_inputs = self._clone_inputs(inputs)
                expected = mod(*inputs)
                actual = torch.compile(mod, **compile_options)(*clone_inputs)
                torch.testing.assert_close(actual, expected, atol=atol, rtol=rtol)
                matcher_check_fn()

    def _test_code_common(
        self,
        mod,
        inputs,
        include_ops,
        exclude_ops,
        atol=1e-5,
        rtol=1.3e-6,
        check_quantization=False,
        check_dynamic=None,
        num_include_ops=None,
        quantizer=None,
    ):
        with torch.no_grad():
            clone_inputs = self._clone_inputs(inputs)
            if check_quantization:
                mod = _generate_qdq_quantized_model(mod, inputs, quantizer=quantizer)
            expected = mod(*inputs)
            actual, (source_code,) = run_and_get_code(
                torch.compile(mod, fullgraph=True, dynamic=check_dynamic),
                *clone_inputs,
            )
            assert_keywords = ["assert_size_stride", "assert_alignment"]
            filtered_lines = [
                line
                for line in source_code.splitlines()
                if not any(assert_key in line for assert_key in assert_keywords)
            ]
            source_code = "\n".join(filtered_lines)

            for op in include_ops:
                self.assertIn(op, source_code)
            if num_include_ops is not None:
                assert len(include_ops) == len(num_include_ops)
                for i in range(len(include_ops)):
                    self.assertEqual(
                        source_code.count(include_ops[i]), num_include_ops[i]
                    )
            for op in exclude_ops:
                self.assertNotIn(op, source_code)
            if check_dynamic is not None:
                _check_has_dynamic_shape(self, source_code)
            if not check_quantization:
                # Skip due to reduce range setting for Quantization on preCI system.
                torch.testing.assert_close(actual, expected, atol=atol, rtol=rtol)


class TestPatternMatcherGeneric(TestPatternMatcherBase):
    def _test_conv_unary_base(self, dim=4):
        assert dim == 4 or dim == 5

        class M(torch.nn.Module):
            def __init__(
                self,
                unary_fn,
                **kwargs,
            ):
                super().__init__()
                if dim == 4:
                    self.conv = torch.nn.Conv2d(3, 16, kernel_size=3, stride=1)
                else:
                    self.conv = torch.nn.Conv3d(3, 16, kernel_size=3, stride=1)
                self.unary_fn = unary_fn

            def forward(self, x):
                x = self.conv(x)
                return self.unary_fn(x)

        dtypes = [
            torch.float,
        ]
        if is_mkldnn_bf16_supported(self.device):
            dtypes.append(torch.bfloat16)
        if is_mkldnn_fp16_supported(self.device):
            dtypes.append(torch.float16)
        cl_format = torch.channels_last if dim == 4 else torch.channels_last_3d
        options = itertools.product(
            unary_list.keys(),
            [torch.contiguous_format, cl_format],
            dtypes,
        )

        for (
            unary_fn,
            memory_format,
            dtype,
        ) in options:
            metrics.reset()
            if dim == 4:
                x_shape = (1, 3, 56, 56)
            else:
                x_shape = (1, 3, 20, 56, 56)
            mod = M(unary_fn).to(memory_format=memory_format).eval()

            v = (
                torch.randn(x_shape, dtype=torch.float32)
                .add(1)
                .to(memory_format=memory_format)
            )

            def matcher_check_fn():
                match_nodes = unary_list[unary_fn]
                if dtype in (
                    torch.float16,
                    torch.bfloat16,
                ) and self._check_unary_is_decomposed(unary_fn):
                    # Has extra dtype conversion nodes for autocast.
                    match_nodes += 2
                self.assertEqual(
                    counters["inductor"]["mkldnn_unary_fusion_matcher_nodes"],
                    0 if TEST_ACL else match_nodes,
                )
                self.assertEqual(
                    counters["inductor"]["mkldnn_conv_weight_pack_matcher_count"], 1
                )

            self._test_common(mod, (v,), matcher_check_fn, check_autocast=dtype)
            generated_kernel_count = cal_conv_generated_kernel_number(
                mod, v, dtype, dim, self.device
            )
            self.assertEqual(metrics.generated_kernel_count, generated_kernel_count)

    @skipIfNoDynamoSupport
    @skipIfNoONEDNN
    @skipIfRocm
    def test_conv2d_unary(self, device):
        self.device = device
        self._test_conv_unary_base(dim=4)

    @skipIfNoDynamoSupport
    @skipIfNoONEDNN
    @skipIfRocm
    def test_conv3d_unary(self, device):
        self.device = device
        self._test_conv_unary_base(dim=5)

<<<<<<< HEAD
    def test_linear_unary(self, device):
        self.device = device

        class M(torch.nn.Module):
            def __init__(
                self,
                unary_fn,
                in_features,
                out_features,
                bias,
                **kwargs,
            ):
                super().__init__()
                self.linear = torch.nn.Linear(
                    in_features,
                    out_features,
                    bias,
                    **kwargs,
                )
                self.unary_fn = unary_fn

            def forward(self, x):
                x = self.linear(x)
                return self.unary_fn(x)

        dtypes = []
        if torch.ops.mkldnn._is_mkldnn_bf16_supported():
            dtypes.append(torch.bfloat16)
        if torch.ops.mkldnn._is_mkldnn_fp16_supported():
            dtypes.append(torch.float16)
        options = itertools.product(unary_list, [True, False], dtypes)
        for unary_fn, bias, dtype in options:
            metrics.reset()
            mod = M(unary_fn, 10, 30, bias=bias).eval()
            # only fuse for linear when the dtype is bf16
            mod = mod
            v = torch.randn(2, 10)

            def matcher_check_fn():
                match_nodes = unary_list[unary_fn]
                if self._check_unary_is_decomposed(unary_fn):
                    # Has extra dtype conversion nodes for autocast.
                    match_nodes += 2
                self.assertEqual(
                    counters["inductor"]["mkldnn_unary_fusion_matcher_nodes"],
                    0 if TEST_ACL else match_nodes,
                )
                self.assertEqual(
                    counters["inductor"]["mkldnn_linear_weight_pack_matcher_count"], 1
                )

            self._test_common(mod, (v,), matcher_check_fn, check_autocast=dtype)
            # only generated 1 kernel for "to"
            self.assertEqual(metrics.generated_kernel_count, 2 if TEST_ACL else 1)

    @unittest.skipIf(not TEST_MKL, "Test requires MKL")
    def test_linear_fp32(self, device):
        self.device = device

        class M(torch.nn.Module):
            def __init__(self, bias):
                super().__init__()
                self.linear = torch.nn.Linear(10, 30, bias)

            def forward(self, x):
                return self.linear(x)

        for bias in [True, False]:
            mod = M(bias=bias).eval()
            v = torch.randn(2, 10)

            # packing pass.
            def matcher_check_fn():
                self.assertEqual(
                    counters["inductor"]["mkldnn_linear_weight_pack_matcher_count"], 1
                )

            self._test_common(mod, (v,), matcher_check_fn)

    @unittest.skipIf(not TEST_MKL, "Test requires MKL")
    def test_linear_input_non_contiguous_3D_wo_bias(self, device):
        self.device = device

        # Activation is 3D, non-contiguous and without Bias
        class M(torch.nn.Module):
            def __init__(self):
                super().__init__()
                self.linear = torch.nn.Linear(4096, 1024, bias=False)

            def forward(self, x):
                x = torch.ops.aten.permute.default(x, [0, 2, 1, 3])
                x = torch.ops.aten.reshape.default(x, [4, 1, 4096])
                return self.linear(x)

        mod = M().eval()
        v = torch.randn(4, 32, 1, 128)

        dtypes = [torch.float]
        if torch.ops.mkldnn._is_mkldnn_bf16_supported():
            dtypes.append(torch.bfloat16)
        if torch.ops.mkldnn._is_mkldnn_fp16_supported():
            dtypes.append(torch.float16)

        for dtype in dtypes:
            torch._dynamo.reset()
            autocast_enabled = (
                True if dtype in [torch.bfloat16, torch.float16] else False
            )
            with (
                torch.no_grad(),
                torch.autocast(
                    device_type="cpu", enabled=autocast_enabled, dtype=dtype
                ),
            ):
                expected = mod(v)
                actual, (source_code,) = run_and_get_code(
                    torch.compile(mod, fullgraph=True),
                    v,
                )
                self.assertIn(
                    "torch.ops.mkldnn._linear_pointwise.default"
                    if autocast_enabled
                    else "torch.ops.mkl._mkl_linear.default",
                    source_code,
                )
                torch.testing.assert_close(actual, expected, atol=1e-2, rtol=1e-2)

    def test_linear_add_bias(self, device):
        self.device = device

        class M(torch.nn.Module):
            def __init__(self, device, dtype, unary_fn, cast_bias):
                super().__init__()
                self.linear1 = torch.nn.Linear(10, 64, bias=False)
                self.bias1 = torch.randn(64, device=device)
                self.linear2 = torch.nn.Linear(10, 64, bias=False)
                self.bias2 = torch.randn(64, device=device)
                if cast_bias:
                    self.bias1 = self.bias1.to(dtype=dtype, device=device)
                    self.bias2 = self.bias2.to(dtype=dtype, device=device)
                self.unary_fn = unary_fn

            def forward(self, x):
                a = self.linear1(x) + self.bias1
                b = self.linear2(x) + self.bias2
                return self.unary_fn(a), self.unary_fn(b)

        dtypes = []
        if torch.ops.mkldnn._is_mkldnn_bf16_supported():
            dtypes.append(torch.bfloat16)
        if torch.ops.mkldnn._is_mkldnn_fp16_supported():
            dtypes.append(torch.float16)
        options = itertools.product(unary_list, dtypes)
        for unary_fn, dtype in options:
            metrics.reset()
            fold_mod = M(self.device, dtype, unary_fn, cast_bias=True).eval()
            v = torch.randn(2, 10)

            def folder_matcher_check_fn():
                match_nodes = unary_list[unary_fn]
                if self._check_unary_is_decomposed(unary_fn):
                    # Has extra dtype conversion nodes for autocast.
                    match_nodes += 2
                # we have 2 linears, so we double the matcher_count/nodes
                self.assertEqual(
                    counters["inductor"]["mkldnn_unary_fusion_matcher_count"],
                    0 if TEST_ACL else 2,
                )
                self.assertEqual(
                    counters["inductor"]["mkldnn_unary_fusion_matcher_nodes"],
                    0 if TEST_ACL else match_nodes * 2,
                )
                self.assertEqual(
                    counters["inductor"]["mkldnn_linear_weight_pack_matcher_count"], 2
                )

            self._test_common(
                fold_mod,
                (v,),
                folder_matcher_check_fn,
                check_autocast=dtype,
            )
            self.assertEqual(metrics.generated_kernel_count, 3 if TEST_ACL else 1)
            # we won't fold the bias if bias is not same dtype with weight
            # https://github.com/pytorch/pytorch/pull/129138
            metrics.reset()
            mod = M(self.device, dtype, unary_fn, cast_bias=False).eval()

            def matcher_check_fn():
                self.assertEqual(
                    counters["inductor"]["mkldnn_linear_weight_pack_matcher_count"], 2
                )

            self._test_common(mod, (v,), matcher_check_fn, check_autocast=dtype)
            # 1 kernel for "to_lowp", 2 kernels for unary ops
            self.assertEqual(metrics.generated_kernel_count, 3)

=======
>>>>>>> b5c8b8d0
    def _test_conv_transpose_unary_base(self, dim=4):
        assert dim == 4 or dim == 5

        class M(torch.nn.Module):
            def __init__(
                self,
                unary_fn,
                **kwargs,
            ):
                super().__init__()
                if dim == 4:
                    self.conv_transpose = torch.nn.ConvTranspose2d(
                        3, 16, 3, stride=2, padding=1
                    )
                else:
                    self.conv_transpose = torch.nn.ConvTranspose3d(
                        3, 16, 3, stride=2, padding=1
                    )
                self.unary_fn = unary_fn

            def forward(self, x):
                x = self.conv_transpose(x)
                return self.unary_fn(x)

        dtypes = [
            torch.float,
        ]
        if is_mkldnn_bf16_supported(self.device):
            dtypes.append(torch.bfloat16)
        if is_mkldnn_fp16_supported(self.device):
            dtypes.append(torch.float16)

        cl_format = torch.channels_last if dim == 4 else torch.channels_last_3d
        options = itertools.product(
            unary_list,
            [torch.contiguous_format, cl_format],
            dtypes,
        )

        for unary_fn, memory_format, dtype in options:
            metrics.reset()
            if dim == 4:
                x_shape = (1, 3, 28, 28)
            else:
                x_shape = (1, 3, 17, 28, 28)
            mod = M(unary_fn).eval()

            v = torch.randn(x_shape, dtype=torch.float32).to(
                memory_format=memory_format
            )

            def matcher_check_fn():
                match_nodes = unary_list[unary_fn]
                if dtype in (
                    torch.float16,
                    torch.bfloat16,
                ) and self._check_unary_is_decomposed(unary_fn):
                    # Has extra dtype conversion nodes for autocast.
                    match_nodes += 2
                self.assertEqual(
                    counters["inductor"]["mkldnn_unary_fusion_matcher_nodes"],
                    0 if TEST_ACL else match_nodes,
                )
                self.assertEqual(
                    counters["inductor"]["mkldnn_conv_weight_pack_matcher_count"], 1
                )

            self._test_common(mod, (v,), matcher_check_fn, check_autocast=dtype)
            generated_kernel_count = cal_conv_generated_kernel_number(
                mod, v, dtype, dim, self.device
            )
            self.assertEqual(metrics.generated_kernel_count, generated_kernel_count)

    @skipIfNoDynamoSupport
    @skipIfNoONEDNN
    @skipIfRocm
    @skipIfXpu(
        msg="The operator 'mkldnn::_convolution_transpose_pointwise' is not currently implemented for the XPU device."
    )
    def test_conv_transpose2d_unary(self, device):
        self.device = device
        self._test_conv_transpose_unary_base(dim=4)

    @skipIfNoDynamoSupport
    @skipIfNoONEDNN
    @skipIfRocm
    @skipIfXpu(
        msg="The operator 'mkldnn::_convolution_transpose_pointwise' is not currently implemented for the XPU device."
    )
    def test_conv_transpose3d_unary(self, device):
        self.device = device
        self._test_conv_transpose_unary_base(dim=5)

    def _test_conv_binary_base(self, dim=4):
        assert dim == 4 or dim == 5

        class M(torch.nn.Module):
            def __init__(
                self,
                binary_fn,
                has_relu,
                **kwargs,
            ):
                super().__init__()
                if dim == 4:
                    self.conv1 = torch.nn.Conv2d(3, 16, kernel_size=3, stride=1)
                    self.conv2 = torch.nn.Conv2d(3, 16, kernel_size=3, stride=1)
                else:
                    self.conv1 = torch.nn.Conv3d(3, 16, kernel_size=3, stride=1)
                    self.conv2 = torch.nn.Conv3d(3, 16, kernel_size=3, stride=1)
                self.binary_fn = binary_fn
                self.has_relu = has_relu

            def forward(self, x):
                x1 = self.conv1(x)
                x2 = self.conv2(x)
                if has_relu:
                    return self.binary_fn(x1, x2).relu()
                else:
                    return self.binary_fn(x1, x2)

        dtypes = [
            torch.float,
        ]
        if is_mkldnn_bf16_supported(self.device):
            dtypes.append(torch.bfloat16)
        if is_mkldnn_fp16_supported(self.device):
            dtypes.append(torch.float16)
        cl_format = torch.channels_last if dim == 4 else torch.channels_last_3d
        test_memory_format = [torch.contiguous_format, cl_format]
        options = itertools.product(
            binary_list,
            [True, False],
            test_memory_format,
            dtypes,
        )

        for (
            binary_fn,
            has_relu,
            memory_format,
            dtype,
        ) in options:
            metrics.reset()
            if dim == 4:
                x_shape = (1, 3, 56, 56)
            else:
                x_shape = (1, 3, 20, 56, 56)
            mod = M(binary_fn, has_relu).eval()
            v = (
                torch.randn(x_shape, dtype=torch.float32, requires_grad=True)
                .add(1)
                .to(memory_format=memory_format)
            )

            def matcher_check_fn():
                match_nodes = binary_list[binary_fn][1]
                if has_relu:
                    match_nodes += 1
                self.assertEqual(
                    counters["inductor"][
                        "mkldnn_conv_binary_unary_fusion_matcher_nodes"
                    ],
                    0 if TEST_ACL else match_nodes,
                )
                self.assertEqual(
                    counters["inductor"]["mkldnn_conv_weight_pack_matcher_count"], 2
                )

            self._test_common(mod, (v,), matcher_check_fn, check_autocast=dtype)
            generated_kernel_count = cal_conv_generated_kernel_number(
                mod, v, dtype, dim, self.device
            )
            self.assertEqual(metrics.generated_kernel_count, generated_kernel_count)

    @skipIfNoDynamoSupport
    @skipIfNoONEDNN
    @skipIfRocm
    def test_conv2d_binary(self, device):
        self.device = device
        self._test_conv_binary_base(dim=4)

    @skipIfNoDynamoSupport
    @skipIfNoONEDNN
    @skipIfRocm
    def test_conv3d_binary(self, device):
        self.device = device
        self._test_conv_binary_base(dim=5)

    def _test_conv_binary_broadcast_shapes_base(self, dim=4):
        assert dim == 4 or dim == 5

        class M(torch.nn.Module):
            def __init__(
                self,
                binary_fn,
                has_relu,
                **kwargs,
            ):
                super().__init__()
                if dim == 4:
                    self.conv = torch.nn.Conv2d(3, 16, kernel_size=3, stride=1)
                else:
                    self.conv = torch.nn.Conv3d(3, 16, kernel_size=3, stride=1)
                self.binary_fn = binary_fn
                self.has_relu = has_relu

            def forward(self, x, x2):
                x1 = self.conv(x)
                if has_relu:
                    return self.binary_fn(x1, x2).relu()
                else:
                    return self.binary_fn(x1, x2)

        dtypes = [
            torch.float,
        ]
        if is_mkldnn_bf16_supported(self.device):
            dtypes.append(torch.bfloat16)
        if is_mkldnn_fp16_supported(self.device):
            dtypes.append(torch.float16)
        cl_format = torch.channels_last if dim == 4 else torch.channels_last_3d
        test_memory_format = [torch.contiguous_format, cl_format]
        if dim == 4:
            input_shapes = [
                [2, 3, 56, 56],
            ]
            other_shapes = [[2, 16, 1, 1], [1, 16, 1, 1], [1, 1, 1, 1]]
        else:
            input_shapes = [
                [2, 3, 20, 56, 56],
            ]
            other_shapes = [[2, 16, 1, 1, 1], [1, 16, 1, 1, 1], [1, 1, 1, 1, 1]]
        options = itertools.product(
            binary_list,
            input_shapes,
            other_shapes,
            [True, False],
            test_memory_format,
            dtypes,
        )

        for (
            binary_fn,
            x_shape,
            other_shape,
            has_relu,
            memory_format,
            dtype,
        ) in options:
            metrics.reset()
            mod = M(binary_fn, has_relu).eval()
            x = (
                torch.randn(x_shape, dtype=torch.float32, requires_grad=True)
                .add(1)
                .to(memory_format=memory_format)
            )
            other = (
                torch.randn(other_shape, dtype=torch.float32, requires_grad=True)
                .add(1)
                .to(memory_format=memory_format)
                .to(dtype)
            )

            def matcher_check_fn():
                match_nodes = binary_list[binary_fn][1]
                if has_relu:
                    match_nodes += 1
                self.assertEqual(
                    counters["inductor"][
                        "mkldnn_conv_binary_unary_fusion_matcher_nodes"
                    ],
                    0 if TEST_ACL else match_nodes,
                )
                self.assertEqual(
                    counters["inductor"]["mkldnn_conv_weight_pack_matcher_nodes"], 1
                )

            self._test_common(mod, (x, other), matcher_check_fn, check_autocast=dtype)

    @skipIfNoDynamoSupport
    @skipIfNoONEDNN
    @skipIfRocm
    def test_conv2d_binary_broadcast_shapes(self, device):
        self.device = device
        self._test_conv_binary_broadcast_shapes_base(dim=4)

    @skipIfNoDynamoSupport
    @skipIfNoONEDNN
    @skipIfRocm
    def test_conv3d_binary_broadcast_shapes(self, device):
        self.device = device
        self._test_conv_binary_broadcast_shapes_base(dim=5)

    @skipIfNoDynamoSupport
    @skipIfNoONEDNN
    @skipIfRocm
    @unittest.skipIf(IS_FBCODE, "Failing in fbcode")
    def test_conv2d_linear_add_broadcast_shapes(self, device):
        self.device = device

        class M(torch.nn.Module):
            def __init__(self):
                super().__init__()
                self.conv = torch.nn.Conv2d(3, 16, kernel_size=3, stride=1)
                self.linear = torch.nn.Linear(3, 16)

            def forward(self, x1, x2):
                return self.conv(x1) + self.linear(x2)[:, :, None, None]

        metrics.reset()
        mod = M().eval()
        x1 = torch.randn(2, 3, 56, 56)
        x2 = torch.randn(2, 3)

        def matcher_check_fn():
            match_nodes = 0 if TEST_ACL else 2
            self.assertEqual(
                counters["inductor"]["mkldnn_conv_binary_unary_fusion_matcher_nodes"],
                match_nodes,
            )
            self.assertEqual(
                counters["inductor"]["mkldnn_conv_weight_pack_matcher_nodes"], 1
            )

        self._test_common(mod, (x1, x2), matcher_check_fn)


class TestPatternMatcher(TestPatternMatcherBase):
    def test_linear_unary(self, device="cpu"):
        self.device = device

        class M(torch.nn.Module):
            def __init__(
                self,
                unary_fn,
                in_features,
                out_features,
                bias,
                **kwargs,
            ):
                super().__init__()
                self.linear = torch.nn.Linear(
                    in_features,
                    out_features,
                    bias,
                    **kwargs,
                )
                self.unary_fn = unary_fn

            def forward(self, x):
                x = self.linear(x)
                return self.unary_fn(x)

        dtypes = []
        if is_mkldnn_bf16_supported(self.device):
            dtypes.append(torch.bfloat16)
        if is_mkldnn_fp16_supported(self.device):
            dtypes.append(torch.float16)
        options = itertools.product(unary_list, [True, False], dtypes)
        for unary_fn, bias, dtype in options:
            metrics.reset()
            mod = M(unary_fn, 10, 30, bias=bias).eval()
            # only fuse for linear when the dtype is bf16
            mod = mod
            v = torch.randn(2, 10)

            def matcher_check_fn():
                match_nodes = unary_list[unary_fn]
                if self._check_unary_is_decomposed(unary_fn):
                    # Has extra dtype conversion nodes for autocast.
                    match_nodes += 2
                self.assertEqual(
                    counters["inductor"]["mkldnn_unary_fusion_matcher_nodes"],
                    0 if TEST_ACL else match_nodes,
                )
                self.assertEqual(
                    counters["inductor"]["mkldnn_linear_weight_pack_matcher_count"], 1
                )

            self._test_common(mod, (v,), matcher_check_fn, check_autocast=dtype)
            # only generated 1 kernel for "to"
            self.assertEqual(metrics.generated_kernel_count, 2 if TEST_ACL else 1)

    @unittest.skipIf(not TEST_MKL, "Test requires MKL")
    def test_linear_fp32(self, device="cpu"):
        self.device = device

        class M(torch.nn.Module):
            def __init__(self, bias):
                super().__init__()
                self.linear = torch.nn.Linear(10, 30, bias)

            def forward(self, x):
                return self.linear(x)

        for bias in [True, False]:
            mod = M(bias=bias).eval()
            v = torch.randn(2, 10)

            # packing pass.
            def matcher_check_fn():
                self.assertEqual(
                    counters["inductor"]["mkldnn_linear_weight_pack_matcher_count"], 1
                )

            self._test_common(mod, (v,), matcher_check_fn)

    @unittest.skipIf(not TEST_MKL, "Test requires MKL")
    def test_linear_input_non_contiguous_3D_wo_bias(self, device="cpu"):
        self.device = device

        # Activation is 3D, non-contiguous and without Bias
        class M(torch.nn.Module):
            def __init__(self):
                super().__init__()
                self.linear = torch.nn.Linear(4096, 1024, bias=False)

            def forward(self, x):
                x = torch.ops.aten.permute.default(x, [0, 2, 1, 3])
                x = torch.ops.aten.reshape.default(x, [4, 1, 4096])
                return self.linear(x)

        mod = M().eval()
        v = torch.randn(4, 32, 1, 128)

        dtypes = [torch.float]
        if is_mkldnn_bf16_supported(self.device):
            dtypes.append(torch.bfloat16)
        if is_mkldnn_fp16_supported(self.device):
            dtypes.append(torch.float16)

        for dtype in dtypes:
            torch._dynamo.reset()
            autocast_enabled = (
                True if dtype in [torch.bfloat16, torch.float16] else False
            )
            with torch.no_grad(), torch.autocast(
                device_type="cpu", enabled=autocast_enabled, dtype=dtype
            ):
                expected = mod(v)
                actual, (source_code,) = run_and_get_code(
                    torch.compile(mod, fullgraph=True),
                    v,
                )
                self.assertIn(
                    "torch.ops.mkldnn._linear_pointwise.default"
                    if autocast_enabled
                    else "torch.ops.mkl._mkl_linear.default",
                    source_code,
                )
                torch.testing.assert_close(actual, expected, atol=1e-2, rtol=1e-2)

    @skipIfXpu(
        msg="Different with CPU, two linears will be concat on XPU for better performance"
    )
    def test_linear_add_bias(self, device="cpu"):
        self.device = device

        class M(torch.nn.Module):
            def __init__(self, device, dtype, unary_fn, cast_bias):
                super().__init__()
                self.linear1 = torch.nn.Linear(10, 64, bias=False)
                self.bias1 = torch.randn(64, device=device)
                self.linear2 = torch.nn.Linear(10, 64, bias=False)
                self.bias2 = torch.randn(64, device=device)
                if cast_bias:
                    self.bias1 = self.bias1.to(dtype=dtype, device=device)
                    self.bias2 = self.bias2.to(dtype=dtype, device=device)
                self.unary_fn = unary_fn

            def forward(self, x):
                a = self.linear1(x) + self.bias1
                b = self.linear2(x) + self.bias2
                return self.unary_fn(a), self.unary_fn(b)

        dtypes = []
        if is_mkldnn_bf16_supported(self.device):
            dtypes.append(torch.bfloat16)
        if is_mkldnn_fp16_supported(self.device):
            dtypes.append(torch.float16)
        options = itertools.product(unary_list, dtypes)
        for unary_fn, dtype in options:
            metrics.reset()
            fold_mod = M(self.device, dtype, unary_fn, cast_bias=True).eval()
            v = torch.randn(2, 10)

            def folder_matcher_check_fn():
                match_nodes = unary_list[unary_fn]
                if self._check_unary_is_decomposed(unary_fn):
                    # Has extra dtype conversion nodes for autocast.
                    match_nodes += 2
                # we have 2 linears, so we double the matcher_count/nodes
                self.assertEqual(
                    counters["inductor"]["mkldnn_unary_fusion_matcher_count"],
                    0 if TEST_ACL else 2,
                )
                self.assertEqual(
                    counters["inductor"]["mkldnn_unary_fusion_matcher_nodes"],
                    0 if TEST_ACL else match_nodes * 2,
                )
                self.assertEqual(
                    counters["inductor"]["mkldnn_linear_weight_pack_matcher_count"], 2
                )

            self._test_common(
                fold_mod,
                (v,),
                folder_matcher_check_fn,
                check_autocast=dtype,
            )
            self.assertEqual(metrics.generated_kernel_count, 3 if TEST_ACL else 1)
            # we won't fold the bias if bias is not same dtype with weight
            # https://github.com/pytorch/pytorch/pull/129138
            metrics.reset()
            mod = M(self.device, dtype, unary_fn, cast_bias=False).eval()

            def matcher_check_fn():
                self.assertEqual(
                    counters["inductor"]["mkldnn_linear_weight_pack_matcher_count"], 2
                )

            self._test_common(mod, (v,), matcher_check_fn, check_autocast=dtype)
            # 1 kernel for "to_lowp", 2 kernels for unary ops
            self.assertEqual(metrics.generated_kernel_count, 3)

    def test_linear_binary(self, device="cpu"):
        self.device = device

        class M(torch.nn.Module):
            def __init__(self, binary_fn, in_channels, out_channels, bias, **kwargs):
                super().__init__()
                self.linear = torch.nn.Linear(
                    in_channels, out_channels, bias=bias, **kwargs
                )
                self.binary_fn = binary_fn

            def forward(self, x, y):
                x = self.linear(x)
                x = self.binary_fn(x, y.clone())
                return x

        dtypes = []
        if is_mkldnn_bf16_supported(self.device):
            dtypes.append(torch.bfloat16)
        if is_mkldnn_fp16_supported(self.device):
            dtypes.append(torch.float16)
        options = itertools.product(
            binary_list, [[2, 3, 10], [2, 10]], [True, False], dtypes
        )
        out_feature = 30

        for binary_fn, input_shape, bias, dtype in options:
            metrics.reset()

            def matcher_check_fn():
                self.assertEqual(
                    counters["inductor"][
                        "mkldnn_conv_binary_unary_fusion_matcher_nodes"
                    ],
                    0 if TEST_ACL else 2,
                )
                reshape_linear_reshape_match_nodes = 3 if len(input_shape) == 3 else 0
                self.assertEqual(
                    counters["inductor"]["mkldnn_reshape_linear_reshape_matcher_nodes"],
                    reshape_linear_reshape_match_nodes,
                )
                self.assertEqual(
                    counters["inductor"]["mkldnn_linear_weight_pack_matcher_count"], 1
                )

            mod = M(binary_fn, input_shape[-1], out_feature, bias).eval()
            v = torch.randn(input_shape)
            other = torch.randn(input_shape[:-1] + [out_feature]).to(dtype)
            self._test_common(
                mod,
                (
                    v,
                    other,
                ),
                matcher_check_fn,
                check_autocast=dtype,
            )
            self.assertEqual(metrics.generated_kernel_count, 2 if TEST_ACL else 1)

    def test_linear_binary_broadcast_shapes(self, device="cpu"):
        self.device = device

        class M(torch.nn.Module):
            def __init__(self, binary_fn, in_channels, out_channels, bias, **kwargs):
                super().__init__()
                self.linear = torch.nn.Linear(
                    in_channels, out_channels, bias=bias, **kwargs
                )
                self.binary_fn = binary_fn

            def forward(self, x, y):
                x = self.linear(x)
                x = self.binary_fn(x, y.clone())
                return x

        dtypes = []
        if is_mkldnn_bf16_supported(self.device):
            dtypes.append(torch.bfloat16)
        if is_mkldnn_fp16_supported(self.device):
            dtypes.append(torch.float16)
        options = itertools.product(
            binary_list,
            (
                ([2, 3, 10], [1, 1, 30]),
                ([2, 10], [1, 30]),
            ),
            (True, False),
            dtypes,
        )
        out_feature = 30

        for binary_fn, (input_shape, other_shape), bias, dtype in options:
            metrics.reset()
            mod = M(binary_fn, input_shape[-1], out_feature, bias).eval()
            v = torch.randn(input_shape)
            other = torch.randn(other_shape).to(dtype)

            def matcher_check_fn():
                reshape_linear_reshape_match_nodes = 3 if len(input_shape) == 3 else 0
                self.assertEqual(
                    counters["inductor"]["mkldnn_reshape_linear_reshape_matcher_nodes"],
                    reshape_linear_reshape_match_nodes,
                )
                self.assertEqual(
                    counters["inductor"][
                        "mkldnn_conv_binary_unary_fusion_matcher_nodes"
                    ],
                    0 if TEST_ACL else 2,
                )
                self.assertEqual(
                    counters["inductor"]["mkldnn_linear_weight_pack_matcher_nodes"], 1
                )

            self._test_common(
                mod,
                (
                    v,
                    other,
                ),
                matcher_check_fn,
                check_autocast=dtype,
            )
            self.assertEqual(metrics.generated_kernel_count, 2 if TEST_ACL else 1)

    @skipIfXpu(
        msg="Different with CPU, two linears will be concat on XPU for better performance"
    )
    def test_multi_linear_share_same_input(self, device="cpu"):
        self.device = device

        # llama pattern.
        class M(torch.nn.Module):
            def __init__(
                self,
            ):
                super().__init__()
                self.w1 = torch.nn.Linear(16, 16, bias=False)
                self.w2 = torch.nn.Linear(16, 16, bias=False)

            def forward(self, x):
                return F.silu(self.w1(x)) * F.relu(self.w2(x))

        dtypes = []
        if is_mkldnn_bf16_supported(self.device):
            dtypes.append(torch.bfloat16)
        if is_mkldnn_fp16_supported(self.device):
            dtypes.append(torch.float16)

        def matcher_check_fn():
            self.assertEqual(
                counters["inductor"]["mkldnn_unary_fusion_matcher_nodes"],
                0 if TEST_ACL else 7,
            )
            self.assertEqual(
                counters["inductor"]["mkldnn_unary_fusion_matcher_count"],
                0 if TEST_ACL else 2,
            )
            self.assertEqual(
                counters["inductor"]["mkldnn_reshape_linear_reshape_matcher_nodes"], 6
            )
            self.assertEqual(
                counters["inductor"]["mkldnn_linear_weight_pack_matcher_count"], 2
            )

        for dtype in dtypes:
            mod = M().to(dtype).eval()
            v = torch.randn(2, 4, 16).to(dtype)
            self._test_common(mod, (v,), matcher_check_fn, rtol=1e-2, atol=1e-2)

    def _qconv2d_test_helper(self, device="cpu", int8_mixed_bf16=False):
        class M(torch.nn.Module):
            def __init__(
                self,
                **kwargs,
            ):
                super().__init__()
                self.conv = torch.nn.Conv2d(3, 128, kernel_size=3, stride=1)
                self.conv2 = torch.nn.Conv2d(128, 128, kernel_size=3, stride=1)
                self.conv3 = torch.nn.Conv2d(
                    128, 128, kernel_size=3, stride=1, groups=4
                )

            def forward(self, x):
                return self.conv3(self.conv2(self.conv(x)))

        mod = M().eval().to(device=device)
        v = (
            torch.randn((1, 3, 8, 8), dtype=torch.float32, requires_grad=False)
            .add(1)
            .to(device=device)
        )

        def matcher_check_fn():
            # 1. Dequant-Conv2D pattern matched in QConv2D weight prepack * 1
            #    int8_mixed_fp32: [dequant_node, dequantize_per_channel, clone, convolution]
            #    int8_mixed_bf16: [dequant_node, optional(convert_element_type_4),
            #     dequantize_per_channel, optional(convert_element_type_3), clone, convolution]
            self.assertEqual(
                counters["inductor"]["qconv_weight_prepack_matcher_count"], 3
            )
            self.assertEqual(
                counters["inductor"]["qconv_weight_prepack_matcher_nodes"],
                18 if int8_mixed_bf16 else 12,
            )
            self.assertEqual(
                counters["inductor"]["qconv_unary_lower_count"], 0 if TEST_ACL else 3
            )

        self._test_common(
            mod,
            (v,),
            matcher_check_fn,
            check_quantization=True,
            check_autocast=torch.bfloat16 if int8_mixed_bf16 else torch.float,
        )

    @skipIfNoDynamoSupport
    @skipIfNoONEDNN
    @skipIfRocm
    def test_qconv2d_cpu(self):
        r"""
        This testcase will quantize a single Conv2d module.
        """
        self._qconv2d_test_helper("cpu")

    @skipIfNoDynamoSupport
    @skipIfNoONEDNN
    @skipIfNoXPU
    def test_qconv2d_xpu(self):
        r"""
        This testcase will quantize a single Conv2d module.
        """
        self._qconv2d_test_helper("xpu")

    @skipIfNoDynamoSupport
    @skipIfNoONEDNNBF16
    @skipIfNoONEDNN
    @skipIfRocmArch(MI300_ARCH)
    def test_qconv2d_int8_mixed_bf16(self):
        r"""
        This testcase will quantize a single Conv2d module with int8_mixed_bf16 quantization.
        """
        self._qconv2d_test_helper(int8_mixed_bf16=True)

    @skipIfNoDynamoSupport
    @skipIfNoONEDNNBF16
    @skipIfNoONEDNN
    @skipIfNoXPU
    def test_qconv2d_int8_mixed_bf16_xpu(self):
        r"""
        This testcase will quantize a single Conv2d module with int8_mixed_bf16 quantization.
        """
        self._qconv2d_test_helper(device="xpu", int8_mixed_bf16=True)

    def _qconv2d_unary_test_helper(
        self,
        device="cpu",
        int8_mixed_bf16=False,
        unary_op=torch.nn.ReLU(),
        qconv_unary_matcher_nodes=None,
    ):
        class M(torch.nn.Module):
            def __init__(
                self,
                **kwargs,
            ):
                super().__init__()
                self.conv = torch.nn.Conv2d(3, 128, kernel_size=3, stride=1)
                self.unary_fn = copy.deepcopy(unary_op)
                self.conv2 = torch.nn.Conv2d(
                    128, 128, kernel_size=3, stride=1, bias=False
                )
                self.unary_fn2 = copy.deepcopy(unary_op)

            def forward(self, x):
                tmp = self.unary_fn(self.conv(x))
                return self.unary_fn2(self.conv2(tmp))

        mod = M().eval().to(device=device)
        v = (
            torch.randn((1, 3, 8, 8), dtype=torch.float32, requires_grad=False)
            .add(1)
            .to(device=device)
        )

        def matcher_check_fn():
            # 1. Dequant-Conv2D pattern matched in quantization weight prepack * 2
            self.assertEqual(
                counters["inductor"]["qconv_weight_prepack_matcher_count"], 2
            )
            # 2. QConv2D Unary fusion in post-grad fusion pass * 2
            self.assertEqual(
                counters["inductor"]["qconv_unary_matcher_count"],
                0 if TEST_ACL else 2,
            )
            self.assertEqual(
                counters["inductor"]["qconv_unary_lower_count"], 0 if TEST_ACL else 2
            )
            if qconv_unary_matcher_nodes:
                self.assertEqual(
                    counters["inductor"]["qconv_unary_matcher_nodes"],
                    0 if TEST_ACL else qconv_unary_matcher_nodes,
                )

        self._test_common(
            mod,
            (v,),
            check_quantization=True,
            check_autocast=torch.bfloat16 if int8_mixed_bf16 else torch.float,
            matcher_check_fn=matcher_check_fn,
        )

    @skipIfNoDynamoSupport
    @skipIfNoONEDNN
    def test_qconv2d_relu_cpu(self):
        r"""
        This testcase will quantize Conv2d->ReLU pattern.
        """
        self._qconv2d_unary_test_helper(device="cpu")

    @skipIfNoDynamoSupport
    @skipIfNoONEDNN
    @skipIfNoXPU
    def test_qconv2d_relu_xpu(self):
        r"""
        This testcase will quantize Conv2d->ReLU pattern.
        """
        self._qconv2d_unary_test_helper(device="xpu")

    @skipIfNoDynamoSupport
    @skipIfNoONEDNNBF16
    @skipIfNoONEDNN
    def test_qconv2d_relu_int8_mixed_bf16_xpu(self):
        r"""
        This testcase will quantize Conv2d->ReLU pattern with int8_mixed_bf16 quantization.
        """
        self._qconv2d_unary_test_helper(int8_mixed_bf16=True)

    @skipIfNoDynamoSupport
    @skipIfNoONEDNN
    def test_qconv2d_relu6_cpu(self):
        r"""
        This testcase will quantize Conv2d->ReLU6 pattern.
        """
        self._qconv2d_unary_test_helper(device="cpu", unary_op=torch.nn.ReLU6())

    @skipIfNoDynamoSupport
    @skipIfNoONEDNN
    @skipIfNoXPU
    def test_qconv2d_relu6_xpu(self):
        r"""
        This testcase will quantize Conv2d->ReLU6 pattern.
        """
        self._qconv2d_unary_test_helper(device="xpu", unary_op=torch.nn.ReLU6())

    @skipIfNoDynamoSupport
    @skipIfNoONEDNN
    def test_qconv2d_hardtanh_cpu(self):
        r"""
        This testcase will quantize Conv2d->Hardtanh pattern.
        """
        self._qconv2d_unary_test_helper(device="cpu", unary_op=torch.nn.Hardtanh())

    @skipIfNoDynamoSupport
    @skipIfNoONEDNN
    @skipIfNoXPU
    def test_qconv2d_hardtanh_xpu(self):
        r"""
        This testcase will quantize Conv2d->Hardtanh pattern.
        """
        self._qconv2d_unary_test_helper(device="xpu", unary_op=torch.nn.Hardtanh())

    @skipIfNoDynamoSupport
    @skipIfNoONEDNNBF16
    @skipIfNoONEDNN
    def test_qconv2d_hardtanh_int8_mixed_bf16_cpu(self):
        r"""
        This testcase will quantize Conv2d->Hardtanh pattern.
        Match.nodes:
            [qconv2d_pointwise_default, convert_element_type, clamp_min, clamp_max, convert_element_type, quantize_per_tensor]
            [qconv2d_pointwise_default, convert_element_type, clamp_min, clamp_max, convert_element_type]
        """
        self._qconv2d_unary_test_helper(
            unary_op=torch.nn.Hardtanh(),
            int8_mixed_bf16=True,
            qconv_unary_matcher_nodes=11,
        )

    @skipIfNoDynamoSupport
    @skipIfNoONEDNNBF16
    @skipIfNoONEDNN
    @skipIfNoXPU
    def test_qconv2d_hardtanh_int8_mixed_bf16_xpu(self):
        r"""
        This testcase will quantize Conv2d->Hardtanh pattern.
        Match.nodes:
            [qconv2d_pointwise_default, convert_element_type, clamp_min, clamp_max, convert_element_type, quantize_per_tensor]
            [qconv2d_pointwise_default, convert_element_type, clamp_min, clamp_max, convert_element_type]
        """
        self._qconv2d_unary_test_helper(
            device="xpu",
            unary_op=torch.nn.Hardtanh(),
            int8_mixed_bf16=True,
            qconv_unary_matcher_nodes=11,
        )

    @skipIfNoDynamoSupport
    @skipIfNoONEDNN
    def test_qconv2d_hardswish_cpu(self):
        r"""
        This testcase will quantize Conv2d->Hardswish pattern.
        """
        self._qconv2d_unary_test_helper(device="cpu", unary_op=torch.nn.Hardswish())

    @skipIfNoDynamoSupport
    @skipIfNoONEDNN
    @skipIfNoXPU
    def test_qconv2d_hardswish_xpu(self):
        r"""
        This testcase will quantize Conv2d->Hardswish pattern.
        """
        self._qconv2d_unary_test_helper(device="xpu", unary_op=torch.nn.Hardswish())

    @skipIfNoDynamoSupport
    @skipIfNoONEDNNBF16
    @skipIfNoONEDNN
    def test_qconv2d_hardswish_int8_mixed_bf16_cpu(self):
        r"""
        This testcase will quantize Conv2d->Hardswish pattern.
        Match.nodes:
            [qconv2d_pointwise_default, convert_element_type, add, clamp_min,
             clamp_max, mul, div, convert_element_type, quantize_per_tensor]
            [qconv2d_pointwise_default, convert_element_type, add, clamp_min, clamp_max, mul, div, convert_element_type]
        """
        self._qconv2d_unary_test_helper(
            unary_op=torch.nn.Hardswish(),
            int8_mixed_bf16=True,
            qconv_unary_matcher_nodes=17,
        )

    @skipIfNoDynamoSupport
    @skipIfNoONEDNNBF16
    @skipIfNoONEDNN
    @skipIfNoXPU
    def test_qconv2d_hardswish_int8_mixed_bf16_xpu(self):
        r"""
        This testcase will quantize Conv2d->Hardswish pattern.
        Match.nodes:
            [qconv2d_pointwise_default, convert_element_type, add, clamp_min,
             clamp_max, mul, div, convert_element_type, quantize_per_tensor]
            [qconv2d_pointwise_default, convert_element_type, add, clamp_min, clamp_max, mul, div, convert_element_type]
        """
        self._qconv2d_unary_test_helper(
            device="xpu",
            unary_op=torch.nn.Hardswish(),
            int8_mixed_bf16=True,
            qconv_unary_matcher_nodes=17,
        )

    @skipIfNoDynamoSupport
    @skipIfNoONEDNN
    def test_qconv2d_silu_cpu(self):
        r"""
        This testcase will quantize Conv2d->SiLU pattern.
        """
        self._qconv2d_unary_test_helper(device="cpu", unary_op=torch.nn.SiLU())

    @skipIfNoDynamoSupport
    @skipIfNoONEDNN
    @skipIfNoXPU
    def test_qconv2d_silu_xpu(self):
        r"""
        This testcase will quantize Conv2d->SiLU pattern.
        """
        self._qconv2d_unary_test_helper(device="xpu", unary_op=torch.nn.SiLU())

    @skipIfNoDynamoSupport
    @skipIfNoONEDNNBF16
    @skipIfNoONEDNN
    def test_qconv2d_silu_int8_mixed_bf16_cpu(self):
        r"""
        This testcase will quantize Conv2d->SiLU pattern.
        Match.nodes:
            [qconv2d_pointwise_default, convert_element_type, sigmoid, mul,
             convert_element_type, quantize_per_tensor]
            [qconv2d_pointwise_default, convert_element_type, sigmoid, mul, convert_element_type]
        """
        self._qconv2d_unary_test_helper(
            unary_op=torch.nn.SiLU(),
            int8_mixed_bf16=True,
            qconv_unary_matcher_nodes=11,
        )

    @skipIfNoDynamoSupport
    @skipIfNoONEDNNBF16
    @skipIfNoONEDNN
    @skipIfNoXPU
    def test_qconv2d_silu_int8_mixed_bf16_xpu(self):
        r"""
        This testcase will quantize Conv2d->SiLU pattern.
        Match.nodes:
            [qconv2d_pointwise_default, convert_element_type, sigmoid, mul,
             convert_element_type, quantize_per_tensor]
            [qconv2d_pointwise_default, convert_element_type, sigmoid, mul, convert_element_type]
        """
        self._qconv2d_unary_test_helper(
            device="xpu",
            unary_op=torch.nn.SiLU(),
            int8_mixed_bf16=True,
            qconv_unary_matcher_nodes=11,
        )

    def _qconv2d_add_test_helper(
        self, device="cpu", use_relu=False, int8_mixed_bf16=False
    ):
        r"""
        This testcase will quantize a Conv2d->Add pattern as:
                 X
               /   \
        Conv1(X)   Conv2(X)
               \   /
                Add
                 |
           Optional(relu)
                 |
                 Y
        """

        class M(torch.nn.Module):
            def __init__(
                self,
                add_fn,
                use_relu,
                **kwargs,
            ):
                super().__init__()
                self.conv1 = torch.nn.Conv2d(3, 6, kernel_size=3, stride=1)
                self.conv2 = torch.nn.Conv2d(3, 6, kernel_size=3, stride=1)
                self.add_fn = add_fn
                self.relu = torch.nn.ReLU()
                self.conv3 = torch.nn.Conv2d(6, 6, kernel_size=3, stride=1, bias=False)
                self.conv4 = torch.nn.Conv2d(6, 6, kernel_size=3, stride=1, bias=False)
                self.add_fn2 = add_fn
                self.relu2 = torch.nn.ReLU()
                self.use_relu = use_relu

            def forward(self, x):
                x1 = self.conv1(x)
                x2 = self.conv2(x)
                tmp = self.add_fn(x1, x2)
                if self.use_relu:
                    tmp = self.relu(tmp)
                tmp1 = self.conv3(tmp)
                tmp2 = self.conv4(tmp)
                res = self.add_fn2(tmp1, tmp2)
                if self.use_relu:
                    res = self.relu2(res)
                return res

        for add_fn in quantization_add_fn_list + quantization_inplace_add_fn_list:
            mod = M(add_fn, use_relu).eval().to(device=device)
            v = (
                torch.randn((1, 3, 8, 8), dtype=torch.float32, requires_grad=False)
                .add(1)
                .to(device=device)
            )

            def matcher_check_fn():
                # 1. Dequant-Conv2D pattern matched in quantization weight prepack * 4
                self.assertEqual(
                    counters["inductor"]["qconv_weight_prepack_matcher_count"], 4
                )
                # 2. Qconv2d Binary Unary fusion in post-grad fusion pass * 2
                self.assertEqual(
                    counters["inductor"]["qconv2d_binary_matcher_count"],
                    0 if TEST_ACL else 2,
                )
                self.assertEqual(
                    counters["inductor"]["qconv2d_binary_lower_count"],
                    0 if TEST_ACL else 2,
                )

            self._test_common(
                mod,
                (v,),
                matcher_check_fn,
                check_quantization=True,
                check_autocast=torch.bfloat16 if int8_mixed_bf16 else torch.float,
            )

    def _qconv2d_add_test_helper2(
        self, device="cpu", use_relu=False, int8_mixed_bf16=False
    ):
        r"""
        This testcase will quantize two Conv2d->Add patterns as:

        Conv(X)   extra input
               \   /
                Add
                 |
           Optional(relu)
                 |
                 Y

        , and

        extra input   Conv(X)
               \   /
                Add
                 |
           Optional(relu)
                 |
                 Y
        """

        class M(torch.nn.Module):
            def __init__(
                self,
                add_fn,
                use_relu,
                swap_inputs,
                **kwargs,
            ):
                super().__init__()
                self.conv1 = torch.nn.Conv2d(3, 6, kernel_size=3, stride=1)
                self.add_fn = add_fn
                self.relu = torch.nn.ReLU()
                self.conv2 = torch.nn.Conv2d(6, 6, kernel_size=3, stride=1, bias=False)
                self.add_fn2 = add_fn
                self.relu2 = torch.nn.ReLU()
                self.use_relu = use_relu
                self.swap_inputs = swap_inputs

            def forward(self, x, x2, x3):
                x1 = self.conv1(x)
                if self.swap_inputs:
                    tmp = self.add_fn(x2, x1)
                else:
                    tmp = self.add_fn(x1, x2)
                if self.use_relu:
                    tmp = self.relu(tmp)
                tmp1 = self.conv2(tmp)
                if self.swap_inputs:
                    res = self.add_fn2(x3, tmp1)
                else:
                    res = self.add_fn2(tmp1, x3)
                if self.use_relu:
                    res = self.relu2(res)
                return res

        for add_fn, swap_inputs in itertools.product(
            quantization_add_fn_list + quantization_inplace_add_fn_list, [False, True]
        ):
            mod = M(add_fn, use_relu, swap_inputs).eval().to(device=device)
            x = torch.randn(
                (1, 3, 8, 8), dtype=torch.float32, requires_grad=False, device=device
            )
            x2 = torch.randn(
                (1, 6, 6, 6), dtype=torch.float32, requires_grad=False, device=device
            )
            x3 = torch.randn(
                (1, 6, 4, 4), dtype=torch.float32, requires_grad=False, device=device
            )

            def matcher_check_fn():
                # 1. Dequant-Conv2D pattern matched in quantization weight prepack * 2
                self.assertEqual(
                    counters["inductor"]["qconv_weight_prepack_matcher_count"], 2
                )
                # 2. Qconv2d Binary Unary fusion in post-grad fusion pass * 2
                self.assertEqual(
                    counters["inductor"]["qconv2d_binary_matcher_count"],
                    0 if TEST_ACL else 2,
                )
                self.assertEqual(
                    counters["inductor"]["qconv2d_binary_lower_count"],
                    0 if TEST_ACL else 2,
                )

            self._test_common(
                mod,
                (x, x2, x3),
                matcher_check_fn,
                check_quantization=True,
                check_autocast=torch.bfloat16 if int8_mixed_bf16 else torch.float,
            )

    @skipIfNoDynamoSupport
    @skipIfNoONEDNN
    def test_qconv2d_add_cpu(self):
        self._qconv2d_add_test_helper()
        self._qconv2d_add_test_helper2()

    @skipIfNoDynamoSupport
    @skipIfNoONEDNN
    @skipIfNoXPU
    def test_qconv2d_add_xpu(self):
        self._qconv2d_add_test_helper(device="xpu")
        self._qconv2d_add_test_helper2(device="xpu")

    @skipIfNoDynamoSupport
    @skipIfNoONEDNNBF16
    @skipIfNoONEDNN
    def test_qconv2d_add_int8_mixed_bf16(self):
        self._qconv2d_add_test_helper(int8_mixed_bf16=True)
        self._qconv2d_add_test_helper2(int8_mixed_bf16=True)

    @skipIfNoDynamoSupport
    @skipIfNoONEDNNBF16
    @skipIfNoONEDNN
    @skipIfNoXPU
    def test_qconv2d_add_int8_mixed_bf16_xpu(self):
        self._qconv2d_add_test_helper(device="xpu", int8_mixed_bf16=True)

    @skipIfNoDynamoSupport
    @skipIfNoONEDNN
    def test_qconv2d_add_relu_cpu(self):
        self._qconv2d_add_test_helper(use_relu=True)
        self._qconv2d_add_test_helper2(use_relu=True)

    @skipIfNoDynamoSupport
    @skipIfNoONEDNN
    @skipIfNoXPU
    def test_qconv2d_add_relu_xpu(self):
        self._qconv2d_add_test_helper(device="xpu", use_relu=True)
        self._qconv2d_add_test_helper2(device="xpu", use_relu=True)

    @skipIfNoDynamoSupport
    @skipIfNoONEDNNBF16
    @skipIfNoONEDNN
    def test_qconv2d_add_relu_int8_mixed_bf16(self):
        self._qconv2d_add_test_helper(use_relu=True, int8_mixed_bf16=True)
        self._qconv2d_add_test_helper2(use_relu=True, int8_mixed_bf16=True)

    @skipIfNoDynamoSupport
    @skipIfNoONEDNNBF16
    @skipIfNoONEDNN
    @skipIfNoXPU
    def test_qconv2d_add_relu_int8_mixed_bf16_xpu(self):
        self._qconv2d_add_test_helper(device="xpu", use_relu=True, int8_mixed_bf16=True)

    @skipIfNoDynamoSupport
    @skipIfNoONEDNN
    def test_qconv2d_add_broadcast_shapes_cpu(self):
        r"""
        This testcase will quantize Conv2d->add pattern using broadcast shape inputs.
        Conv2d->Add fusion will fail for the broadcast shape inputs case.
        """

        class M(torch.nn.Module):
            def __init__(self, use_bias):
                super().__init__()
                self.conv = torch.nn.Conv2d(32, 32, kernel_size=3, stride=1)

            def forward(self, x1, x2):
                return torch.add(self.conv(x1), x2)

        bias_list = [True, False]
        for bias in bias_list:
            mod = M(bias).eval()
            x1 = torch.randn((2, 32, 9, 9))
            x2 = torch.randn((2, 32, 1, 1))

            def matcher_check_fn():
                # 1. Dequant-Conv2D pattern matched in quantization weight prepack * 1
                self.assertEqual(
                    counters["inductor"]["qconv_weight_prepack_matcher_count"], 1
                )
                # 2. Qconv2d Binary Unary fusion in post-grad fusion pass * 0
                self.assertEqual(
                    counters["inductor"]["qconv2d_binary_matcher_count"], 0
                )

            self._test_common(
                mod,
                (x1, x2),
                matcher_check_fn,
                check_quantization=True,
            )

    @skipIfNoDynamoSupport
    @skipIfNoONEDNN
    def test_qconv2d_with_concat_cpu(self):
        channel_1 = 32
        channel_2 = 16
        channel_3 = 8
        channel_4 = int(channel_2 * 2 + channel_3)

        class Model(torch.nn.Module):
            def __init__(
                self,
            ):
                super().__init__()
                self.conv1 = torch.nn.Conv2d(
                    channel_1, channel_2, 1, stride=1, dilation=1, padding=0
                )
                self.conv2 = torch.nn.Conv2d(
                    channel_1, channel_2, 1, stride=1, dilation=1, padding=0
                )
                self.conv3 = torch.nn.Conv2d(
                    channel_2, channel_3, 3, stride=1, dilation=1, padding=1
                )

                self.conv = torch.nn.Conv2d(
                    channel_4, channel_2, 1, stride=1, dilation=1, padding=0
                )

            def forward(self, x: torch.Tensor):
                x1 = self.conv1(x)
                x2 = self.conv2(x)
                x3 = self.conv3(x2)
                res = torch.cat([x1, x2, x3], dim=1)
                res = self.conv(res)
                return res

        mod = Model().eval()
        v = torch.randn(
            (8, channel_1, 40, 40), dtype=torch.float32, requires_grad=False
        )

        def matcher_check_fn():
            self.assertEqual(
                counters["inductor"]["qconv_weight_prepack_matcher_count"], 4
            )
            self.assertEqual(
                counters["inductor"]["qconv_unary_matcher_count"],
                0 if TEST_ACL else 3,
            )
            self.assertEqual(
                counters["inductor"]["qconv_unary_lower_count"], 0 if TEST_ACL else 4
            )

        self._test_common(
            mod,
            (v,),
            matcher_check_fn,
            check_quantization=True,
        )

    @skipIfNoDynamoSupport
    @skipIfNoONEDNN
    def test_qconv2d_add_2(self):
        r"""
        This testcase prevents this pattern be matched as a conv_binary fusion by mistake.
                Conv(X)  3
                    \   /
                     Add
        We see this pattern in Mobilenet v3 large which add is decomposed from torch.nn.Hardswish or torch.nn.Hardsigmoid.
        """

        class M(torch.nn.Module):
            def __init__(
                self,
                post_op,
            ):
                super().__init__()
                self.conv = torch.nn.Conv2d(3, 6, kernel_size=3, stride=1)
                self.post_op = post_op

            def forward(self, x):
                return self.post_op(self.conv(x))

        for post_op in [
            torch.nn.Hardswish(inplace=True),
            torch.nn.Hardsigmoid(inplace=True),
        ]:
            mod = M(post_op).eval()
            v = torch.randn((1, 3, 8, 8), dtype=torch.float32, requires_grad=False).add(
                1
            )

            def matcher_check_fn():
                # Shouldn't hit conv binary fusion
                self.assertEqual(
                    counters["inductor"]["qconv2d_binary_matcher_count"], 0
                )

            self._test_common(
                mod,
                (v,),
                matcher_check_fn,
                check_quantization=True,
            )

    @skipIfNoDynamoSupport
    @skipIfNoONEDNN
    def test_qconv2d_add_3(self):
        r"""
        This testcase will test below model:
             x
           /   \
        conv1  maxpool
          \    /   \
           add    conv2
            \     /
              cat
        Based on default recipe of x86InductorQuantizer, we will see this pattern after convert:
        qconv1    maxpool
         \           |
          \         q1
           \       /   \
            \     dq1  qconv2
             \   /
              add
               |
               q2
        Since q1 has 2 users and qconv2 is not ancestor node of qconv1, we shouldn't fuse:
                int8
                 /
        qconv1 dq1
           \   /
            add
             |
             q2
             |
            int8
        Instead we can match and fuse this pattern into qconv_binary:
        qconv1  fp32
            \   /
             add
              |
             fp32
        """

        class M(torch.nn.Module):
            def __init__(
                self,
            ):
                super().__init__()
                self.conv1 = torch.nn.Conv2d(3, 3, kernel_size=3, stride=1)
                self.conv2 = torch.nn.Conv2d(3, 3, kernel_size=1, stride=1)
                self.maxpool = torch.nn.MaxPool2d(
                    kernel_size=3, stride=1, padding=0, dilation=1
                )

            def forward(self, x):
                tmp1 = self.conv1(x)
                tmp2 = self.maxpool(x)
                add = torch.add(tmp1, tmp2)
                tmp3 = self.conv2(tmp2)
                return torch.cat((add, tmp3), dim=1)

        mod = M().eval()
        v = torch.randn((1, 3, 8, 8), dtype=torch.float32, requires_grad=False).add(1)

        def matcher_check_fn():
            self.assertEqual(
                counters["inductor"]["qconv2d_binary_matcher_count"],
                0 if TEST_ACL else 1,
            )
            # The matched qconv binary pattern should have 2 nodes [qconv, add]
            # instead of 11 which has dequant in binary input and output quant
            self.assertEqual(
                counters["inductor"]["qconv2d_binary_matcher_nodes"],
                0 if TEST_ACL else 2,
            )
            self.assertEqual(
                counters["inductor"]["qconv2d_binary_lower_count"],
                0 if TEST_ACL else 1,
            )

        self._test_common(
            mod,
            (v,),
            matcher_check_fn,
            check_quantization=True,
        )

    @skipIfNoDynamoSupport
    @skipIfNoONEDNN
    @skipIfRocm
    def test_qat_qconv2d(self):
        r"""
        This testcase will quantize a single Conv2d module with qat flow.
        """

        class M(torch.nn.Module):
            def __init__(
                self,
                **kwargs,
            ):
                super().__init__()
                self.conv = torch.nn.Conv2d(3, 128, kernel_size=3, stride=1)
                self.bn = torch.nn.BatchNorm2d(128)

            def forward(self, x):
                return self.bn(self.conv(x))

        mod = M().train()
        v = torch.randn((1, 3, 8, 8), dtype=torch.float32, requires_grad=True).add(1)

        def matcher_check_fn():
            # 1. Dequant-conv pattern matched in quantization weight prepack * 1
            #    [dequantize_per_tensor, dequantize_per_channel, clone, convolution]
            self.assertEqual(
                counters["inductor"]["qconv_weight_prepack_matcher_count"], 1
            )
            self.assertEqual(
                counters["inductor"]["qconv_weight_prepack_matcher_nodes"], 4
            )
            # 2. QConv2D Unary fusion in post-grad fusion pass * 1
            #    [qconv2d_pointwise_default, quantize_per_tensor]
            self.assertEqual(
                counters["inductor"]["qconv_unary_matcher_count"],
                0 if TEST_ACL else 1,
            )
            self.assertEqual(
                counters["inductor"]["qconv_unary_matcher_nodes"],
                0 if TEST_ACL else 2,
            )
            self.assertEqual(
                counters["inductor"]["qconv_unary_lower_count"], 0 if TEST_ACL else 1
            )

        self._test_common(
            mod,
            (v,),
            matcher_check_fn,
            check_quantization=True,
            is_qat=True,
        )

    def _qat_qconv2d_unary_cpu_test_helper(
        self,
        unary_op=torch.nn.ReLU(),
    ):
        class M(torch.nn.Module):
            def __init__(
                self,
                **kwargs,
            ):
                super().__init__()
                self.conv = torch.nn.Conv2d(3, 3, kernel_size=3, stride=1)
                self.unary_fn = copy.deepcopy(unary_op)
                self.bn = torch.nn.BatchNorm2d(3)
                self.conv2 = torch.nn.Conv2d(3, 3, kernel_size=3, stride=1)
                self.unary_fn2 = copy.deepcopy(unary_op)
                self.bn2 = torch.nn.BatchNorm2d(3)

            def forward(self, x):
                tmp = self.unary_fn(self.bn(self.conv(x)))
                return self.unary_fn2(self.bn2(self.conv2(tmp)))

        mod = M()
        v = torch.randn((1, 3, 8, 8), dtype=torch.float32, requires_grad=True).add(1)

        def matcher_check_fn():
            # 1. Dequant-conv pattern matched in quantization weight prepack * 1
            #    [convert_element_type_1, sub, mul_1, dequantize_per_channel, clone, convolution]
            self.assertEqual(
                counters["inductor"]["qconv_weight_prepack_matcher_count"], 2
            )
            # 2. QConv2D Unary fusion in post-grad fusion pass * 1
            #    [qconv2d_pointwise_default, relu, div_1, round_2, add_1, clamp_min_1, clamp_max_1, convert_element_type_2]
            self.assertEqual(
                counters["inductor"]["qconv_unary_matcher_count"],
                0 if TEST_ACL else 2,
            )
            self.assertEqual(
                counters["inductor"]["qconv_unary_lower_count"], 0 if TEST_ACL else 2
            )

        self._test_common(
            mod,
            (v,),
            matcher_check_fn,
            check_quantization=True,
            is_qat=True,
        )

    @skipIfNoDynamoSupport
    @skipIfNoONEDNN
    def test_qat_qconv2d_relu(self):
        r"""
        This testcase will quantize Conv2d->ReLU pattern with qat flow.
        """

        self._qat_qconv2d_unary_cpu_test_helper()

    @skipIfNoDynamoSupport
    @skipIfNoONEDNN
    def test_qat_qconv2d_relu6(self):
        r"""
        This testcase will quantize Conv2d->ReLU6 pattern with qat flow.
        """
        self._qat_qconv2d_unary_cpu_test_helper(unary_op=torch.nn.ReLU6())

    @skipIfNoDynamoSupport
    @skipIfNoONEDNN
    def test_qat_qconv2d_hardtanh(self):
        r"""
        This testcase will quantize Conv2d->Hardtanh pattern with qat flow.
        """
        self._qat_qconv2d_unary_cpu_test_helper(unary_op=torch.nn.Hardtanh())

    @skipIfNoDynamoSupport
    @skipIfNoONEDNN
    def test_qat_qconv2d_silu(self):
        r"""
        This testcase will quantize Conv2d->SiLU pattern with qat flow.
        """
        self._qat_qconv2d_unary_cpu_test_helper(unary_op=torch.nn.SiLU())

    @skipIfNoDynamoSupport
    @skipIfNoONEDNN
    def test_qat_qconv2d_hardswish(self):
        r"""
        This testcase will quantize Conv2d->Hardswish pattern with qat flow.
        """
        self._qat_qconv2d_unary_cpu_test_helper(unary_op=torch.nn.Hardswish())

    @skipIfNoDynamoSupport
    @skipIfNoONEDNN
    @skipIfRocm
    def test_qat_qconv2d_add(self):
        r"""
        This testcase will quantize a Conv2d->Add pattern as:
                 X
               /   \
        Conv1(X)   Conv2(X)
               \   /
                Add
                 |
                 Y
        """

        class M(torch.nn.Module):
            def __init__(
                self,
                **kwargs,
            ):
                super().__init__()
                self.conv1 = torch.nn.Conv2d(3, 6, kernel_size=3, stride=1)
                self.bn1 = torch.nn.BatchNorm2d(6)
                self.conv2 = torch.nn.Conv2d(3, 6, kernel_size=3, stride=1)
                self.bn2 = torch.nn.BatchNorm2d(6)

            def forward(self, x):
                x1 = self.bn1(self.conv1(x))
                x2 = self.bn2(self.conv2(x))
                return x1 + x2

        mod = M().train()
        v = torch.randn((1, 3, 8, 8), dtype=torch.float32, requires_grad=True).add(1)

        def matcher_check_fn():
            # 1. Dequant-conv pattern matched in quantization weight prepack * 2
            #    [dequantize_per_tensor, dequantize_per_channel, clone, convolution]
            self.assertEqual(
                counters["inductor"]["qconv_weight_prepack_matcher_count"], 2
            )
            self.assertEqual(
                counters["inductor"]["qconv_weight_prepack_matcher_nodes"], 8
            )
            # 2. Qconv2d Binary fusion in post-grad fusion pass * 1
            #    [qconv2d_pointwise_default_1, dequantize_per_tensor, add_3, quantize_per_tensor]
            self.assertEqual(
                counters["inductor"]["qconv2d_binary_matcher_count"],
                0 if TEST_ACL else 1,
            )
            self.assertEqual(
                counters["inductor"]["qconv2d_binary_matcher_nodes"],
                0 if TEST_ACL else 4,
            )
            self.assertEqual(
                counters["inductor"]["qconv2d_binary_lower_count"],
                0 if TEST_ACL else 1,
            )

        self._test_common(
            mod,
            (v,),
            matcher_check_fn,
            check_quantization=True,
            is_qat=True,
        )

    @skipIfNoDynamoSupport
    @skipIfNoONEDNN
    @skipIfRocm
    def test_qat_qconv2d_add_relu(self):
        r"""
        This testcase will quantize a Conv2d->Add->ReLU pattern as:
                 X
               /   \
        Conv1(X)   Conv2(X)
               \   /
                Add
                 |
                ReLU
                 |
                 Y
        """

        class M(torch.nn.Module):
            def __init__(
                self,
                **kwargs,
            ):
                super().__init__()
                self.conv1 = torch.nn.Conv2d(3, 6, kernel_size=3, stride=1)
                self.bn1 = torch.nn.BatchNorm2d(6)
                self.conv2 = torch.nn.Conv2d(3, 6, kernel_size=3, stride=1)
                self.bn2 = torch.nn.BatchNorm2d(6)
                self.relu = torch.nn.ReLU()

            def forward(self, x):
                x1 = self.bn1(self.conv1(x))
                x2 = self.bn2(self.conv2(x))
                return self.relu(x1 + x2)

        mod = M().train()
        v = torch.randn((1, 3, 8, 8), dtype=torch.float32, requires_grad=True).add(1)

        def matcher_check_fn():
            # 1. Dequant-conv pattern matched in quantization weight prepack * 2
            #    [dequantize_per_tensor, dequantize_per_channel, clone, convolution]
            self.assertEqual(
                counters["inductor"]["qconv_weight_prepack_matcher_count"], 2
            )
            self.assertEqual(
                counters["inductor"]["qconv_weight_prepack_matcher_nodes"], 8
            )
            # 2. Qconv2d Binary fusion in post-grad fusion pass * 1
            #    [qconv2d_pointwise_default_1, dequantize_per_tensor, add_3, relu, quantize_per_tensor]
            self.assertEqual(
                counters["inductor"]["qconv2d_binary_matcher_count"],
                0 if TEST_ACL else 1,
            )
            self.assertEqual(
                counters["inductor"]["qconv2d_binary_matcher_nodes"],
                0 if TEST_ACL else 5,
            )
            self.assertEqual(
                counters["inductor"]["qconv2d_binary_lower_count"],
                0 if TEST_ACL else 1,
            )

        self._test_common(
            mod,
            (v,),
            matcher_check_fn,
            check_quantization=True,
            is_qat=True,
        )

    def _test_qconv2d_dequant_promotion_helper(self, device="cpu"):
        r"""
        This testcase tests if dequant node before conv2d is promoted correctly:
                 X
                 |
              Conv1(X)
               /   \
        Conv2(X)   Conv3(X)
               \   /
                Add
                 |
                 Y
        """

        class M(torch.nn.Module):
            def __init__(
                self,
                **kwargs,
            ):
                super().__init__()
                self.conv1 = torch.nn.Conv2d(3, 6, kernel_size=3, stride=1)
                self.conv2 = torch.nn.Conv2d(6, 6, kernel_size=3, stride=1)
                self.conv3 = torch.nn.Conv2d(6, 6, kernel_size=3, stride=1)

            def forward(self, x):
                temp = self.conv1(x)
                temp = self.conv2(temp) + self.conv3(temp)
                return temp

        mod = M().eval().to(device=device)
        v = (
            torch.randn((1, 3, 8, 8), dtype=torch.float32, requires_grad=False)
            .add(1)
            .to(device=device)
        )

        def matcher_check_fn():
            # 1. Dequant pattern matcher for dequant promotion * 1
            #    [dequantize_per_tensor]
            self.assertEqual(counters["inductor"]["dequant_promotion_matcher_count"], 1)
            self.assertEqual(counters["inductor"]["dequant_promotion_matcher_nodes"], 1)
            # 2. Dequant-conv pattern matched in quantization weight prepack * 3
            #    [dequantize_per_tensor, dequantize_per_channel, clone, convolution]
            self.assertEqual(
                counters["inductor"]["qconv_weight_prepack_matcher_count"], 3
            )
            self.assertEqual(
                counters["inductor"]["qconv_weight_prepack_matcher_nodes"], 12
            )
            # 3. Qconv2d Binary fusion in post-grad fusion pass * 1
            #    [qconv2d_pointwise_default_1, add_3]
            self.assertEqual(
                counters["inductor"]["qconv2d_binary_matcher_count"],
                0 if TEST_ACL else 1,
            )
            self.assertEqual(
                counters["inductor"]["qconv2d_binary_matcher_nodes"],
                0 if TEST_ACL else 2,
            )
            self.assertEqual(
                counters["inductor"]["qconv2d_binary_lower_count"],
                0 if TEST_ACL else 1,
            )

        self._test_common(
            mod,
            (v,),
            matcher_check_fn,
            check_quantization=True,
        )

    @skipIfNoDynamoSupport
    @skipIfNoONEDNN
    @skipIfRocm
    def test_qconv2d_dequant_promotion_cpu(self):
        self._test_qconv2d_dequant_promotion_helper()

    @skipIfNoDynamoSupport
    @skipIfNoONEDNN
    @skipIfRocm
    @skipIfNoXPU
    def test_qconv2d_dequant_promotion_xpu(self):
        self._test_qconv2d_dequant_promotion_helper(device="xpu")

    @skipIfNoDynamoSupport
    @skipIfNoONEDNN
    def test_qconv1d_relu_cpu(self):
        r"""
        This testcase will quantize Conv1d->ReLU pattern.
        """
        device = "cpu"
        unary_op = torch.nn.ReLU()

        class M(torch.nn.Module):
            def __init__(
                self,
            ):
                super().__init__()
                self.conv = torch.nn.Conv1d(3, 128, kernel_size=3, stride=1)
                self.unary_fn = copy.deepcopy(unary_op)
                self.conv2 = torch.nn.Conv1d(
                    128, 128, kernel_size=3, stride=1, bias=False
                )
                self.unary_fn2 = copy.deepcopy(unary_op)

            def forward(self, x):
                tmp = self.unary_fn(self.conv(x))
                return self.unary_fn2(self.conv2(tmp))

        mod = M().eval().to(device=device)
        v = (
            torch.randn((1, 3, 8), dtype=torch.float32, requires_grad=False)
            .add(1)
            .to(device=device)
        )

        def matcher_check_fn():
            # 1. Dequant-Conv2D pattern matched in quantization weight prepack * 2
            self.assertEqual(
                counters["inductor"]["qconv_weight_prepack_matcher_count"], 2
            )
            # 2. QConv2D Unary fusion in post-grad fusion pass * 2
            self.assertEqual(
                counters["inductor"]["qconv_unary_matcher_count"],
                0 if TEST_ACL else 2,
            )
            self.assertEqual(
                counters["inductor"]["qconv_unary_lower_count"], 0 if TEST_ACL else 2
            )

        self._test_common(
            mod,
            (v,),
            check_quantization=True,
            matcher_check_fn=matcher_check_fn,
        )

    def _qlinear_test_helper(
        self,
        inputs,
        device="cpu",
        int8_mixed_bf16=False,
        do_permute=False,
        matcher_check_fn=None,
        bias=True,
        is_dynamic=False,
        is_qat=False,
    ):
        class M(torch.nn.Module):
            def __init__(self, use_bias, do_permute=False):
                super().__init__()
                self.linear = torch.nn.Linear(4, 3, use_bias)
                self.linear2 = torch.nn.Linear(3, 4, use_bias)
                self.do_permute = do_permute

            def forward(self, x):
                if self.do_permute:
                    x = torch.reshape(torch.permute(x, (0, 2, 3, 1)), (2, 12, 4))
                return self.linear2(self.linear(x))

        mod = M(bias, do_permute=do_permute).eval().to(device=device)
        assert isinstance(inputs, tuple)

        def __convert_tensor_to_device(input, device):
            return input.to(device=device) if isinstance(input, torch.Tensor) else input

        inputs = tuple(__convert_tensor_to_device(input, device) for input in inputs)

        def _default_matcher_check_fn():
            self.assertEqual(
                counters["inductor"]["qlinear_weight_prepack_matcher_count"], 2
            )

        self._test_common(
            mod,
            inputs,
            matcher_check_fn=(
                matcher_check_fn
                if matcher_check_fn is not None
                else _default_matcher_check_fn
            ),
            check_autocast=torch.bfloat16 if int8_mixed_bf16 else torch.float,
            check_quantization=True,
            is_qat=is_qat,
            is_dynamic=is_dynamic,
        )

    @skipIfNoDynamoSupport
    @skipIfNoONEDNN
    def test_qlinear_cpu(self):
        r"""
        This testcase will quantize a single Linear Moduel.
        """
        for bias in [True, False]:
            self._qlinear_test_helper((torch.randn((2, 4)),), bias=bias)

    @skipIfNoDynamoSupport
    @skipIfNoONEDNN
    @skipIfNoXPU
    def test_qlinear_xpu(self):
        r"""
        This testcase will quantize a single Linear Moduel.
        """
        for bias in [True, False]:
            self._qlinear_test_helper(
                (torch.randn((2, 4)).to(device="xpu"),), device="xpu", bias=bias
            )

    @skipIfNoDynamoSupport
    @skipIfNoONEDNN
    def test_dynamic_qlinear_cpu(self):
        r"""
        This testcase will quantize a single Linear Moduel.
        """
        for bias in [True, False]:
            self._qlinear_test_helper(
                (torch.randn((2, 4)),), bias=bias, is_dynamic=True
            )

    @skipIfNoDynamoSupport
    @skipIfNoONEDNN
    def test_dynamic_qlinear_qat_cpu(self):
        r"""
        This testcase will quantize a single Linear Moduel.
        """
        for bias in [True, False]:
            self._qlinear_test_helper(
                (torch.randn((2, 4)),), bias=bias, is_dynamic=True, is_qat=True
            )

    @skipIfNoDynamoSupport
    @skipIfNoONEDNN
    def test_dynamic_qlinear_input_dim_exceeds_2(self):
        r"""
        This testcase will quantize a single Linear Moduel.
        """
        for bias in [True, False]:
            self._qlinear_test_helper(
                (torch.randn((2, 3, 4)),), bias=bias, is_dynamic=True
            )

    @skipIfNoDynamoSupport
    @skipIfNoONEDNNBF16
    @skipIfNoONEDNN
    def test_qlinear_int8_mixed_bf16(self):
        r"""
        This testcase will quantize a single Linear Moduel with int8_mixed_bf16 quantization.
        """
        for bias in [True, False]:
            self._qlinear_test_helper(
                (torch.randn((2, 4)),), int8_mixed_bf16=True, bias=bias
            )

    @skipIfNoDynamoSupport
    @skipIfNoONEDNNBF16
    @skipIfNoXPU
    def test_qlinear_int8_mixed_bf16_xpu(self):
        r"""
        This testcase will quantize a single Linear Moduel with int8_mixed_bf16 quantization.
        """
        for bias in [True, False]:
            self._qlinear_test_helper(
                (torch.randn((2, 4)).to(device="xpu"),),
                device="xpu",
                int8_mixed_bf16=True,
                bias=bias,
            )

    @skipIfNoDynamoSupport
    @skipIfNoONEDNN
    def test_qlinear_input_dim_exceeds_2(self):
        r"""
        This testcase will quantize a single Linear Moduel.
        """
        for bias in [True, False]:
            self._qlinear_test_helper((torch.randn((2, 3, 4)),), bias=bias)

    @skipIfNoDynamoSupport
    @skipIfNoONEDNN
    @skipIfNoXPU
    def test_qlinear_input_dim_exceeds_2_xpu(self):
        r"""
        This testcase will quantize a single Linear Moduel.
        """
        for bias in [True, False]:
            self._qlinear_test_helper(
                (torch.randn((2, 3, 4)).to(device="xpu"),), device="xpu", bias=bias
            )

    @skipIfNoDynamoSupport
    @skipIfNoONEDNNBF16
    @skipIfNoONEDNN
    def test_qlinear_int8_mixed_bf16_input_dim_exceeds_2(self):
        r"""
        This testcase will quantize a single Linear Moduel with int8_mixed_bf16 quantization.
        """
        for bias in [True, False]:
            self._qlinear_test_helper(
                (torch.randn((2, 3, 4)),), int8_mixed_bf16=True, bias=bias
            )

    @skipIfNoDynamoSupport
    @skipIfNoONEDNNBF16
    @skipIfNoONEDNN
    @skipIfNoXPU
    def test_qlinear_int8_mixed_bf16_input_dim_exceeds_2_xpu(self):
        r"""
        This testcase will quantize a single Linear Moduel with int8_mixed_bf16 quantization.
        """
        for bias in [True, False]:
            self._qlinear_test_helper(
                (torch.randn((2, 3, 4)).to(device="xpu"),),
                device="xpu",
                int8_mixed_bf16=True,
                bias=bias,
            )

    @skipIfNoDynamoSupport
    @skipIfNoONEDNN
    def test_qlinear_input_dim_exceeds_2_and_not_contiguous(self):
        r"""
        This testcase will quantize a single Linear Module.
        * Input dim exceeds 2
        * Input not contiguous
        """
        for bias in [True, False]:

            def matcher_check_fn():
                self.assertEqual(
                    counters["inductor"]["qlinear_weight_prepack_matcher_count"], 2
                )
                self.assertEqual(
                    counters["inductor"]["qlinear_weight_prepack_matcher_nodes"],
                    13 if bias else 12,
                )

            self._qlinear_test_helper(
                (torch.randn((2, 4, 3, 4)),),
                do_permute=True,
                matcher_check_fn=matcher_check_fn,
                bias=bias,
            )

    @skipIfNoDynamoSupport
    @skipIfNoONEDNNBF16
    @skipIfNoONEDNN
    def test_qlinear_int8_mixed_bf16_input_dim_exceeds_2_and_not_contiguous(self):
        r"""
        This testcase will quantize a single Linear Module for int8_bf16.
        * Input dim exceeds 2
        * Input not contiguous
        """
        for bias in [True, False]:

            def matcher_check_fn():
                self.assertEqual(
                    counters["inductor"]["qlinear_weight_prepack_matcher_count"], 2
                )
                self.assertEqual(
                    counters["inductor"]["qlinear_weight_prepack_matcher_nodes"],
                    17 if bias else 16,
                )

            self._qlinear_test_helper(
                (torch.randn((2, 4, 3, 4)),),
                int8_mixed_bf16=True,
                do_permute=True,
                matcher_check_fn=matcher_check_fn,
                bias=bias,
            )

    @skipIfNoDynamoSupport
    @skipIfNoONEDNNBF16
    @skipIfNoONEDNN
    @skipIfNoXPU
    def test_qlinear_int8_mixed_bf16_input_dim_exceeds_2_and_not_contiguous_xpu(self):
        r"""
        This testcase will quantize a single Linear Module for int8_bf16.
        * Input dim exceeds 2
        * Input not contiguous
        """
        for bias in [True, False]:

            def matcher_check_fn():
                self.assertEqual(
                    counters["inductor"]["qlinear_weight_prepack_matcher_count"], 2
                )
                self.assertEqual(
                    counters["inductor"]["qlinear_weight_prepack_matcher_nodes"],
                    17 if bias else 16,
                )

            self._qlinear_test_helper(
                (torch.randn((2, 4, 3, 4)).to(device="xpu"),),
                device="xpu",
                int8_mixed_bf16=True,
                do_permute=True,
                matcher_check_fn=matcher_check_fn,
                bias=bias,
            )

    def _qlinear_unary_test_helper(
        self, inputs, unary_op=torch.nn.ReLU(), device="cpu", int8_mixed_bf16=False
    ):
        class M(torch.nn.Module):
            def __init__(self, use_bias):
                super().__init__()
                self.linear = torch.nn.Linear(4, 4, use_bias)
                self.unary_fn = copy.deepcopy(unary_op)
                self.linear2 = torch.nn.Linear(4, 4, use_bias)
                self.unary_fn2 = copy.deepcopy(unary_op)

            def forward(self, x):
                tmp = self.unary_fn(self.linear(x))
                return self.unary_fn2(self.linear2(tmp))

        bias_list = [True, False]
        for bias in bias_list:
            mod = M(bias).eval().to(device=device)

            def matcher_check_fn():
                # 1. dequant-linear pattern matched in quantization weight prepack
                self.assertEqual(
                    counters["inductor"]["qlinear_weight_prepack_matcher_count"], 2
                )
                # 2. QLinear Unary fusion in post-grad fusion pass
                self.assertEqual(
                    counters["inductor"]["qlinear_unary_matcher_count"],
                    0 if TEST_ACL else 2,
                )
                self.assertEqual(
                    counters["inductor"]["qlinear_unary_lower_count"],
                    0 if TEST_ACL else 2,
                )

            self._test_common(
                mod,
                inputs,
                matcher_check_fn,
                check_autocast=torch.bfloat16 if int8_mixed_bf16 else torch.float,
                check_quantization=True,
            )

    @skipIfNoDynamoSupport
    @skipIfNoONEDNN
    def test_qlinear_relu_cpu(self):
        r"""
        This testcase will quantize a Linear->ReLU pattern.
        """
        self._qlinear_unary_test_helper((torch.randn((2, 4)),))

    @skipIfNoDynamoSupport
    @skipIfNoONEDNN
    @skipIfNoXPU
    def test_qlinear_relu_xpu(self):
        r"""
        This testcase will quantize a Linear->ReLU pattern.
        """
        self._qlinear_unary_test_helper(
            (torch.randn((2, 4)).to(device="xpu"),), device="xpu"
        )

    @skipIfNoDynamoSupport
    @skipIfNoONEDNNBF16
    @skipIfNoONEDNN
    def test_qlinear_relu_int8_mixed_bf16(self):
        r"""
        This testcase will quantize a Linear->ReLU pattern with int8_mixed_bf16 quantization.
        """
        self._qlinear_unary_test_helper((torch.randn((2, 4)),), int8_mixed_bf16=True)

    @skipIfNoDynamoSupport
    @skipIfNoONEDNNBF16
    @skipIfNoONEDNN
    @skipIfNoXPU
    def test_qlinear_relu_int8_mixed_bf16_xpu(self):
        r"""
        This testcase will quantize a Linear->ReLU pattern with int8_mixed_bf16 quantization.
        """
        self._qlinear_unary_test_helper(
            (torch.randn((2, 4)).to(device="xpu"),), device="xpu", int8_mixed_bf16=True
        )

    @skipIfNoDynamoSupport
    @skipIfNoONEDNN
    def test_qlinear_relu_input_dim_exceeds_2(self):
        r"""
        This testcase will quantize a Linear->ReLU pattern.
        """
        self._qlinear_unary_test_helper((torch.randn((2, 3, 4)),))

    @skipIfNoDynamoSupport
    @skipIfNoONEDNN
    @skipIfNoXPU
    def test_qlinear_relu_input_dim_exceeds_2_xpu(self):
        r"""
        This testcase will quantize a Linear->ReLU pattern.
        """
        self._qlinear_unary_test_helper(
            (torch.randn((2, 3, 4)).to(device="xpu"),), device="xpu"
        )

    @skipIfNoDynamoSupport
    @skipIfNoONEDNNBF16
    @skipIfNoONEDNN
    def test_qlinear_relu_int8_mixed_bf16_input_dim_exceeds_2(self):
        r"""
        This testcase will quantize a Linear->ReLU pattern with int8_mixed_bf16 quantization.
        """
        self._qlinear_unary_test_helper((torch.randn((2, 3, 4)),), int8_mixed_bf16=True)

    @skipIfNoDynamoSupport
    @skipIfNoONEDNNBF16
    @skipIfNoONEDNN
    @skipIfNoXPU
    def test_qlinear_relu_int8_mixed_bf16_input_dim_exceeds_2_xpu(self):
        r"""
        This testcase will quantize a Linear->ReLU pattern with int8_mixed_bf16 quantization.
        """
        self._qlinear_unary_test_helper(
            (torch.randn((2, 3, 4)).to(device="xpu"),),
            device="xpu",
            int8_mixed_bf16=True,
        )

    @skipIfNoDynamoSupport
    @skipIfNoONEDNN
    def test_qlinear_gelu_cpu(self):
        r"""
        This testcase will quantize a Linear->GELU pattern.
        """
        for gelu in [torch.nn.GELU("none"), torch.nn.GELU("tanh")]:
            self._qlinear_unary_test_helper((torch.randn((2, 4)),), gelu)

    @skipIfNoDynamoSupport
    @skipIfNoONEDNN
    @skipIfNoXPU
    def test_qlinear_gelu_xpu(self):
        r"""
        This testcase will quantize a Linear->GELU pattern.
        """
        for gelu in [torch.nn.GELU("none"), torch.nn.GELU("tanh")]:
            self._qlinear_unary_test_helper(
                (torch.randn((2, 4)).to(device="xpu"),), gelu, device="xpu"
            )

    @skipIfNoDynamoSupport
    @skipIfNoONEDNNBF16
    @skipIfNoONEDNN
    def test_qlinear_gelu_int8_mixed_bf16(self):
        r"""
        This testcase will quantize a Linear->GELU pattern with int8_mixed_bf16 quantization.
        """
        for gelu in [torch.nn.GELU("none"), torch.nn.GELU("tanh")]:
            self._qlinear_unary_test_helper(
                (torch.randn((2, 4)),), gelu, int8_mixed_bf16=True
            )

    @skipIfNoDynamoSupport
    @skipIfNoONEDNNBF16
    @skipIfNoONEDNN
    @skipIfNoXPU
    def test_qlinear_gelu_int8_mixed_bf16_xpu(self):
        r"""
        This testcase will quantize a Linear->GELU pattern with int8_mixed_bf16 quantization.
        """
        for gelu in [torch.nn.GELU("none"), torch.nn.GELU("tanh")]:
            self._qlinear_unary_test_helper(
                (torch.randn((2, 4)).to(device="xpu"),),
                gelu,
                device="xpu",
                int8_mixed_bf16=True,
            )

    def _qlinear_add_test_helper(
        self,
        device="cpu",
        use_relu=False,
        int8_mixed_bf16=False,
        is_qat=True,
        is_dynamic=True,
    ):
        r"""
        This testcase will quantize two consecutive Linear->Add(->relu) patterns as:
                 X
               /   \
        linear(X)   linear(X)
               \   /
                Add
                 |
           Optional(relu)
               /   \
        linear(X)   linear(X)
               \   /
                Add
                 |
           Optional(relu)
                 |
                 Y
        """

        def fake_quant(x):
            # to produce a float32 result as extra input
            qlib = torch.ops.quantized_decomposed
            if device == "cpu":
                qmin, qmax, dtype = 0, 255, torch.uint8
            else:
                qmin, qmax, dtype = -128, 127, torch.int8
            x = qlib.quantize_per_tensor.default(x, 0.0166785, 42, qmin, qmax, dtype)
            x = qlib.dequantize_per_tensor.default(x, 0.0166785, 42, qmin, qmax, dtype)
            return x

        class M(torch.nn.Module):
            def __init__(
                self,
                add_fn,
                use_relu,
                fake_quant_before_extra_input,
            ):
                super().__init__()
                self.linear1 = torch.nn.Linear(4, 4)
                self.linear2 = torch.nn.Linear(4, 4)
                self.add_fn = add_fn
                self.relu = torch.nn.ReLU()
                self.linear3 = torch.nn.Linear(4, 4)
                self.linear4 = torch.nn.Linear(4, 4)
                self.add_fn2 = add_fn
                self.relu2 = torch.nn.ReLU()
                self.use_relu = use_relu
                self.fake_quant_before_extra_input = fake_quant_before_extra_input

            def forward(self, x):
                x1 = self.linear1(x)
                x2 = self.linear2(x)
                if self.fake_quant_before_extra_input:
                    x2 = fake_quant(x2)
                tmp = self.add_fn(x1, x2)
                if self.use_relu:
                    tmp = self.relu(tmp)
                tmp1 = self.linear3(tmp)
                tmp2 = self.linear4(tmp)
                if self.fake_quant_before_extra_input:
                    tmp2 = fake_quant(tmp2)
                res = self.add_fn2(tmp1, tmp2)
                if self.use_relu:
                    res = self.relu2(res)
                return res

        add_fn_list = [
            lambda x, y: x + y,
            lambda x, y: y + x,
            lambda x, y: x.add_(y),
            lambda x, y: y.add_(x),
        ]
        fake_quant_x2_list = [False, True] if int8_mixed_bf16 else [False]
        shape_list = [(4, 4), [4, 4, 4]]
        cases = itertools.product(add_fn_list, fake_quant_x2_list, shape_list)
        for add_fn, fq_x2, shape in cases:
            mod = M(add_fn, use_relu, fq_x2).eval().to(device=device)
            v = torch.randn(
                shape, dtype=torch.float32, requires_grad=False, device=device
            ).add(1)

            def matcher_check_fn():
                # 1. Dequant-linear pattern matched in quantization weight prepack * 4
                self.assertEqual(
                    counters["inductor"]["qlinear_weight_prepack_matcher_count"], 4
                )
                # pattern = [dequant_per_tensor, (convert_dtype), dequant_per_channel, (convert_dtype), permute, addmm]
                nodes_per_match = 6 if int8_mixed_bf16 else 4
                if len(shape) == 3:
                    # pattern = [dequant_per_tensor, (convert_dtype), (view), \
                    #   dequant_per_channel, (convert_dtype), (view), permute, addmm]
                    nodes_per_match += 2
                self.assertEqual(
                    counters["inductor"]["qlinear_weight_prepack_matcher_nodes"],
                    4 * nodes_per_match,
                )
                # 2. Qlinear Binary Unary fusion in post-grad fusion pass * 2
                self.assertEqual(
                    counters["inductor"]["qlinear_binary_matcher_count"],
                    0 if TEST_ACL else 2,
                )
                # Two linear-binary patterns are matched
                # matched patter1 = [qlinear, add, (convert dtype), (relu), quantize_per_tensor]
                # matched patter2 = [qlinear, add, (convert dtype), (relu)]
                # If add_fn is x.add_(y), x is bf16 and y is fp32, there is a to_bf16 node after binary
                to_bf16_after_binary = 2 * (add_fn == add_fn_list[2] and fq_x2)
                expected_matcher_nodes = (
                    (4 if is_dynamic else 5) + 2 * use_relu + to_bf16_after_binary
                )
                self.assertEqual(
                    counters["inductor"]["qlinear_binary_matcher_nodes"],
                    0 if TEST_ACL else expected_matcher_nodes,
                )
                self.assertEqual(
                    counters["inductor"]["qlinear_binary_lower_count"],
                    0 if TEST_ACL else 2,
                )

            self._test_common(
                mod,
                (v,),
                matcher_check_fn,
                check_quantization=True,
                check_autocast=torch.bfloat16 if int8_mixed_bf16 else torch.float,
                is_qat=is_qat,
                is_dynamic=is_dynamic,
            )

            if TEST_ACL:
                continue

            if torch._inductor.config.cpp_wrapper:
                # For CPP wrapper
                self._test_code_common(
                    mod,
                    (v,),
                    [
                        "aoti_torch_cpu__qlinear_pointwise_tensor",
                        "aoti_torch_cpu__qlinear_pointwise_binary_tensor",
                    ],
                    [],
                    check_quantization=True,
                    num_include_ops=[2, 2],
                )
            else:
                # For python wrapper
                self._test_code_common(
                    mod,
                    (v,),
                    [
                        "torch.ops.onednn.qlinear_pointwise.tensor",
                        "torch.ops.onednn.qlinear_pointwise.binary",
                    ],
                    [],
                    check_quantization=True,
                    num_include_ops=[2, 2],
                )

    @skipIfNoDynamoSupport
    @skipIfNoONEDNN
    @parametrize("use_relu", [True, False])
    @parametrize("is_qat", [True, False])
    @parametrize("is_dynamic", [True, False])
    def test_qlinear_add_cpu(self, use_relu, is_qat, is_dynamic):
        self._qlinear_add_test_helper(
            use_relu=use_relu, is_qat=is_qat, is_dynamic=is_dynamic
        )

    @skipIfNoDynamoSupport
    @skipIfNoONEDNN
    @skipIfNoXPU
    @config.patch({"fx_graph_cache": False})
    @parametrize("use_relu", [True])
    @parametrize("is_qat", [False])
    @parametrize("is_dynamic", [False])
    def test_qlinear_add_xpu(self, use_relu, is_qat, is_dynamic):
        self._qlinear_add_test_helper(
            device="xpu", use_relu=use_relu, is_qat=is_qat, is_dynamic=is_dynamic
        )

    @skipIfNoDynamoSupport
    @skipIfNoONEDNNBF16
    @skipIfNoONEDNN
    @parametrize("use_relu", [True, False])
    @parametrize("is_qat", [True, False])
    @parametrize("is_dynamic", [True, False])
    def test_qlinear_add_int8_mixed_bf16(self, use_relu, is_qat, is_dynamic):
        self._qlinear_add_test_helper(
            int8_mixed_bf16=True,
            use_relu=use_relu,
            is_qat=is_qat,
            is_dynamic=is_dynamic,
        )

    @skipIfNoXPU
    @parametrize("use_relu", [True, False])
    @parametrize("is_qat", [False])
    @parametrize("is_dynamic", [False])
    def test_qlinear_add_int8_mixed_bf16_xpu(self, use_relu, is_qat, is_dynamic):
        self._qlinear_add_test_helper(
            device="xpu",
            int8_mixed_bf16=True,
            use_relu=use_relu,
            is_qat=is_qat,
            is_dynamic=is_dynamic,
        )

    def _qlinear_dequant_promotion_test_helper(
        self,
        inputs,
        device="cpu",
        int8_mixed_bf16=False,
        is_dynamic=False,
        matcher_check_fn=None,
    ):
        class M(torch.nn.Module):
            def __init__(
                self,
                **kwargs,
            ):
                super().__init__()
                self.linear1 = torch.nn.Linear(4, 4)
                self.linear2 = torch.nn.Linear(4, 4)
                self.linear3 = torch.nn.Linear(4, 4)

            def forward(self, x):
                temp = self.linear1(x)
                temp = self.linear2(temp) + self.linear3(temp)
                return temp

        mod = M().eval().to(device=device)

        def default_matcher_check_fn():
            # 1. Dequant pattern matcher for dequant promotion * 1
            self.assertEqual(counters["inductor"]["dequant_promotion_matcher_count"], 1)
            # 2. dequant-linear pattern matched in quantization weight prepack * 3
            self.assertEqual(
                counters["inductor"]["qlinear_weight_prepack_matcher_count"], 3
            )
            # 3. QLinear Unary fusion in post-grad fusion pass * 1
            self.assertEqual(
                counters["inductor"]["qlinear_unary_matcher_count"],
                0 if TEST_ACL else 1,
            )

        self._test_common(
            mod,
            inputs,
            matcher_check_fn=(
                matcher_check_fn
                if matcher_check_fn is not None
                else default_matcher_check_fn
            ),
            check_autocast=torch.bfloat16 if int8_mixed_bf16 else torch.float,
            check_quantization=True,
            is_dynamic=is_dynamic,
        )

    @skipIfNoDynamoSupport
    @skipIfNoONEDNN
    def test_qlinear_dequant_promotion_cpu(self):
        r"""
        This testcase test if dequant node before linear is promoted correctly:
                  X
                  |
               Linear1(X)
                /   \
        Linear2(X)   Linear3(X)
                \   /
                 Add
                  |
                  Y
        """
        self._qlinear_dequant_promotion_test_helper((torch.randn((2, 4)),))

    @skipIfNoDynamoSupport
    @skipIfNoONEDNN
    @skipIfNoXPU
    def test_qlinear_dequant_promotion_xpu(self):
        r"""
        This testcase test if dequant node before linear is promoted correctly:
                  X
                  |
               Linear1(X)
                /   \
        Linear2(X)   Linear3(X)
                \   /
                 Add
                  |
                  Y
        """
        self._qlinear_dequant_promotion_test_helper(
            (torch.randn((2, 4)).to(device="xpu"),), device="xpu"
        )

    @skipIfNoDynamoSupport
    @skipIfNoONEDNNBF16
    @skipIfNoONEDNN
    def test_qlinear_dequant_promotion_int8_mixed_bf16(self):
        r"""
        Test with int8_mixed_bf16 quantization.
        This testcase test if dequant node before linear is promoted correctly:
                  X
                  |
               Linear1(X)
                /   \
        Linear2(X)   Linear3(X)
                \   /
                 Add
                  |
                  Y
        """
        self._qlinear_dequant_promotion_test_helper(
            (torch.randn((2, 4)),), int8_mixed_bf16=True
        )

    @skipIfNoDynamoSupport
    @skipIfNoONEDNNBF16
    @skipIfNoONEDNN
    @skipIfNoXPU
    def test_qlinear_dequant_promotion_int8_mixed_bf16_xpu(self):
        r"""
        Test with int8_mixed_bf16 quantization.
        This testcase test if dequant node before linear is promoted correctly:
                  X
                  |
               Linear1(X)
                /   \
        Linear2(X)   Linear3(X)
                \   /
                 Add
                  |
                  Y
        """
        self._qlinear_dequant_promotion_test_helper(
            (torch.randn((2, 4)).to(device="xpu"),), device="xpu", int8_mixed_bf16=True
        )

    @skipIfNoDynamoSupport
    @skipIfNoONEDNN
    def test_qlinear_dequant_promotion_cpu_input_dim_exceeds_2(self):
        r"""
        This testcase test if dequant node before linear is promoted correctly:
                  X
                  |
               Linear1(X)
                /   \
        Linear2(X)   Linear3(X)
                \   /
                 Add
                  |
                  Y
        """
        self._qlinear_dequant_promotion_test_helper((torch.randn((2, 3, 4)),))

    @skipIfNoDynamoSupport
    @skipIfNoONEDNN
    @skipIfNoXPU
    def test_qlinear_dequant_promotion_input_dim_exceeds_2_xpu(self):
        r"""
        This testcase test if dequant node before linear is promoted correctly:
                  X
                  |
               Linear1(X)
                /   \
        Linear2(X)   Linear3(X)
                \   /
                 Add
                  |
                  Y
        """
        self._qlinear_dequant_promotion_test_helper(
            (torch.randn((2, 3, 4)).to(device="xpu"),), device="xpu"
        )

    @skipIfNoDynamoSupport
    @skipIfNoONEDNNBF16
    @skipIfNoONEDNN
    def test_qlinear_dequant_promotion_int8_mixed_bf16_input_dim_exceeds_2(self):
        r"""
        Test with int8_mixed_bf16 quantization.
        This testcase test if dequant node before linear is promoted correctly:
                  X
                  |
               Linear1(X)
                /   \
        Linear2(X)   Linear3(X)
                \   /
                 Add
                  |
                  Y
        """
        self._qlinear_dequant_promotion_test_helper(
            (torch.randn((2, 3, 4)),), int8_mixed_bf16=True
        )

    @skipIfNoDynamoSupport
    @skipIfNoONEDNNBF16
    @skipIfNoONEDNN
    @skipIfNoXPU
    def test_qlinear_dequant_promotion_int8_mixed_bf16_input_dim_exceeds_2_xpu(self):
        r"""
        Test with int8_mixed_bf16 quantization.
        This testcase test if dequant node before linear is promoted correctly:
                  X
                  |
               Linear1(X)
                /   \
        Linear2(X)   Linear3(X)
                \   /
                 Add
                  |
                  Y
        """
        self._qlinear_dequant_promotion_test_helper(
            (torch.randn((2, 3, 4)).to(device="xpu"),),
            device="xpu",
            int8_mixed_bf16=True,
        )

    @skipIfNoDynamoSupport
    @skipIfNoONEDNN
    def test_qlinear_dequant_promotion_dynamic_cpu(self):
        r"""
        This testcase test if dequant node before linear is promoted correctly:
                  X
                  |
               Linear1(X)
                /   \
        Linear2(X)   Linear3(X)
                \   /
                 Add
                  |
                  Y
        """

        def matcher_check_fn():
            # 1. Dequant pattern matcher for dequant promotion * 1
            self.assertEqual(counters["inductor"]["dequant_promotion_matcher_count"], 1)
            # 2. dequant-linear pattern matched in quantization weight prepack * 3
            self.assertEqual(
                counters["inductor"]["qlinear_weight_prepack_matcher_count"], 3
            )

        self._qlinear_dequant_promotion_test_helper(
            (torch.randn((2, 4)),),
            matcher_check_fn=matcher_check_fn,
            is_dynamic=True,
        )

    @skipIfNoDynamoSupport
    @skipIfNoONEDNN
    @skipIfNoXPU
    @config.patch({"fx_graph_cache": False})
    def test_qlinear_mul_xpu(self):
        r"""
        This testcase will quantize a Linear->Mul pattern.
        """

        class M(torch.nn.Module):
            def __init__(self, use_bias):
                super().__init__()
                self.linear = torch.nn.Linear(4, 5, use_bias)

            def forward(self, x1, x2):
                return torch.mul(self.linear(x1), x2)

        bias_list = [True, False]
        for bias in bias_list:
            mod = M(bias).eval().to(device="xpu")
            x1 = torch.randn((2, 4)).to(device="xpu")
            x2 = torch.randn((2, 5)).to(device="xpu")

            def matcher_check_fn():
                self.assertEqual(
                    counters["inductor"]["qlinear_weight_prepack_matcher_count"], 1
                )

            self._test_common(
                mod,
                (x1, x2),
                check_quantization=True,
                matcher_check_fn=matcher_check_fn,
            )

    @skipIfNoDynamoSupport
    @skipIfNoONEDNN
    def test_qlinear_mul_cpu(self):
        r"""
        This testcase will quantize a Linear->Mul pattern.
        """

        class M(torch.nn.Module):
            def __init__(self, use_bias):
                super().__init__()
                self.linear = torch.nn.Linear(4, 5, use_bias)

            def forward(self, x1, x2):
                return torch.mul(self.linear(x1), x2)

        bias_list = [True, False]
        for bias in bias_list:
            mod = M(bias).eval()
            x1 = torch.randn((2, 4))
            x2 = torch.randn((2, 5))

            def matcher_check_fn():
                self.assertEqual(
                    counters["inductor"]["qlinear_weight_prepack_matcher_count"], 1
                )

            self._test_common(
                mod,
                (x1, x2),
                matcher_check_fn,
                check_quantization=True,
            )

    @skipIfNoDynamoSupport
    @skipIfNoONEDNN
    @skipIfNoXPU
    def test_qlinear_mul(self):
        r"""
        This testcase will quantize a Linear->Mul pattern.
        """

        class M(torch.nn.Module):
            def __init__(self, use_bias):
                super().__init__()
                self.linear = torch.nn.Linear(4, 5, use_bias)

            def forward(self, x1, x2):
                return torch.mul(self.linear(x1), x2)

        bias_list = [True, False]
        for bias in bias_list:
            mod = M(bias).eval().to(device="xpu")
            x1 = torch.randn((2, 4)).to(device="xpu")
            x2 = torch.randn((2, 5)).to(device="xpu")

            def matcher_check_fn():
                self.assertEqual(
                    counters["inductor"]["qlinear_weight_prepack_matcher_count"], 1
                )

            self._test_common(
                mod,
                (x1, x2),
                check_quantization=True,
                matcher_check_fn=matcher_check_fn,
            )

    @skipIfNoDynamoSupport
    def test_qmaxpool2d(self):
        r"""
        This testcase will quantize Conv2d->ReLU->MaxPool2d pattern.
        """

        class M(torch.nn.Module):
            def __init__(
                self,
                kwargs,
            ):
                super().__init__()
                self.conv = torch.nn.Conv2d(
                    3, 64, 7, bias=True, stride=2, padding=3, dilation=1
                )
                self.relu = torch.nn.ReLU()
                self.maxpool = torch.nn.MaxPool2d(3, **kwargs)

            def forward(self, x):
                return self.maxpool(self.relu(self.conv(x)))

        kwargs_list = [
            {"stride": 2},
            {"stride": 2, "padding": 1},
            {"stride": 2, "padding": 1, "dilation": 1},
            {"stride": 2, "padding": 1, "dilation": 1, "ceil_mode": False},
        ]
        for kwargs in kwargs_list:
            mod = M(kwargs).eval()
            v = torch.randn((1, 3, 8, 8), dtype=torch.float32, requires_grad=False).add(
                1
            )

            def matcher_check_fn():
                self.assertEqual(
                    counters["inductor"]["qmaxpool2d_matcher_count"],
                    0 if TEST_ACL else 1,
                )
                self.assertEqual(
                    counters["inductor"]["qconv_weight_prepack_matcher_count"], 1
                )
                self.assertEqual(
                    counters["inductor"]["qconv_unary_matcher_count"],
                    0 if TEST_ACL else 1,
                )
                self.assertEqual(
                    counters["inductor"]["qconv_unary_lower_count"],
                    0 if TEST_ACL else 1,
                )

            self._test_common(
                mod,
                (v,),
                matcher_check_fn,
                check_quantization=True,
            )

    @skipIfNoDynamoSupport
    def test_qflatten(self):
        r"""
        This testcase will quantize Conv2d->AdaptiveAvgPool2d->flatten->cat pattern.
        """

        class M(torch.nn.Module):
            def __init__(
                self,
            ):
                super().__init__()
                self.conv = torch.nn.Conv2d(
                    3, 64, 7, bias=True, stride=2, padding=3, dilation=1
                )
                self.relu = torch.nn.ReLU()
                self.adaptive_avg_pool2d = torch.nn.AdaptiveAvgPool2d((1, 1))

            def forward(self, x):
                return torch.cat(
                    [
                        torch.flatten(
                            self.adaptive_avg_pool2d(self.relu(self.conv(x))), 1
                        )
                    ]
                )

        mod = M().eval()
        v = torch.randn((1, 3, 8, 8), dtype=torch.float32, requires_grad=False).add(1)

        def matcher_check_fn():
            self.assertEqual(
                counters["inductor"]["qreshape_matcher_count"], 0 if TEST_ACL else 1
            )

        self._test_common(
            mod,
            (v,),
            matcher_check_fn,
            check_quantization=True,
        )

    @skipIfNoDynamoSupport
    def test_qcat(self):
        r"""
        This testcase will quantize cat based pattern:
                X
             /     \
        Conv1(X)  Pow(x)
            \        \
             \     Conv2(X)
              \    /
               Cat
                |
                Y
        """

        class M(torch.nn.Module):
            def __init__(
                self,
            ):
                super().__init__()
                self.conv = torch.nn.Conv2d(
                    3, 64, 7, bias=True, stride=2, padding=3, dilation=1
                )
                self.conv2 = torch.nn.Conv2d(
                    3, 64, 7, bias=True, stride=2, padding=3, dilation=1
                )

            def forward(self, x):
                temp1 = self.conv(x)
                temp2 = self.conv2(torch.pow(x, 2))
                return torch.cat((temp1, temp2), 1)

        mod = M().eval()
        v = torch.randn((1, 3, 8, 8), dtype=torch.float32, requires_grad=False).add(1)

        def matcher_check_fn():
            self.assertEqual(
                counters["inductor"]["qcat_matcher_count"], 0 if TEST_ACL else 1
            )
            self.assertEqual(
                counters["inductor"]["qconv_weight_prepack_matcher_count"], 2
            )
            self.assertEqual(
                counters["inductor"]["qconv_unary_matcher_count"],
                0 if TEST_ACL else 2,
            )
            self.assertEqual(
                counters["inductor"]["qconv_unary_lower_count"], 0 if TEST_ACL else 2
            )

        self._test_common(
            mod,
            (v,),
            matcher_check_fn,
            check_quantization=True,
        )

    # https://github.com/pytorch/pytorch/issues/99841.
    def test_hardtanh_pattern_fallback(self):
        class Model(torch.nn.Module):
            def __init__(self) -> None:
                super().__init__()
                self.conv_transpose = torch.nn.ConvTranspose2d(
                    in_channels=3, out_channels=32, kernel_size=3, stride=1, padding=1
                )

            def forward(self, x, min_value, max_value):
                conv_transpose_output = self.conv_transpose(x)
                clamp_min_output = torch.clamp_min(conv_transpose_output, min_value)
                clamp_max_output = torch.clamp_max(clamp_min_output, max_value)
                return clamp_max_output

        # check works for min_value > max_value.
        min_values = [3, torch.randn(1, 32, 28, 28)]
        max_values = [0, torch.randn(1, 32, 28, 28)]
        v = torch.randn(1, 3, 28, 28)

        def matcher_check_fn():
            self.assertEqual(
                counters["inductor"]["mkldnn_unary_fusion_matcher_nodes"],
                0 if TEST_ACL else 3,
            )
            self.assertEqual(
                counters["inductor"]["mkldnn_conv_weight_pack_matcher_count"], 1
            )

        for min_value, max_value in zip(min_values, max_values):
            mod = Model().eval()
            self._test_common(mod, (v, min_value, max_value), matcher_check_fn)

    def test_leaky_relu_pattern_fallback(self):
        class Model(torch.nn.Module):
            def __init__(self) -> None:
                super().__init__()
                self.conv = torch.nn.Conv2d(
                    in_channels=3, out_channels=32, kernel_size=3, stride=1, padding=1
                )

            def forward(self, x, negative_slope):
                conv_out = self.conv(x)
                return torch.where(conv_out > 0, conv_out, conv_out * negative_slope)

        negative_slopes = [0.1, torch.randn(1, 32, 28, 28)]

        def matcher_check_fn():
            self.assertEqual(
                counters["inductor"]["mkldnn_unary_fusion_matcher_nodes"],
                0 if TEST_ACL else 4,
            )
            self.assertEqual(
                counters["inductor"]["mkldnn_conv_weight_pack_matcher_count"], 1
            )

        with torch.no_grad():
            v = torch.randn(1, 3, 28, 28)
            for negative_slope in negative_slopes:
                mod = Model().eval()
                self._test_common(mod, (v, negative_slope), matcher_check_fn)

    # https://github.com/pytorch/pytorch/issues/99838.
    def test_conv2d_add_scalar(self):
        class Model(torch.nn.Module):
            def __init__(self) -> None:
                super().__init__()
                self.conv = torch.nn.Conv2d(
                    in_channels=3, out_channels=32, kernel_size=3, stride=1, padding=1
                )

            def forward(self, x):
                out_conv = self.conv(x)
                out = torch.add(out_conv, 1.0)
                return out

        def matcher_check_fn():
            self.assertEqual(counters["inductor"]["binary_folding"], 1)
            self.assertEqual(
                counters["inductor"]["mkldnn_conv_weight_pack_matcher_count"], 1
            )

        with torch.no_grad():
            mod = Model().eval()
            v = torch.randn(1, 3, 28, 28)
            self._test_common(mod, (v,), matcher_check_fn)

    @xfailIfACL
    def test_conv2d_binary_inplace_fusion_pass_cpu(
        self, include_ops=None, exclude_ops=None
    ):
        class Model_v1(torch.nn.Module):
            def __init__(self) -> None:
                super().__init__()
                self.conv = torch.nn.Conv2d(
                    in_channels=3, out_channels=32, kernel_size=3, stride=1, padding=1
                )

            def forward(self, x, other):
                conv_out = self.conv(x)
                return torch.add(conv_out, other.relu())

        class Model_v2(torch.nn.Module):
            def __init__(self) -> None:
                super().__init__()
                self.conv = torch.nn.Conv2d(
                    in_channels=3, out_channels=32, kernel_size=3, stride=1, padding=1
                )
                self.conv2 = torch.nn.Conv2d(
                    in_channels=32, out_channels=32, kernel_size=3, stride=1, padding=1
                )
                self.conv3 = torch.nn.Conv2d(
                    in_channels=32, out_channels=32, kernel_size=3, stride=1, padding=1
                )

            def forward(self, x, _):
                conv_out1 = self.conv(x)
                pow_out = torch.pow(conv_out1, 2)
                conv_out2 = self.conv2(pow_out)
                conv_out3 = self.conv3(conv_out2)
                res = torch.add(conv_out3, pow_out)
                return res

        input = torch.randn(1, 3, 28, 28).to(memory_format=torch.channels_last)
        others = [
            torch.randn(1, 32, 28, 28).to(memory_format=torch.channels_last),
            torch.randn(1, 32, 28, 28).to(memory_format=torch.channels_last),
        ]
        mod_v1 = Model_v1().to(memory_format=torch.channels_last).eval()
        mod_v2 = Model_v2().to(memory_format=torch.channels_last).eval()

        if include_ops is None:
            include_ops = ["mkldnn._convolution_pointwise_.binary"]
        if exclude_ops is None:
            exclude_ops = ["mkldnn._convolution_pointwise.binary"]

        for other, mod in zip(others, [mod_v1, mod_v2]):
            self._test_code_common(mod, (input, other), include_ops, exclude_ops)

    @xfailIfACL
    def test_conv2d_binary_inplace_fusion_failed_cpu(
        self, include_ops=None, exclude_ops=None
    ):
        # Written buffer is graph input, we can't fuse inplace.
        class Model_v1(torch.nn.Module):
            def __init__(self) -> None:
                super().__init__()
                self.conv = torch.nn.Conv2d(
                    in_channels=3, out_channels=32, kernel_size=3, stride=1, padding=1
                )

            def forward(self, x, other):
                conv_out = self.conv(x)
                return torch.add(conv_out, other)

        # Written buffer is an alias tensor, we can't fuse inplace.
        class Model_v2(torch.nn.Module):
            def __init__(self) -> None:
                super().__init__()
                self.conv = torch.nn.Conv2d(
                    in_channels=3, out_channels=32, kernel_size=3, stride=1, padding=1
                )

            def forward(self, x, other):
                conv_out = self.conv(x)
                return torch.add(conv_out, other[1:2, :, :, :]), other

        class Model_v3(torch.nn.Module):
            def __init__(self) -> None:
                super().__init__()
                self.conv = torch.nn.Conv2d(
                    in_channels=3, out_channels=32, kernel_size=3, stride=1, padding=1
                )
                self.conv2 = torch.nn.Conv2d(
                    in_channels=32, out_channels=32, kernel_size=3, stride=1, padding=1
                )

            def forward(self, x, _):
                pow_out = torch.pow(self.conv(x), 2)
                other2 = F.relu(pow_out)
                conv_out2 = self.conv2(pow_out)
                res = torch.add(conv_out2, pow_out)
                res = res + other2
                return res

        # Written buffer is an ReinterpretView, we can't fuse inplace.
        class Model_v4(torch.nn.Module):
            def __init__(self) -> None:
                super().__init__()
                self.conv = torch.nn.Conv2d(3, 32, 3, padding=1, bias=True)
                self.linear = torch.nn.Linear(32 * 28, 32 * 28)
                self.relu = torch.nn.ReLU()

            def forward(self, x, y):
                x = self.conv(self.relu(x))
                y = self.linear(y)
                y = torch.cat((y, y + 1), 1)
                y = torch.ops.aten.permute.default(y, [0, 2, 1]).reshape(1, 32, 28, 28)
                return x + y

        class Model_v5(torch.nn.Module):
            def __init__(self) -> None:
                super().__init__()
                self.conv = torch.nn.Conv2d(32, 32, 3, padding=1, bias=True)
                self.relu = torch.nn.ReLU()

            def forward(self, _, x):
                x1 = self.relu(x)
                return self.conv(x1) + x1

        input = torch.randn(1, 3, 28, 28).to(memory_format=torch.channels_last)
        others = [
            torch.randn(1, 32, 28, 28).to(memory_format=torch.channels_last),
            torch.randn(2, 32, 28, 28).to(memory_format=torch.channels_last),
            torch.randn(1, 32, 28, 28).to(memory_format=torch.channels_last),
            torch.randn(1, 14, 32 * 28),
            torch.randn(1, 32, 28, 28).to(memory_format=torch.channels_last),
        ]
        mod_v1 = Model_v1().to(memory_format=torch.channels_last).eval()
        mod_v2 = Model_v2().to(memory_format=torch.channels_last).eval()
        mod_v3 = Model_v3().to(memory_format=torch.channels_last).eval()
        mod_v4 = Model_v4().to(memory_format=torch.channels_last).eval()
        mod_v5 = Model_v5().to(memory_format=torch.channels_last).eval()

        if include_ops is None:
            include_ops = ["mkldnn._convolution_pointwise.binary"]
        if exclude_ops is None:
            exclude_ops = ["mkldnn._convolution_pointwise_.binary"]

        for other, mod in zip(others, [mod_v1, mod_v2, mod_v3, mod_v4, mod_v5]):
            self._test_code_common(mod, (input, other), include_ops, exclude_ops)

    def test_conv2d_binary_fusion_failed(self):
        # we don't support alpha !=1 case or other has different size with conv's output.
        class Model(torch.nn.Module):
            def __init__(self) -> None:
                super().__init__()
                self.conv = torch.nn.Conv2d(
                    in_channels=3, out_channels=32, kernel_size=3, stride=1, padding=1
                )

            def forward(self, x, other, alpha):
                conv_out = self.conv(x)
                return torch.add(conv_out, other, alpha=alpha)

        # https://github.com/pytorch/pytorch/issues/100802.
        # we can't do the fusion when add's inputs are same tensor.
        class Model2(torch.nn.Module):
            def __init__(self) -> None:
                super().__init__()
                self.conv = torch.nn.Conv2d(
                    in_channels=3, out_channels=16, kernel_size=3, stride=1, padding=1
                )

            def forward(self, x):
                out = self.conv(x)
                out = torch.add(out, out)
                return out

        # https://github.com/pytorch/pytorch/issues/101374.
        # we can't do the fusion when add's inputs are mixed dtype.
        class Model3(torch.nn.Module):
            def __init__(self) -> None:
                super().__init__()
                self.conv = torch.nn.Conv2d(
                    in_channels=3, out_channels=16, kernel_size=3, stride=1, padding=1
                )

            def forward(self, x):
                temp = self.conv(x)
                other = torch.ones(temp.shape, dtype=torch.double)
                out = torch.add(temp, other)
                return out

        input = torch.randn(1, 3, 28, 28).to(memory_format=torch.channels_last)
        others = [
            torch.randn(1, 32, 28, 28).to(memory_format=torch.channels_last),
            torch.randn(32, 28, 28),
        ]
        include_ops = ["mkldnn._convolution_pointwise"]
        exclude_ops = [
            "mkldnn._convolution_pointwise.binary",
            "mkldnn._convolution_pointwise_.binary",
        ]

        # case1
        for other, alpha in zip(others, [0.1, 1.0]):
            mod = Model().to(memory_format=torch.channels_last).eval()
            self._test_code_common(mod, (input, other, alpha), include_ops, exclude_ops)
        # case2:
        mod = Model2().to(memory_format=torch.channels_last).eval()
        self._test_code_common(mod, (input,), include_ops, exclude_ops)
        # case3:
        mod = Model3().to(memory_format=torch.channels_last).eval()
        self._test_code_common(mod, (input,), include_ops, exclude_ops)

    @xfailIfACL
    def test_reproduce_99842_issue(self):
        class Model(torch.nn.Module):
            def __init__(self) -> None:
                super().__init__()
                self.conv = torch.nn.Conv2d(3, 64, kernel_size=3, stride=1, padding=1)

            def forward(self, input_tensor):
                x = self.conv(input_tensor)
                x = F.relu(x + torch.ones(x.size()))
                return x

        input = torch.randn(1, 3, 14, 14)
        mod = Model().eval()
        include_ops = ["mkldnn._convolution_pointwise_.binary"]
        self._test_code_common(mod, (input,), include_ops, [])

    def test_reproduce_113440_issue_1(self):
        class Mod(torch.nn.Module):
            def __init__(
                self,
                add_fn,
                **kwargs,
            ):
                super().__init__()
                self.conv1 = torch.nn.Conv2d(3, 6, kernel_size=3, stride=1)
                self.conv2 = torch.nn.Conv2d(3, 6, kernel_size=3, stride=1)
                self.add_fn = add_fn
                self.relu = torch.nn.ReLU(inplace=True)
                self.conv3 = torch.nn.Conv2d(6, 6, kernel_size=3, stride=1)
                self.conv4 = torch.nn.Conv2d(6, 6, kernel_size=3, stride=1)
                self.add_fn2 = add_fn
                self.relu2 = torch.nn.ReLU(inplace=True)
                self.use_relu = True

            def forward(self, x):
                x1 = self.conv1(x)
                x2 = self.conv2(x)
                tmp = self.add_fn(x1, x2)
                if self.use_relu:
                    tmp = self.relu(tmp)
                tmp1 = self.conv3(tmp)
                tmp2 = self.conv4(tmp)
                res = self.add_fn2(tmp1, tmp2)
                if self.use_relu:
                    res = self.relu2(res)
                return res

        with torch.no_grad():
            example_inputs = (
                torch.randn((1, 3, 8, 8), dtype=torch.float32, requires_grad=False).add(
                    1
                ),
            )
            example_inputs[0].get_device()
            m = Mod(
                lambda x, y: x.add_(y),
            ).eval()
            om = torch.compile(m)
            om(*example_inputs)
            om(*example_inputs)

    def test_reproduce_113440_issue_2(self):
        class Mod(torch.nn.Module):
            def __init__(
                self,
                add_fn,
                **kwargs,
            ):
                super().__init__()
                self.conv1 = torch.nn.Conv2d(3, 6, kernel_size=3, stride=1)
                self.conv2 = torch.nn.Conv2d(3, 6, kernel_size=3, stride=1)
                self.add_fn = add_fn
                self.relu = torch.nn.ReLU(inplace=True)
                self.conv3 = torch.nn.Conv2d(6, 6, kernel_size=3, stride=1)
                self.conv4 = torch.nn.Conv2d(6, 6, kernel_size=3, stride=1)
                self.add_fn2 = add_fn
                self.relu2 = torch.nn.ReLU(inplace=True)

                self.conv5 = torch.nn.Conv2d(6, 6, kernel_size=3, stride=1)
                self.conv6 = torch.nn.Conv2d(6, 6, kernel_size=3, stride=1)
                self.conv7 = torch.nn.Conv2d(6, 6, kernel_size=1, stride=1)
                self.add_fn3 = add_fn
                self.relu3 = torch.nn.ReLU(inplace=True)

                self.use_relu = True

            def forward(self, x):
                x1 = self.conv1(x)
                x2 = self.conv2(x)
                tmp = self.add_fn(x1, x2)
                if self.use_relu:
                    tmp = self.relu(tmp)

                tmp1 = self.conv3(tmp)
                res = self.relu2(tmp1)

                return res

        with torch.no_grad():
            example_inputs = (
                torch.randn((1, 3, 8, 8), dtype=torch.float32, requires_grad=False).add(
                    1
                ),
            )
            m = Mod(
                lambda x, y: x.add_(y),
            ).eval()
            om = torch.compile(m)
            om(*example_inputs)
            om(*example_inputs)

    @unittest.skipIf(not TEST_MKL, "Test requires MKL")
    @xfailIfACL
    @torch._dynamo.config.patch("inline_inbuilt_nn_modules", True)
    def test_reproduce_121253_issue_addmm_fusion_check(self):
        class Mod(torch.nn.Module):
            def __init__(self, weight, bias, beta, alpha):
                super().__init__()
                self.weight = weight
                self.bias = bias
                self.beta = beta
                self.alpha = alpha

            def forward(self, x):
                return torch.addmm(
                    self.bias, x, self.weight, beta=self.beta, alpha=self.alpha
                )

        dtypes = [torch.float32]
        if torch.ops.mkldnn._is_mkldnn_bf16_supported():
            dtypes.append(torch.bfloat16)
        for dtype in dtypes:
            linear_op = (
                "mkl._mkl_linear"
                if dtype == torch.float32
                else "mkldnn._linear_pointwise"
            )
            for beta, alpha in zip([1.0, 0.1, 0.0], [1.0, 0.1, 1.0]):
                weight = torch.nn.Parameter(torch.randn(64, 64, dtype=dtype))
                bias = torch.nn.Parameter(torch.randn(64, dtype=dtype))
                mod = Mod(weight, bias, beta, alpha).to(dtype).eval()
                with torch.no_grad():
                    x = torch.randn(1, 64, dtype=dtype)
                    include_ops = []
                    exclude_ops = []
                    if (beta != 1.0 and beta != 0.0) or alpha != 1.0:
                        exclude_ops = [linear_op]
                    else:
                        include_ops = [linear_op]
                    self._test_code_common(mod, (x,), include_ops, exclude_ops)

    @skipIfNoDynamoSupport
    def test_woq_int8(self):
        class M(torch.nn.Module):
            def __init__(self, is_permute):
                super().__init__()
                self.is_permute = is_permute

            def forward(self, x, weight, scales):
                if self.is_permute:
                    weight = weight.t()
                    m = torch.mm(
                        x.reshape(-1, x.shape[-1]),
                        weight.to(x.dtype),
                    )
                    y = m * scales.to(m.dtype)
                    y = y.reshape(*x.shape[:-1], y.shape[-1])
                    return y
                else:
                    return (
                        torch.nn.functional.linear(x, weight.to(dtype=x.dtype)) * scales
                    )

        x_shape = (1, 1, 256)
        s_shape = 12
        x_strides = [
            (256, 256, 1),  # linear dispatching to mm
            (256, 32, 1),  # linear dispatching to bmm
        ]
        is_permutes = [False, True]
        for x_stride, is_permute in itertools.product(x_strides, is_permutes):
            mod = M(is_permute=is_permute).eval()
            x = torch.randn(x_shape, dtype=torch.bfloat16).as_strided(x_shape, x_stride)
            w_shape = (12, 256)
            w = torch.randint(-128, 127, w_shape, dtype=torch.int8)
            s = torch.randn(s_shape, dtype=torch.bfloat16)

            def matcher_check_fn():
                self.assertEqual(
                    counters["inductor"]["woq_matcher_count"], 0 if TEST_ACL else 1
                )

            self._test_common(
                mod,
                (x, w, s),
                matcher_check_fn,
                check_quantization=False,
                atol=0.001,
                rtol=0.07,
            )

    @skipIfNoDynamoSupport
    def test_woq_int4_cpu(self):
        class M(torch.nn.Module):
            def __init__(self, in_feature, out_feature, group_size):
                super().__init__()
                self.weight = torch.randint(
                    0, 255, (out_feature, in_feature // 2), dtype=torch.uint8
                )
                self.group_size = group_size
                self.qScaleAndZeros = torch.rand(
                    (in_feature // group_size, out_feature, 2), dtype=torch.bfloat16
                )

            def forward(self, x):
                if x.ndim > 2:
                    x = x.reshape(-1, x.shape[-1])
                    y = torch.ops.aten._weight_int4pack_mm_for_cpu.default(
                        x, self.weight, self.group_size, self.qScaleAndZeros
                    )
                    return y.reshape(*x.shape[:-1], y.shape[-1])
                return torch.ops.aten._weight_int4pack_mm_for_cpu.default(
                    x, self.weight, self.group_size, self.qScaleAndZeros
                )

        bs = 4
        seq = 8
        x_dim_list = [2, 3]
        in_feature_list = [256, 512]
        out_feature_list = [256, 512]
        group_size_list = [64, 128]
        cases = itertools.product(
            x_dim_list, in_feature_list, out_feature_list, group_size_list
        )
        for x_dim, in_feature, out_feature, group_size in cases:
            x_shape = (seq, in_feature) if x_dim == 2 else (bs, seq, in_feature)
            x = torch.randn(x_shape, dtype=torch.bfloat16)
            m = M(in_feature, out_feature, group_size).eval()

            def matcher_check_fn():
                self.assertEqual(
                    counters["inductor"]["woq_matcher_count"], 0 if TEST_ACL else 1
                )

            include_ops = [
                "aoti_torch_cpu__weight_int4pack_mm_cpu_tensor"
                if torch._inductor.config.cpp_wrapper
                else "torch.ops.quantized.int4mm_packed_weight_cpu.default"
            ]
            self._test_code_common(
                m,
                (x,),
                include_ops,
                ["torch.ops.aten._weight_int4pack_mm_for_cpu.default"],
            )

    def _test_linear_dynamic_fp16_helper(self, use_relu: bool):
        class M(torch.nn.Module):
            def __init__(self, bias: bool, use_relu: bool):
                super().__init__()
                self.linear = torch.nn.Linear(256, 256, bias=bias)
                self.relu = torch.nn.ReLU()
                self.use_relu = use_relu

            def forward(self, x):
                if self.use_relu:
                    return self.relu(self.linear(x))
                return self.linear(x)

        quantizer = X86InductorQuantizer().set_global(
            xiq.get_default_x86_inductor_quantization_config()
        )
        quantizer.set_module_type_qconfig(
            torch.nn.Linear, xiq.get_x86_inductor_linear_dynamic_fp16_config()
        )
        bias_list = [True, False]
        input_ndim_list = [2, 3]
        x_contig_list = [True, False]
        cases = itertools.product(bias_list, input_ndim_list, x_contig_list)
        for bias, input_ndim, x_contig in cases:
            x_shape = (4, 256) if input_ndim == 2 else (4, 1, 256)
            x = torch.randn(x_shape)
            if not x_contig:
                x = x[0::2, ...]
            mod = M(bias, use_relu).eval()

            def matcher_check_fn():
                self.assertEqual(
                    counters["inductor"]["qlinear_weight_prepack_matcher_count"], 1
                )
                # Matched nodes:
                # (1) w to fp16, (2) w to fp32, (3) permute w, (4) mm/addmm/bmm
                # If x.ndim == 3 and x is contiguous, two view nodes are added.
                # If x.ndim == 3 and x is not contiguous, two expand nodes and one add node are added.
                nodes_count = 4
                if input_ndim > 2:
                    if x_contig:
                        nodes_count += 2
                    else:
                        nodes_count += 3 if bias else 2
                if use_relu:
                    nodes_count += 1
                self.assertEqual(
                    counters["inductor"]["qlinear_weight_prepack_matcher_nodes"],
                    nodes_count,
                )

            self._test_common(
                mod,
                (x,),
                atol=1e-2,
                rtol=1e-2,
                matcher_check_fn=matcher_check_fn,
                check_quantization=True,
                quantizer=quantizer,
            )
            linear_op_str = (
                "torch.ops.onednn.linear_relu_dynamic_fp16.default"
                if use_relu
                else "torch.ops.onednn.linear_dynamic_fp16.default"
            )
            self._test_code_common(
                mod,
                (x,),
                [linear_op_str],
                ["torch.ops.aten.addmm.default", "torch.ops.aten.mm.default"],
                check_quantization=True,
                quantizer=quantizer,
            )

    @skipIfNoDynamoSupport
    @skipIfNoONEDNN
    def test_linear_dynamic_fp16(self):
        self._test_linear_dynamic_fp16_helper(use_relu=False)

    @skipIfNoDynamoSupport
    @skipIfNoONEDNN
    def test_linear_relu_dynamic_fp16(self):
        self._test_linear_dynamic_fp16_helper(use_relu=True)

    @skipIfNoDynamoSupport
    @skipIfNoONEDNN
    # TODO: investigate options of torch.compile in fbcode
    @unittest.skipIf(IS_FBCODE, "Failing in fbcode")
    @parametrize("has_bias", [True, False])
    @parametrize("dtype", [torch.float, torch.bfloat16])
    @parametrize("per_channel_quant", [True, False])
    @parametrize("dynamic", [True, False])
    def test_smooth_quant_with_int_mm(
        self, has_bias, dtype, per_channel_quant, dynamic
    ):
        r"""
        This testcase check if we can match the SmoothQuant int8 linear pattern from Torchao.
        The pattern is:
            (no bias) reshape -> _int_mm -> convert_element_type -> (expand -> mul) -> mul -> reshape
        or
            (with bias) pattern_no_bias -> add -> reshape -> reshape
        """
        if dtype == torch.bfloat16 and not torch.ops.mkldnn._is_mkldnn_bf16_supported():
            return
        M = 16
        in_feature = 32
        out_feature = 64
        q_min, q_max = -32, 31

        class Mod(torch.nn.Module):
            def __init__(
                self, dtype: torch.dtype, has_bias: bool, per_channel_quant: bool
            ):
                super().__init__()
                self.dtype = dtype
                self.has_bias = has_bias
                self.b = torch.randint(
                    q_min, q_max, [in_feature, out_feature], dtype=torch.int8
                )
                self.per_channel_quant = per_channel_quant
                a_scale_per_tensor = torch.rand([1], dtype=dtype) * 0.01 + 0.01
                a_scale_per_channel = torch.rand([M, 1], dtype=dtype) * 0.01 + 0.01
                self.a_scale = (
                    a_scale_per_channel
                    if self.per_channel_quant
                    else a_scale_per_tensor
                )
                self.b_scale = torch.rand([out_feature]) * 0.01 + 0.01
                self.b_scale = self.b_scale.to(dtype)
                self.bias = torch.rand([out_feature], dtype=dtype) if has_bias else None

            def forward(self, a):
                out_shape = a.shape[:-1] + (self.b.size(-1),)
                a_reshaped = a.reshape(-1, a.size(-1))
                c = torch._int_mm(a_reshaped, self.b)
                c = c.to(self.dtype)
                c_shape = c.shape
                a_scale = self.a_scale.expand(c.shape)
                c = c * a_scale
                c = c * self.b_scale
                if self.has_bias:
                    c = c.reshape([1, *list(c_shape)])
                    c = c + self.bias
                    c = c.reshape(c_shape)
                c = c.reshape(out_shape)
                return c

        mod = Mod(dtype, has_bias, per_channel_quant).eval()
        a = torch.randint(q_min, q_max, [1, M, in_feature], dtype=torch.int8)

        def matcher_check_fn():
            self.assertEqual(
                counters["inductor"]["qlinear_weight_prepack_matcher_count"], 1
            )
            if dynamic:
                nodes_count = 10 if has_bias else 7
            else:
                nodes_count = 7 if has_bias else 6
            if counters["inductor"]["removed_pointless_view_pair"] == 0:
                # Removing pointless view pairs affect how the pattern
                # for this test is matched.
                self.assertEqual(
                    counters["inductor"]["qlinear_weight_prepack_matcher_nodes"],
                    nodes_count,
                )

        self._test_common(
            mod,
            (a,),
            matcher_check_fn=matcher_check_fn,
            check_autocast=dtype,
            compile_options={"dynamic": dynamic},
        )

    @skipIfNoDynamoSupport
    @skipIfNoONEDNN
    # TODO: investigate options of torch.compile in fbcode
    @unittest.skipIf(IS_FBCODE, "Failing in fbcode")
    @parametrize("has_bias", [True, False])
    @parametrize("dtype", [torch.float, torch.bfloat16])
    @parametrize("dynamic", [True, False])
    @parametrize("reshape_a", [True, False])
    @parametrize(
        "M",
        [
            1,
            32,
        ],
    )
    @parametrize("inplace_add", [True, False])
    @parametrize("expand_a_scale", [True, False])
    def test_da8w8_sym_act_sym_wgt_with_int_mm(
        self, has_bias, dtype, dynamic, reshape_a, M, inplace_add, expand_a_scale
    ):
        r"""
        This testcase check if we can match the int8_dynamic_activation_int8_weight int8 linear pattern from torchao,
        when activation is symmetrically quantized dynamically & weights are symmetrically quantized (statically)
        The pattern is:
            (no bias) _int_mm -> convert_element_type -> ([expand_a] -> mul) -> mul
        or
            (with bias) pattern_no_bias -> add
        Expansion of the scale of activation is optional.
        The pattern depiction doesn't mean that convert_element_type output is fed into expand_a as input,
        but simply that activation scale may be applied after an expand operation on it.
        """
        if dtype == torch.bfloat16 and not torch.ops.mkldnn._is_mkldnn_bf16_supported():
            return
        in_feature = 32
        out_feature = 64
        q_min, q_max = -32, 31
        # we only test for qlinear_binary in this case
        test_for_pointwise_binary = (
            True
            if M == 1
            and inplace_add
            and not expand_a_scale
            and not dynamic
            and not has_bias
            else False
        )
        if test_for_pointwise_binary and not IS_X86:
            self.skipTest("Some UTs are only supported on x86_64 CPUs")

        class Mod(torch.nn.Module):
            def __init__(self, dtype: torch.dtype, has_bias: bool):
                super().__init__()
                self.dtype = dtype
                self.has_bias = has_bias
                self.b = torch.randint(
                    q_min, q_max, [in_feature, out_feature], dtype=torch.int8
                )
                self.a_scale = torch.rand([M, 1], dtype=dtype) * 0.01 + 0.01
                self.b_scale = torch.rand([out_feature]) * 0.01 + 0.01
                self.b_scale = self.b_scale.to(dtype)
                self.bias = torch.rand([out_feature], dtype=dtype) if has_bias else None
                self.additive = torch.rand([M, out_feature], dtype=dtype)

            def forward(self, a):
                if reshape_a:
                    a_reshaped = a.reshape(-1, a.size(-1))
                else:
                    a_reshaped = a
                c = torch._int_mm(a_reshaped, self.b)
                c = c.to(self.dtype)
                if expand_a_scale:
                    a_scale = self.a_scale.expand(c.shape)
                else:
                    a_scale = self.a_scale
                c = c * a_scale
                c = c * self.b_scale
                if self.has_bias:
                    c = c + self.bias
                elif inplace_add and test_for_pointwise_binary:
                    # When M is 1, dynamic shapes are enabled with torch.compile, has_bias is False,
                    # expand_a_scale is False and inplace_add is true,
                    # the output's outermost dim's stride can't be determined due to some Inductor bug.
                    c.add_(self.additive)
                return c

        mod = Mod(dtype, has_bias).eval()
        a = torch.randint(q_min, q_max, [M, in_feature], dtype=torch.int8)

        def matcher_check_fn():
            self.assertEqual(
                counters["inductor"]["qlinear_weight_prepack_matcher_count"], 1
            )

        self._test_common(
            mod,
            (a,),
            matcher_check_fn,
            check_autocast=dtype,
            compile_options={"dynamic": dynamic},
        )
        if test_for_pointwise_binary:
            self.assertEqual(counters["inductor"]["qlinear_binary_matcher_count"], 1)


class TestDynamicPatternMatcherGeneric(TestPatternMatcherBase):
    def setUp(self):
        super().setUp()
        self.ctx_stack.enter_context(
            # When testing kernel counts, unspecializing float causes wobbling of our tests because
            # we end up reusing the same compiled region across tests. Thus we purposely specialize floats
            # here since we primarily care about number of kernels generated in the absence of compile
            # caching.
            dynamo_config.patch(
                {
                    "dynamic_shapes": True,
                    "assume_static_by_default": False,
                    "specialize_float": True,
                }
            )
        )

    _test_conv_unary_base = TestPatternMatcherGeneric._test_conv_unary_base
    test_conv2d_unary_dynamic_shapes = TestPatternMatcherGeneric.test_conv2d_unary
    test_conv3d_unary_dynamic_shapes = TestPatternMatcherGeneric.test_conv3d_unary
    _test_conv_binary_base = TestPatternMatcherGeneric._test_conv_binary_base
    test_conv2d_binary_dynamic_shapes = TestPatternMatcherGeneric.test_conv2d_binary
    test_conv3d_binary_dynamic_shapes = TestPatternMatcherGeneric.test_conv3d_binary

    def test_conv_transpose2d_dynamic_shapes(self, device):
        self.device = device

        # We don't support conv_transpose2d for now.
        class M(torch.nn.Module):
            def __init__(self) -> None:
                super().__init__()
                self.conv_transpose2d = torch.nn.ConvTranspose2d(
                    3, 16, 3, stride=2, padding=1
                )

            def forward(self, x):
                return self.conv_transpose2d(x)

        x_shape = (1, 3, 28, 28)
        mod = M().eval()
        v = torch.randn(x_shape, dtype=torch.float32)

        def matcher_check_fn():
            return

        self._test_common(mod, (v,), matcher_check_fn)

    @skipIfXpu(
        msg="Different with CPU, two linears will be concat on XPU for better performance"
    )
    def test_multi_linear_share_same_input_dynamic(self, device):
        self.device = device

        # llama pattern.
        class M(torch.nn.Module):
            def __init__(
                self,
            ):
                super().__init__()
                self.w1 = torch.nn.Linear(16, 16, bias=False)
                self.w2 = torch.nn.Linear(16, 16, bias=False)

            def forward(self, x):
                return F.silu(self.w1(x)) * F.relu(self.w2(x))

        dtypes = []
        if is_mkldnn_bf16_supported(self.device):
            dtypes.append(torch.bfloat16)
        if is_mkldnn_fp16_supported(self.device):
            dtypes.append(torch.float16)

        def matcher_check_fn():
            self.assertEqual(
                counters["inductor"]["mkldnn_unary_fusion_matcher_nodes"],
                0 if TEST_ACL else 7,
            )
            self.assertEqual(
                counters["inductor"]["mkldnn_unary_fusion_matcher_count"],
                0 if TEST_ACL else 2,
            )
            self.assertEqual(
                counters["inductor"]["mkldnn_reshape_linear_reshape_matcher_nodes"], 6
            )
            self.assertEqual(
                counters["inductor"]["mkldnn_reshape_linear_reshape_matcher_count"], 2
            )
            self.assertEqual(
                counters["inductor"]["mkldnn_linear_weight_pack_matcher_count"], 2
            )

        for dtype in dtypes:
            mod = M().to(dtype).eval()
            v = torch.randn(2, 4, 16).to(dtype)
            self._test_common(mod, (v,), matcher_check_fn, rtol=1e-2, atol=1e-2)


class TestDynamicPatternMatcher(TestPatternMatcherBase):
    test_linear_unary_dynamic_shapes = TestPatternMatcher.test_linear_unary
    test_linear_input_non_contiguous_3D_wo_bias_dynamic_shapes = (
        TestPatternMatcher.test_linear_input_non_contiguous_3D_wo_bias
    )

    def setUp(self):
        super().setUp()
        self.ctx_stack.enter_context(
            # When testing kernel counts, unspecializing float causes wobbling of our tests because
            # we end up reusing the same compiled region across tests. Thus we purposely specialize floats
            # here since we primarily care about number of kernels generated in the absence of compile
            # caching.
            dynamo_config.patch(
                {
                    "dynamic_shapes": True,
                    "assume_static_by_default": False,
                    "specialize_float": True,
                }
            )
        )

    @xfailIfACL
    def test_qconv2d_maxpool2d_linear_dynamic_cpu(self, include_ops=None):
        r"""
        This testcase will quantize a single Conv2d->Maxpool2d->Linear module
        with dynamic batch size input.
        """

        class M(torch.nn.Module):
            def __init__(
                self,
                **kwargs,
            ):
                super().__init__()
                self.conv = torch.nn.Conv2d(
                    3, 16, (2, 2), stride=(1, 1), padding=(1, 1)
                )
                self.relu = torch.nn.ReLU()
                self.maxpool2d = torch.nn.MaxPool2d(kernel_size=3, stride=2, padding=1)
                self.avgpool = torch.nn.AdaptiveAvgPool2d((1, 1))
                self.linear = torch.nn.Linear(16, 16)

            def forward(self, x):
                temp = self.relu(self.conv(x))
                temp = self.maxpool2d(temp)
                temp = self.avgpool(temp)
                temp = torch.flatten(temp, 1)
                return self.linear(temp)

        mod = M().eval()
        v = torch.randn((2, 3, 8, 8), dtype=torch.float32, requires_grad=False).add(1)
        if include_ops is None:
            include_ops = [
                "torch.ops.onednn.qconv_pointwise",
                "torch.ops.quantized.max_pool2d",
                "torch.ops.onednn.qlinear_pointwise",
            ]
        exclude_ops = []
        self._test_code_common(
            mod,
            (v,),
            include_ops,
            exclude_ops,
            check_quantization=True,
            check_dynamic=True,
        )

    @skipIfNoDynamoSupport
    @skipIfNoONEDNN
    def test_qat_bn_conv2d(self):
        r"""
        This testcase will quantize a single BN Conv2d module with qat flow.
        """

        class M(torch.nn.Module):
            def __init__(
                self,
            ):
                super().__init__()
                self.conv = torch.nn.Conv2d(3, 3, 3)
                self.bn1 = torch.nn.BatchNorm2d(3)
                self.bn2 = torch.nn.BatchNorm2d(3)

            def forward(self, x):
                x = self.conv(self.bn1(x))
                return self.bn2(x)

        mod = M().train()
        v = torch.randn((1, 3, 8, 8), dtype=torch.float32, requires_grad=True).add(1)

        def matcher_check_fn():
            self.assertEqual(
                counters["inductor"]["qconv_weight_prepack_matcher_count"], 1
            )

        self._test_common(
            mod,
            (v,),
            matcher_check_fn,
            check_quantization=True,
            is_qat=True,
        )

    @skipIfNoDynamoSupport
    @skipIfNoONEDNN
    def test_q_attention_block(self):
        class SelfAttnLikeModule(torch.nn.Module):
            def __init__(
                self,
                input_dim,
                transpose_for_score=False,
                num_attention_heads=None,
                attention_head_size=None,
            ) -> None:
                super().__init__()
                self.input_dim = input_dim
                self.q_proj = torch.nn.Linear(input_dim, input_dim, bias=False)
                self.k_proj = torch.nn.Linear(input_dim, input_dim, bias=False)
                self.v_proj = torch.nn.Linear(input_dim, input_dim, bias=False)
                self.softmax = torch.nn.Softmax(dim=-1)
                self.transpose_for_score = transpose_for_score
                if self.transpose_for_score:
                    assert num_attention_heads is not None
                    assert attention_head_size is not None
                    self.num_attention_heads = num_attention_heads
                    self.attention_head_size = attention_head_size

            def transpose_for_scores(self, x: torch.Tensor) -> torch.Tensor:
                new_x_shape = x.size()[:-1] + (
                    self.num_attention_heads,
                    self.attention_head_size,
                )
                x = x.view(new_x_shape)
                return x.permute(0, 2, 1, 3)

            def forward(self, x):
                q = self.q_proj(x)
                k = self.k_proj(x)
                v = self.v_proj(x)
                if self.transpose_for_score:
                    q = self.transpose_for_scores(q)
                    k = self.transpose_for_scores(k)
                    v = self.transpose_for_scores(v)
                scores = torch.matmul(q, k.transpose(-1, -2)) / (self.input_dim**0.5)
                attention = self.softmax(scores)
                weighted = torch.matmul(attention, v)
                return weighted

        for annotate_matmul in [False, True]:
            mod = SelfAttnLikeModule(
                input_dim=64 * 16,
                transpose_for_score=True,
                num_attention_heads=16,
                attention_head_size=64,
            ).eval()
            v = torch.randn(2, 384, 1024)

            def matcher_check_fn():
                self.assertEqual(
                    counters["inductor"]["qlinear_weight_prepack_matcher_count"], 3
                )
                self.assertEqual(
                    counters["inductor"]["qlinear_unary_matcher_count"],
                    3 if annotate_matmul and not TEST_ACL else 0,
                )

            quantizer = X86InductorQuantizer()
            quantizer.set_global(xiq.get_default_x86_inductor_quantization_config())
            if annotate_matmul:
                quantizer.set_function_type_qconfig(
                    torch.matmul, quantizer.get_global_quantization_config()
                )

            self._test_common(
                mod,
                (v,),
                matcher_check_fn,
                check_quantization=True,
                quantizer=quantizer,
            )


instantiate_device_type_tests(
    TestPatternMatcherGeneric, globals(), allow_xpu=True, only_for=("cpu", "xpu")
)
instantiate_device_type_tests(
    TestDynamicPatternMatcherGeneric, globals(), allow_xpu=True, only_for=("cpu", "xpu")
)
instantiate_parametrized_tests(TestPatternMatcher)
if __name__ == "__main__":
    if IS_LINUX and (HAS_CPU) and torch.backends.mkldnn.is_available():
        run_tests()<|MERGE_RESOLUTION|>--- conflicted
+++ resolved
@@ -355,206 +355,6 @@
         self.device = device
         self._test_conv_unary_base(dim=5)
 
-<<<<<<< HEAD
-    def test_linear_unary(self, device):
-        self.device = device
-
-        class M(torch.nn.Module):
-            def __init__(
-                self,
-                unary_fn,
-                in_features,
-                out_features,
-                bias,
-                **kwargs,
-            ):
-                super().__init__()
-                self.linear = torch.nn.Linear(
-                    in_features,
-                    out_features,
-                    bias,
-                    **kwargs,
-                )
-                self.unary_fn = unary_fn
-
-            def forward(self, x):
-                x = self.linear(x)
-                return self.unary_fn(x)
-
-        dtypes = []
-        if torch.ops.mkldnn._is_mkldnn_bf16_supported():
-            dtypes.append(torch.bfloat16)
-        if torch.ops.mkldnn._is_mkldnn_fp16_supported():
-            dtypes.append(torch.float16)
-        options = itertools.product(unary_list, [True, False], dtypes)
-        for unary_fn, bias, dtype in options:
-            metrics.reset()
-            mod = M(unary_fn, 10, 30, bias=bias).eval()
-            # only fuse for linear when the dtype is bf16
-            mod = mod
-            v = torch.randn(2, 10)
-
-            def matcher_check_fn():
-                match_nodes = unary_list[unary_fn]
-                if self._check_unary_is_decomposed(unary_fn):
-                    # Has extra dtype conversion nodes for autocast.
-                    match_nodes += 2
-                self.assertEqual(
-                    counters["inductor"]["mkldnn_unary_fusion_matcher_nodes"],
-                    0 if TEST_ACL else match_nodes,
-                )
-                self.assertEqual(
-                    counters["inductor"]["mkldnn_linear_weight_pack_matcher_count"], 1
-                )
-
-            self._test_common(mod, (v,), matcher_check_fn, check_autocast=dtype)
-            # only generated 1 kernel for "to"
-            self.assertEqual(metrics.generated_kernel_count, 2 if TEST_ACL else 1)
-
-    @unittest.skipIf(not TEST_MKL, "Test requires MKL")
-    def test_linear_fp32(self, device):
-        self.device = device
-
-        class M(torch.nn.Module):
-            def __init__(self, bias):
-                super().__init__()
-                self.linear = torch.nn.Linear(10, 30, bias)
-
-            def forward(self, x):
-                return self.linear(x)
-
-        for bias in [True, False]:
-            mod = M(bias=bias).eval()
-            v = torch.randn(2, 10)
-
-            # packing pass.
-            def matcher_check_fn():
-                self.assertEqual(
-                    counters["inductor"]["mkldnn_linear_weight_pack_matcher_count"], 1
-                )
-
-            self._test_common(mod, (v,), matcher_check_fn)
-
-    @unittest.skipIf(not TEST_MKL, "Test requires MKL")
-    def test_linear_input_non_contiguous_3D_wo_bias(self, device):
-        self.device = device
-
-        # Activation is 3D, non-contiguous and without Bias
-        class M(torch.nn.Module):
-            def __init__(self):
-                super().__init__()
-                self.linear = torch.nn.Linear(4096, 1024, bias=False)
-
-            def forward(self, x):
-                x = torch.ops.aten.permute.default(x, [0, 2, 1, 3])
-                x = torch.ops.aten.reshape.default(x, [4, 1, 4096])
-                return self.linear(x)
-
-        mod = M().eval()
-        v = torch.randn(4, 32, 1, 128)
-
-        dtypes = [torch.float]
-        if torch.ops.mkldnn._is_mkldnn_bf16_supported():
-            dtypes.append(torch.bfloat16)
-        if torch.ops.mkldnn._is_mkldnn_fp16_supported():
-            dtypes.append(torch.float16)
-
-        for dtype in dtypes:
-            torch._dynamo.reset()
-            autocast_enabled = (
-                True if dtype in [torch.bfloat16, torch.float16] else False
-            )
-            with (
-                torch.no_grad(),
-                torch.autocast(
-                    device_type="cpu", enabled=autocast_enabled, dtype=dtype
-                ),
-            ):
-                expected = mod(v)
-                actual, (source_code,) = run_and_get_code(
-                    torch.compile(mod, fullgraph=True),
-                    v,
-                )
-                self.assertIn(
-                    "torch.ops.mkldnn._linear_pointwise.default"
-                    if autocast_enabled
-                    else "torch.ops.mkl._mkl_linear.default",
-                    source_code,
-                )
-                torch.testing.assert_close(actual, expected, atol=1e-2, rtol=1e-2)
-
-    def test_linear_add_bias(self, device):
-        self.device = device
-
-        class M(torch.nn.Module):
-            def __init__(self, device, dtype, unary_fn, cast_bias):
-                super().__init__()
-                self.linear1 = torch.nn.Linear(10, 64, bias=False)
-                self.bias1 = torch.randn(64, device=device)
-                self.linear2 = torch.nn.Linear(10, 64, bias=False)
-                self.bias2 = torch.randn(64, device=device)
-                if cast_bias:
-                    self.bias1 = self.bias1.to(dtype=dtype, device=device)
-                    self.bias2 = self.bias2.to(dtype=dtype, device=device)
-                self.unary_fn = unary_fn
-
-            def forward(self, x):
-                a = self.linear1(x) + self.bias1
-                b = self.linear2(x) + self.bias2
-                return self.unary_fn(a), self.unary_fn(b)
-
-        dtypes = []
-        if torch.ops.mkldnn._is_mkldnn_bf16_supported():
-            dtypes.append(torch.bfloat16)
-        if torch.ops.mkldnn._is_mkldnn_fp16_supported():
-            dtypes.append(torch.float16)
-        options = itertools.product(unary_list, dtypes)
-        for unary_fn, dtype in options:
-            metrics.reset()
-            fold_mod = M(self.device, dtype, unary_fn, cast_bias=True).eval()
-            v = torch.randn(2, 10)
-
-            def folder_matcher_check_fn():
-                match_nodes = unary_list[unary_fn]
-                if self._check_unary_is_decomposed(unary_fn):
-                    # Has extra dtype conversion nodes for autocast.
-                    match_nodes += 2
-                # we have 2 linears, so we double the matcher_count/nodes
-                self.assertEqual(
-                    counters["inductor"]["mkldnn_unary_fusion_matcher_count"],
-                    0 if TEST_ACL else 2,
-                )
-                self.assertEqual(
-                    counters["inductor"]["mkldnn_unary_fusion_matcher_nodes"],
-                    0 if TEST_ACL else match_nodes * 2,
-                )
-                self.assertEqual(
-                    counters["inductor"]["mkldnn_linear_weight_pack_matcher_count"], 2
-                )
-
-            self._test_common(
-                fold_mod,
-                (v,),
-                folder_matcher_check_fn,
-                check_autocast=dtype,
-            )
-            self.assertEqual(metrics.generated_kernel_count, 3 if TEST_ACL else 1)
-            # we won't fold the bias if bias is not same dtype with weight
-            # https://github.com/pytorch/pytorch/pull/129138
-            metrics.reset()
-            mod = M(self.device, dtype, unary_fn, cast_bias=False).eval()
-
-            def matcher_check_fn():
-                self.assertEqual(
-                    counters["inductor"]["mkldnn_linear_weight_pack_matcher_count"], 2
-                )
-
-            self._test_common(mod, (v,), matcher_check_fn, check_autocast=dtype)
-            # 1 kernel for "to_lowp", 2 kernels for unary ops
-            self.assertEqual(metrics.generated_kernel_count, 3)
-
-=======
->>>>>>> b5c8b8d0
     def _test_conv_transpose_unary_base(self, dim=4):
         assert dim == 4 or dim == 5
 
@@ -992,8 +792,13 @@
             autocast_enabled = (
                 True if dtype in [torch.bfloat16, torch.float16] else False
             )
-            with torch.no_grad(), torch.autocast(
-                device_type="cpu", enabled=autocast_enabled, dtype=dtype
+            with (
+                torch.no_grad(),
+                torch.autocast(
+                    device_type="cpu",
+                    enabled=autocast_enabled,
+                    dtype=dtype,
+                ),
             ):
                 expected = mod(v)
                 actual, (source_code,) = run_and_get_code(
