# Owner(s): ["module: inductor"]
import itertools
import logging
import os
import sys
import tempfile
import unittest
import zipfile
from unittest import skip
from unittest.mock import patch

import torch
import torch._export
import torch._inductor
import torch._inductor.config
import torch.ao.quantization.quantizer.x86_inductor_quantizer as xiq
import torch.nn as nn
from torch._dynamo import config as dynamo_config
from torch._dynamo.device_interface import get_interface_for_device
from torch._dynamo.testing import rand_strided, same
from torch._dynamo.utils import counters
from torch._inductor import config
from torch._inductor.package import package_aoti
from torch._inductor.runtime.runtime_utils import cache_dir
from torch._inductor.test_case import TestCase
from torch._inductor.utils import (
    is_big_gpu,
    maybe_aoti_standalone_config,
    run_and_get_cpp_code,
)
from torch._utils_internal import full_aoti_runtime_assert
from torch.ao.quantization.quantize_pt2e import convert_pt2e, prepare_pt2e
from torch.ao.quantization.quantizer.x86_inductor_quantizer import X86InductorQuantizer
from torch.export import Dim, export, export_for_training
from torch.export.pt2_archive._package import load_pt2
from torch.testing import FileCheck
from torch.testing._internal import common_utils
from torch.testing._internal.common_cuda import (
    _get_torch_cuda_version,
    PLATFORM_SUPPORTS_FP8,
    SM80OrLater,
)
from torch.testing._internal.common_device_type import (
    _has_sufficient_memory,
    skipCUDAIf,
)
from torch.testing._internal.common_quantization import (
    _group_quantize_tensor,
    skip_if_no_torchvision,
    skipIfNoFBGEMM,
)
from torch.testing._internal.common_utils import (
    DeterministicGuard,
    IS_CI,
    IS_FBCODE,
    IS_MACOS,
    IS_WINDOWS,
    MACOS_VERSION,
    parametrize,
    skipIfMPS,
    skipIfRocm,
    skipIfXpu,
    TEST_MPS,
    TEST_WITH_ROCM,
)
from torch.testing._internal.custom_tensor import CustomTensorPlainOut
from torch.testing._internal.inductor_utils import GPU_TYPE, HAS_GPU, IS_BIG_GPU
from torch.testing._internal.logging_utils import LoggingTestCase, make_logging_test
from torch.testing._internal.triton_utils import requires_gpu
from torch.utils import _pytree as pytree
from torch.utils._triton import (
    has_triton_experimental_host_tma,
    has_triton_tensor_descriptor_host_tma,
)


if HAS_GPU:
    import triton  # @manual
    from triton import language as tl

    from torch.testing._internal.triton_utils import (
        add_kernel,
        add_kernel_2d_autotuned,
        add_kernel_autotuned,
        add_kernel_autotuned_weird_param_order,
        add_kernel_on_device_tma_new_api,
        add_kernel_on_device_tma_old_api,
        add_kernel_with_none_param_and_equal_to_1_arg,
        add_kernel_with_optional_param,
        add_kernel_with_scaling,
        add_kernel_with_tma_1d_new_api,
        add_kernel_with_tma_1d_old_api,
        add_kernel_with_tma_2d_new_api,
        add_kernel_with_tma_2d_old_api,
        create_tensor_descriptor_shim,
        mul2_inplace_kernel,
        strange_config_matmul_kernel,
        sub_kernel_autotuned,
    )

if IS_WINDOWS and IS_CI:
    sys.stderr.write(
        "Windows CI does not have necessary dependencies for test_torchinductor yet\n"
    )
    if __name__ == "__main__":
        sys.exit(0)
    raise unittest.SkipTest("requires sympy/functorch/filelock")

try:
    try:
        from .test_aot_inductor_utils import (
            AOTIRunnerUtil,
            check_model,
            check_model_with_multiple_inputs,
            code_check_count,
        )
        from .test_control_flow import (
            CondModels,
            prepend_counters,
            prepend_predicates,
            WhileLoopModels,
        )
        from .test_torchinductor import copy_tests, requires_multigpu, TestFailure
    except ImportError:
        from test_aot_inductor_utils import (  # @manual=fbcode//caffe2/test/inductor:aot_inductor_utils-library
            AOTIRunnerUtil,
            check_model,
            check_model_with_multiple_inputs,
            code_check_count,
        )
        from test_control_flow import (  # @manual=fbcode//caffe2/test/inductor:control_flow-library
            CondModels,
            prepend_counters,
            prepend_predicates,
            WhileLoopModels,
        )
        from test_torchinductor import (  # @manual=fbcode//caffe2/test/inductor:test_inductor-library
            copy_tests,
            requires_multigpu,
            TestFailure,
        )
except (unittest.SkipTest, ImportError):
    if __name__ == "__main__":
        sys.exit(0)
    raise


class AOTInductorTestsTemplate:
    @common_utils.parametrize("embed_kernel_binary", [False, True])
    @common_utils.parametrize("max_autotune", [False, True])
    def test_simple(self, embed_kernel_binary, max_autotune):
        if self.device == "cpu" and IS_MACOS and max_autotune:
            raise unittest.SkipTest("max_autotune not supported on macos")

        class Model(torch.nn.Module):
            def __init__(self) -> None:
                super().__init__()
                self.linear = torch.nn.Linear(10, 10)

            def forward(self, x, y):
                return x + self.linear(y)

        example_inputs = (
            torch.randn(10, 10, device=self.device),
            torch.randn(10, 10, device=self.device),
        )
        model = Model()
        with config.patch(
            {
                "aot_inductor.embed_kernel_binary": embed_kernel_binary,
                "max_autotune": max_autotune,
            }
        ):
            self.check_model(model, example_inputs)

            _, code = run_and_get_cpp_code(
                AOTIRunnerUtil.compile, model, example_inputs
            )
            if self.device == "mps":
                FileCheck().check("getKernelFunction(").run(code)
            elif self.device == GPU_TYPE:
                FileCheck().check("launchKernel(").run(code)
                if config.aot_inductor.embed_kernel_binary:
                    # Not expect to see launchKernel("CUBIN_FILE_NAME"
                    FileCheck().check_not('launchKernel("').run(code)

        if self.use_minimal_arrayref_interface:
            self.code_check_count(
                model, example_inputs, "AOTInductorModelRunMinimalArrayrefInterface(", 1
            )

    @unittest.skipIf(
        IS_FBCODE,
        "toolchain doesn't support ptx to fatbin",
    )
    @skipIfRocm
<<<<<<< HEAD
    @skipIfMPS
    @common_utils.parametrize("embed_kernel_binary", [True, False])
=======
    # Skip embed_kernel_binary == True for now as it shows random
    # failure on CI
    @common_utils.parametrize("embed_kernel_binary", [False])
    @unittest.skipIf(
        _get_torch_cuda_version() < (12, 6), "Test is only supported on CUDA 12.6+"
    )
>>>>>>> c723641a
    def test_simple_multi_arch(self, embed_kernel_binary):
        if self.device != GPU_TYPE:
            raise unittest.SkipTest("requires GPU_TYPE")

        class Model(torch.nn.Module):
            def __init__(self) -> None:
                super().__init__()
                self.linear = torch.nn.Linear(10, 16)

            def forward(self, x, y):
                return x + self.linear(y)

        example_inputs = (
            torch.randn(10, 16, device=self.device),
            torch.randn(10, 10, device=self.device),
        )
        model = Model()
        with config.patch(
            {
                "aot_inductor.embed_kernel_binary": embed_kernel_binary,
                "aot_inductor.emit_multi_arch_kernel": True,
            }
        ):
            self.check_model(model, example_inputs)
            if not embed_kernel_binary:
                _, code = run_and_get_cpp_code(
                    AOTIRunnerUtil.compile, model, example_inputs
                )
                file_extension = ".spv" if self.device == "xpu" else ".fatbin"
                FileCheck().check(file_extension).run(code)

    def test_small_constant(self):
        class Model(torch.nn.Module):
            def __init__(self) -> None:
                super().__init__()
                self.linear = torch.nn.Linear(4, 4)

            def forward(self, x):
                return self.linear(x)

        example_inputs = (torch.randn(4, 4, device=self.device),)
        with config.patch({"always_keep_tensor_constants": True}):
            self.check_model(Model().to(self.device), example_inputs)

    def test_output_path_1(self):
        class Model(torch.nn.Module):
            def __init__(self) -> None:
                super().__init__()
                self.linear = torch.nn.Linear(10, 10)

            def forward(self, x, y):
                return x + self.linear(y)

        example_inputs = (
            torch.randn(10, 10, device=self.device),
            torch.randn(10, 10, device=self.device),
        )
        with config.patch("aot_inductor.output_path", "tmp_output_"):
            self.check_model(Model(), example_inputs)

    def test_output_path_2(self):
        class Model(torch.nn.Module):
            def __init__(self) -> None:
                super().__init__()
                self.linear = torch.nn.Linear(10, 10)

            def forward(self, x, y):
                return x + self.linear(y)

        model = Model().to(device=self.device)
        example_inputs = (
            torch.randn(10, 10, device=self.device),
            torch.randn(10, 10, device=self.device),
        )
        expected_path = os.path.join(tempfile.mkdtemp(dir=cache_dir()), "model.so")
        actual_path = AOTIRunnerUtil.legacy_compile(
            model, example_inputs, options={"aot_inductor.output_path": expected_path}
        )
        self.assertTrue(actual_path == expected_path)

    def test_empty_constant_folding(self):
        class Model(torch.nn.Module):
            def __init__(self, device):
                super().__init__()
                self.w = torch.randn(4, 4, device=device)
                self.b = torch.randn(4, device=device)

            def forward(self, x):
                return torch.matmul(x, self.w) + self.b

        model = Model(self.device)
        example_inputs = (torch.randn(4, 4, device=self.device),)
        with config.patch({"aot_inductor.use_runtime_constant_folding": True}):
            so_path, code = run_and_get_cpp_code(
                AOTIRunnerUtil.legacy_compile, model, example_inputs
            )
            # We should have 1 input, 1 output, 2 constants for the model.
            FileCheck().check_count("AOTInductorModelBase(1,", 1).check_next(
                "1,"
            ).check_next("2,").run(code)

    def test_constant_folding(self):
        class Model(torch.nn.Module):
            def __init__(self, device):
                super().__init__()
                self.w_pre = torch.randn(4, 4, device=device)
                self.b = torch.randn(4, device=device)

            def forward(self, x):
                w_transpose = torch.transpose(self.w_pre, 0, 1)
                w_relu = torch.nn.functional.relu(w_transpose)
                w = w_relu + self.b
                return torch.matmul(x, w)

        example_inputs = (torch.randn(4, 4, device=self.device),)
        with config.patch({"aot_inductor.use_runtime_constant_folding": True}):
            self.check_model(Model(self.device), example_inputs)

    def test_constant_folding_with_update(self):
        class Model(torch.nn.Module):
            def __init__(self, device):
                super().__init__()
                self.w_pre = torch.randn(4, 4, device=device)
                self.b = torch.randn(4, device=device)

            def forward(self, x):
                w_transpose = torch.transpose(self.w_pre, 0, 1)
                w_relu = torch.nn.functional.relu(w_transpose)
                w = w_relu + self.b
                return torch.matmul(x, w)

        example_inputs = (torch.randn(4, 4, device=self.device),)
        with (
            torch.no_grad(),
            config.patch(
                {
                    "always_keep_tensor_constants": True,
                    "aot_inductor.use_runtime_constant_folding": True,
                }
            ),
        ):
            model = Model(self.device)
            so_path = AOTIRunnerUtil.legacy_compile(
                model=model,
                example_inputs=example_inputs,
            )

        runner = AOTIRunnerUtil.legacy_load_runner(self.device, so_path)

        def runner_call(*args, **kwargs):
            import torch.fx._pytree as fx_pytree

            call_spec = runner.get_call_spec()
            in_spec = pytree.treespec_loads(call_spec[0])
            out_spec = pytree.treespec_loads(call_spec[1])
            flat_inputs = fx_pytree.tree_flatten_spec((args, kwargs), in_spec)
            flat_inputs = [x for x in flat_inputs if isinstance(x, torch.Tensor)]
            flat_outputs = runner.run(flat_inputs)
            return pytree.tree_unflatten(flat_outputs, out_spec)

        test_inputs = torch.randn(4, 4, device=self.device)
        expected = model(test_inputs)
        output = runner_call(test_inputs)
        self.assertEqual(expected, output)

        # Update with new weights on active buffer
        new_weights = {
            "L__self___b": torch.randn(4, device=self.device),
            "L__self___w_pre": torch.randn(4, 4, device=self.device),
        }
        model.w_pre = new_weights["L__self___w_pre"]
        model.b = new_weights["L__self___b"]
        expected = model(test_inputs)
        runner.update_constant_buffer(new_weights, False, False)
        output = runner_call(test_inputs)
        self.assertEqual(expected, output)

        # Update with new weights on inactive buffer
        new_weights = {
            "L__self___b": torch.randn(4, device=self.device),
            "L__self___w_pre": torch.randn(4, 4, device=self.device),
        }
        model.w_pre = new_weights["L__self___w_pre"]
        model.b = new_weights["L__self___b"]
        expected = model(test_inputs)
        runner.update_constant_buffer(new_weights, True, False)
        new_output = runner_call(test_inputs)
        # We have not yet swapped the buffer, new_output should be the same as the old one.
        self.assertEqual(output, new_output)
        # Swap the buffer, should get the correct result now.
        runner.swap_constant_buffer()
        new_output = runner_call(test_inputs)
        self.assertEqual(expected, new_output)

    @requires_gpu
    def test_duplicate_constant_folding(self):
        class Model(torch.nn.Module):
            def __init__(self, device):
                super().__init__()
                self.w1 = torch.randn(4, 4, device=device)
                self.w2 = torch.randn(4, 4, device=device)
                self.w3 = torch.randn(4, 4, device=device)
                self.w4 = torch.randn(4, 4, device=device)

            def forward(self, x):
                w_concat = torch.cat((self.w1, self.w2, self.w3, self.w4))
                return torch.cat((x, w_concat))

        example_inputs = (torch.randn(4, 4, device=self.device),)
        with config.patch({"aot_inductor.use_runtime_constant_folding": True}):
            self.check_model(Model(self.device), example_inputs)

    def test_autotune_with_constant_folding(self):
        class Model(torch.nn.Module):
            def __init__(self, device) -> None:
                super().__init__()
                self.x = torch.randn(2048, 2048, dtype=torch.float16, device=device)

            def _quantize(self, input):
                return torch.abs(input)

            def forward(self, y):
                abs_weight = self._quantize(self.x)
                abs_y = self._quantize(y)

                return abs_weight, abs_y

        input1 = (torch.rand(2048, 2048, dtype=torch.float16, device=self.device),)
        model = Model(self.device).to(self.device)

        _ = model(*input1)

        ep = torch.export.export(model, input1, dynamic_shapes=None, strict=False)
        torch._inductor.aoti_compile_and_package(
            ep, inductor_configs={"aot_inductor.use_runtime_constant_folding": True}
        )

    def test_aot_inductor_consts_cpp_build(self):
        class Model(torch.nn.Module):
            def __init__(self, device) -> None:
                super().__init__()
                self.x = torch.randn(2048, 2048, dtype=torch.float16, device=device)

            def _quantize(self, input):
                return torch.abs(input)

            def forward(self, y):
                abs_weight = self._quantize(self.x)
                abs_y = self._quantize(y)

                return abs_weight, abs_y

        input1 = (torch.rand(2048, 2048, dtype=torch.float16, device=self.device),)
        model = Model(self.device).to(self.device)

        _ = model(*input1)

        ep = torch.export.export(model, input1, dynamic_shapes=None, strict=False)
        torch._inductor.aoti_compile_and_package(
            ep,
            inductor_configs={
                "aot_inductor.use_runtime_constant_folding": True,
                "aot_inductor.use_consts_asm_build": False,
            },
        )

    @common_utils.parametrize("dynamic", [False, True])
    @common_utils.parametrize("tma_version", ["new", "old"])
    def test_triton_kernel_on_device_tma(self, dynamic, tma_version):
        if self.device != GPU_TYPE:
            raise unittest.SkipTest("requires GPU")
        if tma_version == "new" and not has_triton_tensor_descriptor_host_tma():
            self.skipTest("requires triton.tools.tensor_descriptor TMA support")
        if tma_version == "old" and not has_triton_experimental_host_tma():
            self.skipTest("requires triton.tools.experimental_descriptor TMA support")

        kernel = (
            add_kernel_on_device_tma_new_api
            if tma_version == "new"
            else add_kernel_on_device_tma_old_api
        )

        class Model(torch.nn.Module):
            def __init__(self) -> None:
                super().__init__()

            def forward(self, a, b):
                BLOCK_SIZE = 32
                out = torch.zeros_like(a)
                m, n = out.size()

                # Allocate workspace for on-device TMA descriptors
                # Need 128 bytes per descriptor, 3 descriptors total
                if tma_version == "old":
                    workspace = torch.zeros(3 * 128, dtype=torch.uint8, device=a.device)
                else:
                    workspace = None

                grid = (triton.cdiv(m, BLOCK_SIZE), triton.cdiv(n, BLOCK_SIZE))

                kernel[grid](
                    a,
                    b,
                    out,
                    m,
                    n,
                    workspace,
                    BLOCK_SIZE=BLOCK_SIZE,
                )

                return out

        a = torch.randn((32 * 4, 32 * 8), device=self.device)
        b = torch.randn((32 * 4, 32 * 8), device=self.device)
        example_inputs = (a, b)

        triton.set_allocator(
            lambda size, align, stream: torch.empty(
                size, dtype=torch.int8, device="cuda"
            )
        )

        dynamic_shapes = None
        if dynamic:
            dim0 = Dim("s0", min=2, max=1024)
            dim1 = Dim("s1", min=2, max=1024)
            dynamic_shapes = {
                "a": {0: dim0, 1: None},
                "b": {0: dim1, 1: None},
            }

        self.check_model(
            Model(),
            example_inputs=example_inputs,
            dynamic_shapes=dynamic_shapes,
        )

    @requires_gpu
    def test_multi_device(self):
        if self.device == "cpu" and GPU_TYPE == "xpu":
            raise unittest.SkipTest(
                "In this scenario, the test case will run XPU code in "
                "AOTIModelContainerRunnerCpu, which is not reasonable,"
                "See issue #140805"
            )

        class Model(torch.nn.Module):
            def forward(self, x):
                x = x + 1
                x = x.cpu()
                x = x + 2
                x = x.to(GPU_TYPE)
                return x

        example_inputs = (torch.randn(32, 64, device=self.device),)
        self.check_model(Model(), example_inputs)

    def test_large_weight(self):
        class Model(torch.nn.Module):
            def __init__(self) -> None:
                super().__init__()
                self.linear = torch.nn.Linear(2048, 262144)

            def forward(self, x, y):
                return x + self.linear(y)

        example_inputs = (
            torch.randn(1, 262144, device=self.device),
            torch.randn(1, 2048, device=self.device),
        )

        # We only test compilation since we often get OOM running in CI.
        model = Model()
        model = model.to(self.device)
        AOTIRunnerUtil.compile(model, example_inputs)

    def test_constant_type_propagation(self):
        class Model(torch.nn.Module):
            def __init__(self, device):
                super().__init__()
                self.w_pre = torch.randn(4, 4, device=device)
                self.b = torch.randn(4, device=device)

            def forward(self, x):
                w_transpose = torch.transpose(self.w_pre, 0, 1)
                w_relu = torch.nn.functional.relu(w_transpose)
                w = w_relu + self.b
                return torch.matmul(x, w)

        model = Model(self.device)
        example_inputs = (torch.randn(4, 4, device=self.device),)
        with config.patch({"aot_inductor.use_runtime_constant_folding": True}):
            so_path, code = run_and_get_cpp_code(
                AOTIRunnerUtil.legacy_compile, model, example_inputs
            )
            FileCheck().check_not("torch::aot_inductor::ConstantType::Unknown").run(
                code
            )

    def test_subclasses(self):
        device_to_init = self.device

        class Foo(torch.nn.Module):
            def __init__(self):
                super().__init__()
                self.p1 = torch.nn.Parameter(torch.ones(3, 4, device=device_to_init))
                self.p2 = torch.nn.Parameter(
                    CustomTensorPlainOut(
                        torch.ones(3, 4, device=device_to_init),
                        torch.ones(3, 4, device=device_to_init),
                    )
                )

            def forward(self, x):
                a = (2 * self.p1 + self.p2).sum()
                return x + a

        m = Foo()
        ref_x = torch.randn(3, 4, device=device_to_init)

        with torch.no_grad():
            result = AOTIRunnerUtil.run(
                m,
                (ref_x,),
            )
        actual = m(ref_x)
        self.assertTrue(same(result, actual))

    def test_large_mmaped_weights(self):
        class Model(torch.nn.Module):
            def __init__(self) -> None:
                super().__init__()
                self.linear = torch.nn.Linear(512, 250112)

            def forward(self, x, y):
                return x + self.linear(y)

        example_inputs = (
            torch.randn(1, 250112, device=self.device),
            torch.randn(1, 512, device=self.device),
        )
        with config.patch({"aot_inductor.force_mmap_weights": True}):
            self.check_model(Model(), example_inputs)

    def test_with_offset(self):
        class Model(torch.nn.Module):
            def __init__(self, device):
                super().__init__()
                self.orig_tensor = torch.randn(2, 15, 10, device=device)[0]
                self.tensor = self.orig_tensor[5:, :]

            def forward(self, x, y):
                return (
                    x
                    + torch.nn.functional.linear(y, self.orig_tensor[:10, :])
                    + self.tensor
                )

        example_inputs = (
            torch.randn(10, 10, device=self.device),
            torch.randn(10, 10, device=self.device),
        )
        self.check_model(Model(self.device), example_inputs)

    @unittest.skipIf(
        IS_FBCODE,
        "Not yet runnable in fbcode when the model.so is newly generated while older PyTorch is used",
    )
    def test_freezing(self):
        class Model(torch.nn.Module):
            def __init__(self, device):
                super().__init__()
                self.weight = torch.randn(9, 10, device=device)
                self.padding = torch.randn(1, 10, device=device)

            def forward(self, x, y):
                padded_weight = torch.cat((self.weight, self.padding), dim=0)
                return x + torch.nn.functional.linear(y, padded_weight)

        example_inputs = (
            torch.randn(10, 10, device=self.device),
            torch.randn(10, 10, device=self.device),
        )

        with config.patch({"freezing": True}):
            self.check_model(Model(self.device), example_inputs)

    @unittest.skipIf(
        IS_FBCODE,
        "Not yet runnable in fbcode when the model.so is newly generated while older PyTorch is used",
    )
    def test_conv_freezing(self):
        dtypes = [torch.bfloat16, torch.float] if SM80OrLater else [torch.float]
        for dtype, groups in itertools.product(dtypes, [1, 2]):
            iC = 2
            oC = 3

            class Model(torch.nn.Module):
                def __init__(self, device):
                    super().__init__()
                    self.weight = torch.randn(oC * groups, iC, 3, 3, device=device).to(
                        dtype
                    )

                def forward(self, y):
                    return torch.nn.functional.conv2d(y, self.weight, groups=groups)

            example_inputs = (
                torch.randn(2, iC * groups, 10, 10, device=self.device).to(dtype),
            )

            with config.patch({"freezing": True}):
                self.check_model(Model(self.device), example_inputs)

    @unittest.skipIf(
        IS_FBCODE,
        "Not yet runnable in fbcode when the model.so is newly generated while older PyTorch is used",
    )
    def test_deconv_freezing(self):
        dtypes = [torch.float]
        if torch._C._has_mkldnn and torch.ops.mkldnn._is_mkldnn_bf16_supported():
            dtypes.append(torch.bfloat16)
        for dtype, groups in itertools.product(dtypes, [2, 1]):
            iC = 4
            oC = 2

            class Model(torch.nn.Module):
                def __init__(self, device):
                    super().__init__()
                    self.weight = torch.randn(iC, oC * groups, 2, 2, device=device).to(
                        dtype
                    )

                def forward(self, y):
                    return torch.nn.functional.conv_transpose2d(
                        y, self.weight, groups=groups
                    )

            example_inputs = (torch.randn(1, iC, 3, 3, device=self.device).to(dtype),)
            with config.patch({"freezing": True}):
                self.check_model(Model(self.device), example_inputs)

    @unittest.skipIf(
        IS_FBCODE,
        "Not yet runnable in fbcode when the model.so is newly generated while older PyTorch is used",
    )
    def test_linear_freezing(self):
        dtypes = [torch.bfloat16, torch.float] if SM80OrLater else [torch.float]
        for dtype in dtypes:

            class LinearModel(torch.nn.Module):
                def __init__(self, device):
                    super().__init__()
                    self.weight = torch.randn(10, 10, device=device).to(dtype)
                    self.bias = torch.randn(10, device=device).to(dtype)

                def forward(self, y):
                    return torch.nn.functional.linear(y, self.weight, self.bias)

            example_inputs = (torch.randn(10, 10, device=self.device).to(dtype),)

            with config.patch({"freezing": True}):
                model = LinearModel(device=self.device)
                self.check_model(model, example_inputs)

    def test_same_backing(self):
        with torch.library._scoped_library("mylib", "FRAGMENT") as lib:
            torch.library.define(
                "mylib::foo2",
                "(Tensor a, Tensor b) -> Tensor",
                tags=torch.Tag.pt2_compliant_tag,
                lib=lib,
            )

            @torch.library.impl("mylib::foo2", "CompositeExplicitAutograd", lib=lib)
            def foo_impl(a: torch.Tensor, b: torch.Tensor) -> torch.Tensor:
                return a + b

            class M(torch.nn.Module):
                def forward(self, a, b):
                    x = a.shape[0]
                    y = b.shape[0]
                    a = torch.cat([a, a])
                    a = torch.ops.mylib.foo2(a, a)
                    a = a * x
                    b = torch.cat([b, b])
                    b = torch.ops.mylib.foo2(b, b)
                    b = b * y
                    return a, b

            inp = (torch.ones(3, device=self.device), torch.ones(3, device=self.device))
            self.check_model(M(), inp)

    @unittest.skipIf(
        TEST_MPS and MACOS_VERSION < 14.0,
        "MPS BFloat16 is only supported on MacOS 14+",
    )
    def test_empty_cat_dtype_promotion(self):
        class Foo(torch.nn.Module):
            def forward(self, x, y):
                z = torch.cat([x, y], dim=1)
                z = z.to(dtype=torch.bfloat16)
                return z * 2

        model = Foo()
        inps = (torch.randn(4, 10, dtype=torch.bfloat16), torch.randn(4, 0))
        self.check_model(model, inps)

    @unittest.skipIf(
        not IS_BIG_GPU, "Skipping triton backend only since not big GPU (not enough SM)"
    )
    def test_linear_dynamic_maxautotune(self):
        if self.device == "cpu":
            raise unittest.SkipTest("using triton backend only is not supported on CPU")

        class Model(torch.nn.Module):
            def __init__(self) -> None:
                super().__init__()
                self.linear = torch.nn.Linear(1, 1)

            def forward(self, x):
                return self.linear(x)

        model = Model().to(device=self.device)
        compile_inputs = (torch.randn(2048, 1, device=self.device),)
        dim0_x = Dim("dim0_x", min=2, max=2048)
        dynamic_shapes = {"x": {0: dim0_x}}
        ep = torch.export.export(
            model, compile_inputs, dynamic_shapes=dynamic_shapes, strict=True
        )
        optimized = torch._inductor.aoti_load_package(
            torch._inductor.aoti_compile_and_package(
                ep,
                inductor_configs={
                    "max_autotune": True,
                    "max_autotune_gemm_backends": "TRITON",
                },
            )
        )
        runtime_input = torch.randn(10, 1, device=self.device)
        self.assertTrue(same(optimized(runtime_input), model(runtime_input)))
        runtime_input = torch.randn(16, 1, device=self.device)
        self.assertTrue(same(optimized(runtime_input), model(runtime_input)))
        runtime_input = torch.randn(100, 1, device=self.device)
        self.assertTrue(same(optimized(runtime_input), model(runtime_input)))

    @torch._inductor.config.patch(
        pre_grad_fusion_options={
            "normalization_pass": {},
            "remove_split_with_size_one_pass": {},
            "merge_getitem_cat_pass": {},
            "merge_stack_tahn_unbind_pass": {},
            "merge_splits_pass": {},
            "mutate_cat_pass": {},
            "split_cat_pass": {},
            "unbind_stack_pass": {},
        },
        post_grad_fusion_options={},
    )
    def test_simple_split(self):
        class Model(torch.nn.Module):
            def __init__(self) -> None:
                super().__init__()

            def forward(self, x):
                return torch.cat(tensors=torch.split(x, 4, dim=1), dim=-2)

        example_inputs = (torch.randn(2, 8, device=self.device),)
        counters.clear()
        model = Model().to(device=self.device)
        actual = AOTIRunnerUtil.legacy_run(self.device, model, example_inputs)
        self.assertTrue(same(model(*example_inputs), actual))
        self.assertEqual(counters["inductor"]["scmerge_split_removed"], 1)
        self.assertEqual(counters["inductor"]["scmerge_cat_removed"], 1)
        self.assertEqual(counters["inductor"]["scmerge_split_sections_removed"], 1)

    def test_amp_fallback_random(self):
        def fn(x, w):
            return torch.functional.F.linear(x, w)

        example_inputs = (
            torch.randn(10, 10, device=self.device),
            torch.randn(10, 10, device=self.device),
        )
        with config.patch({"fallback_random": True}):
            with torch.amp.autocast(device_type=self.device):
                self.check_model(fn, example_inputs)

    def test_missing_output(self):
        class Model(torch.nn.Module):
            def __init__(self) -> None:
                super().__init__()

            def forward(self, x, y):
                a = torch.sin(x)
                b = torch.mm(a, y)
                c = torch.cos(b)
                return c

        example_inputs = (
            torch.randn(10, 10, device=self.device),
            torch.randn(10, 10, device=self.device),
        )
        self.check_model(Model(), example_inputs)

    def test_output_misaligned(self):
        class Model(torch.nn.Module):
            def __init__(self) -> None:
                super().__init__()

            def forward(self, x, y):
                x_unsqueeze = torch.unsqueeze(x, dim=0)
                y_unsqueeze = torch.unsqueeze(y, dim=0)
                cat = torch.cat([x_unsqueeze, y_unsqueeze], dim=0)
                x_getitem = cat[0]
                y_getitem = cat[1]
                x_sigmoid = torch.sigmoid(x_getitem)
                return x_sigmoid, y_getitem

        example_inputs = (
            torch.randn(10, 10, device=self.device),
            torch.randn(10, 10, device=self.device),
        )
        with config.patch({"aot_inductor.use_runtime_constant_folding": True}):
            self.check_model(Model(), example_inputs)

    @unittest.skipIf(
        not IS_BIG_GPU, "Skipping triton backend only since not big GPU (not enough SM)"
    )
    @skip("Test was marked as expected failure, but does not fail always anymore.")
    def test_dynamic_smem_above_default_limit(self):
        if self.device == "cpu":
            raise unittest.SkipTest("using triton backend only is not supported on CPU")

        class Model(torch.nn.Module):
            def forward(self, x, y):
                return x @ y

        model = Model().to(self.device)
        # on A100, the generated Triton kernel for this MM
        # requires 55296 bytes of dynamic SMEM which is above
        # the A100's default dynamic SMEM limit of 49152 bytes.
        example_inputs = (
            torch.randn(10285, 96, device=self.device),
            torch.randn(96, 1, device=self.device),
        )
        self.check_model(
            model,
            example_inputs,
            options={
                "max_autotune": True,
                "max_autotune_gemm_backends": "TRITON",
            },
        )

    @unittest.skipIf(IS_FBCODE, "Not yet runnable in fbcode")
    def test_seq(self):
        layernorm = torch.nn.LayerNorm(10)
        net = torch.nn.Sequential(
            layernorm,
            torch.nn.ReLU(),
            layernorm,
            torch.nn.ReLU(),
        )

        example_inputs = (torch.randn(10, device=self.device),)
        self.check_model(net.eval(), example_inputs)

    def test_addmm(self):
        class Model(torch.nn.Module):
            def __init__(self, n, k, device):
                super().__init__()
                self.weight = torch.randn(n, k, device=device)
                self.bias = torch.randn(n, device=device)

            def forward(self, a):
                return torch.nn.functional.linear(a, self.weight, self.bias)

        M = 8
        N = 6
        K = 16
        model = Model(N, K, self.device)
        batch = 2
        a = torch.randn(batch, M, K, device=self.device)
        # We should be able to call self.check_model here, but torch.export.export
        # constants (non-parameter, non-buffer) doesn't work today.
        example_inputs = (a,)
        self.check_model(model, example_inputs)

    def test_aliased_buffer_reuse(self):
        class Model(torch.nn.Module):
            def __init__(self) -> None:
                super().__init__()

            def forward(self, x, y):
                x = 2 * x
                y = 2 * y
                c = torch.cat([x, y], dim=-1)
                d = 1 + c
                m = torch.mm(d, d)
                return m[:, :2] + x

        example_inputs = (
            torch.randn(4, 2, device=self.device),
            torch.randn(4, 2, device=self.device),
        )
        self.check_model(Model(), example_inputs)

    def test_buffer_reuse(self):
        class Model(torch.nn.Module):
            def __init__(self) -> None:
                super().__init__()

            def forward(self, x, y):
                a = torch.sin(x)
                b = torch.cos(y)
                c = torch.mm(a, b)
                d = torch.relu(c)
                e = torch.sigmoid(d)
                f = torch.mm(x, y)
                g = e + f
                return g

        example_inputs = (
            torch.randn(4, 4, device=self.device),
            torch.randn(4, 4, device=self.device),
        )
        self.check_model(Model(), example_inputs)

    def test_duplicated_params(self):
        class Model(torch.nn.Module):
            def __init__(self) -> None:
                super().__init__()
                self.p = torch.nn.Parameter(torch.rand(6))
                self.q = self.p

            def forward(self, x):
                return self.p * x + self.q

        example_inputs = (torch.rand(6, device=self.device),)
        self.check_model(Model(), example_inputs)

    @unittest.skip("Skip this test, only for local test. SIGABRT is produced.")
    def test_inf(self):
        class Model(torch.nn.Module):
            def __init__(self) -> None:
                super().__init__()
                self.linear = torch.nn.Linear(10, 10)

            def forward(self, x, y):
                return x + self.linear(y)

        x = torch.randn(10, 10, device=self.device)
        x[0][0] = float("Inf")
        example_inputs = (
            x,
            torch.randn(10, 10, device=self.device),
        )
        self.check_model(
            Model().to(self.device),
            example_inputs,
            options={"debug_check_inf_and_nan": True},
        )

    @unittest.skip("Skip this test, only for local test. SIGABRT is produced.")
    def test_nan(self):
        class Model(torch.nn.Module):
            def __init__(self) -> None:
                super().__init__()
                self.linear = torch.nn.Linear(10, 10)

            def forward(self, x, y):
                return x + self.linear(y)

        x = torch.randn(10, 10, device=self.device)
        x[0][0] = float("nan")
        example_inputs = (
            x,
            torch.randn(10, 10, device=self.device),
        )
        self.check_model(
            Model().to(self.device),
            example_inputs,
            options={"debug_check_inf_and_nan": True},
        )

    def test_assert_async(self):
        if self.device != GPU_TYPE:
            raise unittest.SkipTest("requires GPU_TYPE")

        class Model(torch.nn.Module):
            def __init__(self) -> None:
                super().__init__()

            def forward(self, x):
                u0 = x.item()
                torch._check(u0 > 3)
                return torch.ones(u0)[0]

        x = torch.tensor(23, device=self.device)
        example_inputs = (x,)
        self.check_model(Model(), example_inputs)

    def test_simple_dynamic(self):
        class Model(torch.nn.Module):
            def __init__(self) -> None:
                super().__init__()

            def forward(self, x, y):
                add_0 = x + y
                return torch.nn.functional.relu(input=add_0, inplace=False)

        x = torch.randn(128, 2048, device=self.device)
        y = torch.randn(128, 2048, device=self.device)
        dim0_x = Dim("dim0_x", min=1, max=2048)
        dynamic_shapes = {"x": {0: dim0_x}, "y": {0: dim0_x}}
        example_inputs = (x, y)
        self.check_model(Model(), example_inputs, dynamic_shapes=dynamic_shapes)

    def test_large_dynamic_dim(self):
        class Model(torch.nn.Module):
            def __init__(self) -> None:
                super().__init__()

            def forward(self, x, y):
                add_0 = x + y
                return torch.nn.functional.relu(input=add_0, inplace=False)

        x = torch.randn(128, 2048, device=self.device)
        y = torch.randn(128, 2048, device=self.device)
        # Use a dimension that exceeds the maximum value of a C long long (2^63 - 1)
        dim0_x = Dim("dim0_x", min=1, max=1171368248680556527362)
        dynamic_shapes = {"x": {0: dim0_x}, "y": {0: dim0_x}}
        example_inputs = (x, y)
        self.check_model(Model(), example_inputs, dynamic_shapes=dynamic_shapes)

    @unittest.skipIf(
        not PLATFORM_SUPPORTS_FP8,
        "FP8 is only supported on H100+, SM 8.9 and MI300+ devices",
    )
    @skipIfRocm  # _scaled_mm_out_cuda  is not compiled for ROCm platform
    @skipIfXpu
    def test_fp8(self):
        # cuda only
        if self.device != "cuda":
            return

        class Model(torch.nn.Module):
            def __init__(self, dtype):
                super().__init__()
                self.out_dtype = dtype

            def forward(self, x, weight, bias, scale_a, scale_b):
                weight = weight.to(torch.float8_e4m3fn)
                output = torch._scaled_mm(
                    x,
                    weight,
                    bias=input_bias,
                    out_dtype=self.out_dtype,
                    scale_a=scale_a,
                    scale_b=scale_b,
                )
                return output

        dtype = torch.float16

        a_scale = torch.Tensor([1.0]).to(device=GPU_TYPE)
        b_scale = torch.Tensor([1.0]).to(device=GPU_TYPE)
        input_bias = torch.rand(32, device=GPU_TYPE, dtype=dtype)
        weight_shape = (32, 16)
        weight = torch.rand(*weight_shape, device=GPU_TYPE, dtype=dtype).T
        a_inverse_scale = 1 / a_scale
        b_inverse_scale = 1 / b_scale

        x_shape = (16, 16)
        x = torch.rand(*x_shape, device=GPU_TYPE, dtype=dtype).to(torch.float8_e4m3fn)
        dim0_x = Dim("dim0_x", min=1, max=2048)
        dynamic_shapes = ({0: dim0_x}, None, None, None, None)
        self.check_model(
            Model(dtype),
            (x, weight, input_bias, a_inverse_scale, b_inverse_scale),
            dynamic_shapes=dynamic_shapes,
        )

    @unittest.skipIf(
        not PLATFORM_SUPPORTS_FP8,
        "FP8 is only supported on H100+, SM 8.9 and MI300+ devices",
    )
    @skipIfRocm  # _scaled_mm_out_cuda  is not compiled for ROCm platform
    @skipIfXpu
    def test_fp8_view_of_param(self):
        # cuda only
        if self.device != GPU_TYPE:
            return

        class Model(torch.nn.Module):
            def __init__(self, dtype, weight):
                super().__init__()
                self.out_dtype = dtype
                self.weight = weight

            def forward(self, x, bias, scale_a, scale_b):
                # test: do the view inside of the graph,
                # AOTI needs to materialize this view before passing
                # it into the scaled_mm extern kernel
                weight = self.weight.T
                output = torch._scaled_mm(
                    x,
                    weight,
                    bias=input_bias,
                    out_dtype=self.out_dtype,
                    scale_a=scale_a,
                    scale_b=scale_b,
                )
                return output

        dtype = torch.float16

        a_scale = torch.Tensor([1.0]).to(device=self.device)
        b_scale = torch.Tensor([1.0]).to(device=self.device)
        input_bias = torch.rand(32, device=self.device, dtype=dtype)
        weight_shape = (32, 16)
        weight = torch.rand(*weight_shape, device=self.device, dtype=dtype).to(
            torch.float8_e4m3fn
        )
        a_inverse_scale = 1 / a_scale
        b_inverse_scale = 1 / b_scale

        x_shape = (16, 16)
        x = torch.rand(*x_shape, device=self.device, dtype=dtype).to(
            torch.float8_e4m3fn
        )
        dim0_x = Dim("dim0_x", min=1, max=2048)
        dynamic_shapes = ({0: dim0_x}, None, None, None)
        self.check_model(
            Model(dtype, weight),
            (x, input_bias, a_inverse_scale, b_inverse_scale),
            dynamic_shapes=dynamic_shapes,
        )

    def test_poi_multiple_dynamic(self):
        class Model(torch.nn.Module):
            def __init__(self) -> None:
                super().__init__()

            def forward(self, x, y):
                add_0 = x + y
                return torch.nn.functional.relu(input=add_0, inplace=False)

        x = torch.randn(128, 2048, device=self.device)
        y = torch.randn(128, 2048, device=self.device)
        dim0_x = Dim("dim0_x", min=1, max=2048)
        dynamic_shapes = {"x": {0: dim0_x}, "y": {0: dim0_x}}
        list_example_inputs = [(x, y)]
        list_example_inputs.append(
            (
                torch.randn(64, 2048, device=self.device),
                torch.randn(64, 2048, device=self.device),
            ),
        )
        list_example_inputs.append(
            (
                torch.randn(211, 2048, device=self.device),
                torch.randn(211, 2048, device=self.device),
            ),
        )
        self.check_model_with_multiple_inputs(
            Model(), list_example_inputs, dynamic_shapes=dynamic_shapes
        )

    @unittest.skipIf(
        not IS_BIG_GPU, "Skipping triton backend only since not big GPU (not enough SM)"
    )
    def test_addmm_multiple_dynamic(self):
        if self.device == "cpu":
            raise unittest.SkipTest("using triton backend only is not supported on CPU")

        class Model(torch.nn.Module):
            def __init__(self, n, k, device):
                super().__init__()
                self.weight = torch.randn(n, k, device=device)
                self.bias = torch.randn(n, device=device)

            def forward(self, a):
                return torch.nn.functional.linear(a, self.weight, self.bias)

        M = 8
        N = 6
        K = 16
        model = Model(N, K, self.device)
        batch = 2
        a = torch.randn(batch, M, K, device=self.device)
        dim0_a = Dim("dim0_a", min=1, max=2048)
        dynamic_shapes = {"a": {0: dim0_a}}
        list_example_inputs = [(a,)]
        batch = 2048
        list_example_inputs.append(
            (torch.randn(batch, M, K, device=self.device),),
        )
        batch = 128
        list_example_inputs.append(
            (torch.randn(batch, M, K, device=self.device),),
        )
        self.check_model_with_multiple_inputs(
            model,
            list_example_inputs,
            dynamic_shapes=dynamic_shapes,
            options={
                "max_autotune": True,
                "max_autotune_gemm_backends": "TRITON",
            },
        )

    @unittest.skipIf(
        not IS_BIG_GPU, "Skipping triton backend only since not big GPU (not enough SM)"
    )
    def test_bmm_multiple_dynamic(self):
        if self.device == "cpu":
            raise unittest.SkipTest("using triton backend only is not supported on CPU")

        class Model(torch.nn.Module):
            def __init__(self) -> None:
                super().__init__()

            def forward(self, a, b):
                return torch.bmm(a, b)

        M = 8
        N = 6
        K = 16
        model = Model()
        batch = 1024
        a = torch.randn(batch, M, K, device=self.device)
        b = torch.randn(batch, K, N, device=self.device)
        dim0_a = Dim("dim0_a", min=1, max=2048)
        dynamic_shapes = {"a": {0: dim0_a}, "b": {0: dim0_a}}
        list_example_inputs = [(a, b)]
        batch = 2048
        list_example_inputs.append(
            (
                torch.randn(batch, M, K, device=self.device),
                torch.randn(batch, K, N, device=self.device),
            ),
        )
        batch = 128
        list_example_inputs.append(
            (
                torch.randn(batch, M, K, device=self.device),
                torch.randn(batch, K, N, device=self.device),
            ),
        )
        self.check_model_with_multiple_inputs(
            model,
            list_example_inputs,
            options={
                "max_autotune": True,
                "max_autotune_gemm_backends": "TRITON",
            },
            dynamic_shapes=dynamic_shapes,
        )

    def test_foreach_multiple_dynamic(self):
        class Model(torch.nn.Module):
            def __init__(self) -> None:
                super().__init__()

            def forward(self, x, y):
                x_unsqueeze = torch.unsqueeze(x, dim=0)
                y_unsqueeze = torch.unsqueeze(y, dim=0)
                cat = torch.cat([x_unsqueeze, y_unsqueeze], dim=0)
                return cat

        model = Model()
        x = torch.randn(128, 2048, device=self.device)
        y = torch.randn(128, 2048, device=self.device)
        dim0_x = Dim("dim0_x", min=1, max=2048)
        dynamic_shapes = {"x": {0: dim0_x}, "y": {0: dim0_x}}
        list_example_inputs = [(x, y)]
        list_example_inputs.append(
            (
                torch.randn(64, 2048, device=self.device),
                torch.randn(64, 2048, device=self.device),
            ),
        )
        list_example_inputs.append(
            (
                torch.randn(211, 2048, device=self.device),
                torch.randn(211, 2048, device=self.device),
            ),
        )
        self.check_model_with_multiple_inputs(
            model,
            list_example_inputs,
            dynamic_shapes=dynamic_shapes,
        )

    # scaled_dot_product_flash_attention
    @unittest.skipIf(not SM80OrLater, "bfloat16 only supported in sm80+")
    def test_sdpa(self):
        class Model(torch.nn.Module):
            def __init__(self) -> None:
                super().__init__()

            def forward(self, q, k, v):
                return torch.nn.functional.scaled_dot_product_attention(q, k, v)[0]

        example_inputs = (
            torch.randn(1, 48, 64, 64, dtype=torch.bfloat16, device=self.device),
            torch.randn(1, 48, 64, 64, dtype=torch.bfloat16, device=self.device),
            torch.randn(1, 48, 64, 64, dtype=torch.bfloat16, device=self.device),
        )
        self.check_model(Model(), example_inputs)

    @unittest.skipIf(not SM80OrLater, "bfloat16 only supported in sm80+")
    def test_sdpa_2(self):
        class Model(torch.nn.Module):
            def __init__(self) -> None:
                super().__init__()

            def forward(self, q, k, v, x):
                t = torch.nn.functional.scaled_dot_product_attention(
                    q, k, v, is_causal=True
                )[0]
                return x + t

        example_inputs = (
            torch.randn(1, 48, 64, 64, dtype=torch.bfloat16, device=self.device),
            torch.randn(1, 48, 64, 64, dtype=torch.bfloat16, device=self.device),
            torch.randn(1, 48, 64, 64, dtype=torch.bfloat16, device=self.device),
            torch.randn(1, 48, 64, 64, dtype=torch.bfloat16, device=self.device),
        )
        self.check_model(Model(), example_inputs)

    @skipIfNoFBGEMM
    def test_quantized_linear(self):
        class Model(torch.nn.Module):
            def __init__(self, device):
                super().__init__()
                self.weight = torch.randn(10, 10, device=device)
                self.bias = torch.randn(10, device=device)

            def forward(self, x):
                return torch.ops.quantized.linear_dynamic_fp16_unpacked_weight(
                    x, self.weight, self.bias
                )

        example_inputs = (torch.randn(10, 10, device=self.device),)
        with config.patch({"aot_inductor.use_runtime_constant_folding": True}):
            self.check_model(Model(self.device), example_inputs)

    @skipIfNoFBGEMM
    def test_quanatized_int8_linear(self):
        class Model(torch.nn.Module):
            def __init__(self, device):
                super().__init__()
                self.weight = torch.randn(10, 10, device=device)
                self.bias = torch.randn(10, device=device)
                self.input_scale = torch.tensor(0.1)
                self.input_zero_point = torch.tensor(0)
                self.weight_scale = torch.tensor(0.1)
                self.weight_zero_point = torch.tensor(0)
                self.output_scale = torch.tensor(0.1)
                self.output_zero_point = torch.tensor(0)
                self.out_channel = 10

            def forward(self, x):
                return torch.ops._quantized.wrapped_quantized_linear(
                    x,
                    self.input_scale,
                    self.input_zero_point,
                    self.weight,
                    self.weight_scale,
                    self.weight_zero_point,
                    self.bias,
                    self.output_scale,
                    self.output_zero_point,
                    self.out_channel,
                )

        example_inputs = (torch.randn(10, 10, device=self.device),)
        with config.patch({"aot_inductor.use_runtime_constant_folding": True}):
            self.check_model(Model(self.device), example_inputs)

    def test_zero_grid_with_unbacked_symbols(self):
        class Repro(torch.nn.Module):
            def __init__(self) -> None:
                super().__init__()

            def forward(self, x, y):
                nz = torch.nonzero(x)
                b = torch.ones_like(nz, dtype=torch.float16)
                c = torch.zeros_like(nz, dtype=torch.float16)
                d = (b + c) @ y
                return d.sum()

        example_inputs = (
            torch.tensor([1, 1, 1], device=self.device),
            torch.randn((1, 32), dtype=torch.float16, device=self.device),
        )
        self.check_model(Repro(), example_inputs)

    @config.patch({"triton.autotune_at_compile_time": None})
    def test_stride_with_unbacked_expr(self):
        class Repro(torch.nn.Module):
            def forward(self, x, y):
                u0 = x.item()
                torch._check(u0 >= 1)
                s0 = y.size(0)
                expr = u0 * s0
                sevens = torch.empty_strided(
                    size=(10, expr, 32), stride=(expr * 32, 32, 1), device=x.device
                ).fill_(7)
                return sevens * 3

        example_inputs = (
            torch.scalar_tensor(2, dtype=torch.int, device=self.device),
            torch.ones(8, device=self.device),
        )
        self.check_model(Repro(), example_inputs)

    def test_size_with_unbacked_add_expr(self):
        # Tests AOTI autotuning to make sure the correct input tensor sizes
        # are generated for sizes that include an expr such as s0 + u0.

        class Repro(torch.nn.Module):
            def forward(self, values, repeats, mask, embeddings, x, z, scalar):
                repeat_interleave = torch.repeat_interleave(values, repeats)
                index = torch.clamp(repeat_interleave, min=0, max=400).int()
                index_select = torch.index_select(embeddings, 0, index)

                backed = z.size(0)
                unbacked = scalar.item()
                torch._check_is_size(unbacked)

                unbacked_add_expr = backed + unbacked
                repeated = x.repeat(unbacked_add_expr, 1)
                return torch.cat([repeated, index_select], dim=1)

        example_inputs = (
            torch.ones(64, dtype=torch.int64, device=self.device),
            torch.ones(64, dtype=torch.int64, device=self.device) * 12,
            torch.ones((768,), dtype=torch.int64, device=self.device).bool(),
            torch.randn((401, 8), dtype=torch.bfloat16, device=self.device),
            torch.randn((1, 256), dtype=torch.bfloat16, device=self.device),
            torch.ones(758, 127, dtype=torch.int64, device=self.device),
            torch.scalar_tensor(10, dtype=torch.int32, device=self.device),
        )
        spec = {
            "values": (Dim.DYNAMIC,),
            "repeats": (Dim.DYNAMIC,),
            "mask": (Dim.DYNAMIC,),
            "embeddings": (Dim.DYNAMIC, Dim.STATIC),
            "x": (Dim.STATIC, Dim.STATIC),
            "z": (Dim.DYNAMIC, Dim.STATIC),
            "scalar": (),
        }
        self.check_model(Repro(), example_inputs, dynamic_shapes=spec)

    def test_size_with_unbacked_add_expr_transitive(self):
        # Edge case with torch._check(expr1, expr2) + torch._check(expr2, unbacked).
        # When generating example input sizes for autotuning, it should coalesce
        # expr1, expr2, unbacked into a single size.
        if self.device != GPU_TYPE:
            raise unittest.SkipTest("requires GPU")

        class Repro(torch.nn.Module):
            def forward(self, values, repeats, mask, embeddings, x, y, z, lst):
                index = torch.repeat_interleave(values, repeats)
                index_select = torch.index_select(embeddings, 0, index)

                u0, u1 = lst.tolist()
                torch._check_is_size(u0)
                torch._check_is_size(u1)
                backed0, backed1 = z.size(0), z.size(1)

                repeated0 = y.repeat(backed0 + u0, 1)
                repeated1 = x.repeat(backed1 + u1, 1)
                out1 = torch.empty_like(repeated1)
                add_kernel[(out1.numel(),)](
                    repeated1, repeated1, out1, out1.numel(), BLOCK_SIZE=2
                )

                # Implicitly add torch._check(expr2, unbacked)
                cat = torch.cat([out1, index_select], dim=1)
                add = repeated0 + repeated1

                # Explicitly add torch._check(expr1, expr2)
                torch._check(repeated0.size(0) == out1.size(0))
                return cat, add

        example_inputs = (
            torch.ones(64, dtype=torch.int64, device=self.device),
            torch.ones(64, dtype=torch.int64, device=self.device) * 24,
            torch.ones((768,), dtype=torch.int64, device=self.device).bool(),
            torch.randn((401, 8), dtype=torch.bfloat16, device=self.device),
            torch.randn((2, 256), dtype=torch.bfloat16, device=self.device),
            torch.randn((2, 256), dtype=torch.bfloat16, device=self.device),
            torch.ones(758, 758, dtype=torch.int64, device=self.device),
            torch.tensor([10, 10], dtype=torch.int32, device=self.device),
        )
        spec = {
            "values": (Dim.DYNAMIC,),
            "repeats": (Dim.DYNAMIC,),
            "mask": (Dim.DYNAMIC,),
            "embeddings": (Dim.DYNAMIC, Dim.STATIC),
            "x": (Dim.DYNAMIC, Dim.STATIC),
            "y": (Dim.DYNAMIC, Dim.STATIC),
            "z": (Dim.DYNAMIC, Dim.DYNAMIC),
            "lst": (Dim.STATIC,),
        }
        self.check_model(Repro(), example_inputs, dynamic_shapes=spec)

    @config.patch({"unbacked_symint_fallback": 128})
    def test_size_with_unbacked_add_and_mul_expr(self):
        # Edge case with torch._check(add_expr, mul_expr). When generating example
        # input sizes for autotuning, make sure they coalesce into a single size.
        if self.device != GPU_TYPE:
            raise unittest.SkipTest("requires GPU")

        class Repro(torch.nn.Module):
            def forward(self, values, repeats, mask, embeddings, x, y, z, lst):
                u0, u1, u2 = lst.tolist()
                torch._check_is_size(u0)
                torch._check_is_size(u1)
                torch._check_is_size(u2)
                backed = z.size(0)
                backed1 = z.size(1)

                unbacked_add_expr = backed + u0
                unbacked_mul_expr = backed1 + (u1 * u2)
                repeated0 = x.repeat(unbacked_add_expr, 1)
                repeated1 = y.repeat(unbacked_mul_expr, 1)
                out0 = torch.empty_like(repeated0)
                out1 = torch.empty_like(repeated1)
                add_kernel[(out0.numel(),)](
                    repeated0, repeated0, out0, out0.numel(), BLOCK_SIZE=2
                )
                add_kernel[(out1.numel(),)](
                    repeated1, repeated1, out1, out1.numel(), BLOCK_SIZE=2
                )

                return torch.cat([out1, out0], dim=1)

        example_inputs = (
            torch.ones(64, dtype=torch.int64, device=self.device),
            torch.ones(64, dtype=torch.int64, device=self.device) * 24,
            torch.ones((768,), dtype=torch.int64, device=self.device).bool(),
            torch.randn((401, 8), dtype=torch.bfloat16, device=self.device),
            torch.randn((2, 256), dtype=torch.bfloat16, device=self.device),
            torch.randn((2, 256), dtype=torch.bfloat16, device=self.device),
            torch.ones(758, 758, dtype=torch.int64, device=self.device),
            torch.tensor([10, 5, 2], dtype=torch.int32, device=self.device),
        )
        spec = {
            "values": (Dim.DYNAMIC,),
            "repeats": (Dim.DYNAMIC,),
            "mask": (Dim.DYNAMIC,),
            "embeddings": (Dim.DYNAMIC, Dim.STATIC),
            "x": (Dim.DYNAMIC, Dim.STATIC),
            "y": (Dim.DYNAMIC, Dim.STATIC),
            "z": (Dim.DYNAMIC, Dim.DYNAMIC),
            "lst": (Dim.STATIC,),
        }
        self.check_model(Repro(), example_inputs, dynamic_shapes=spec)

    @skipIfXpu(msg="_scaled_dot_product_flash_attention is not supported on XPU yet")
    def test_fallback_kernel_with_symexpr_output(self):
        if self.device != GPU_TYPE:
            raise unittest.SkipTest("requires GPU")

        class Module(torch.nn.Module):
            def forward(self, q, k, v):
                q = q.reshape(
                    q.shape[0],
                    2,
                    q.shape[2] * q.shape[3],
                    q.shape[1] // 2,
                )
                k = k.reshape(
                    k.shape[0],
                    2,
                    k.shape[2] * k.shape[3],
                    k.shape[1] // 2,
                )
                v = v.reshape(
                    v.shape[0],
                    2,
                    v.shape[2] * v.shape[3],
                    v.shape[1] // 2,
                )

                res = torch.ops.aten._scaled_dot_product_flash_attention.default(
                    q,
                    k,
                    v,
                )
                return res[0]

        m = Module().to(device=self.device)
        tensor_shape = (4, 32, 4, 4)
        inputs = (
            torch.randn(tensor_shape, dtype=torch.float16, device=self.device),
            torch.randn(tensor_shape, dtype=torch.float16, device=self.device),
            torch.randn(tensor_shape, dtype=torch.float16, device=self.device),
        )

        dynamic_shapes = {
            "q": {2: Dim.DYNAMIC, 3: Dim.DYNAMIC},
            "k": {2: Dim.DYNAMIC, 3: Dim.DYNAMIC},
            "v": {2: Dim.DYNAMIC, 3: Dim.DYNAMIC},
        }
        ep = torch.export.export(m, inputs, dynamic_shapes=dynamic_shapes, strict=False)
        path = torch._inductor.aot_compile(ep.module(), inputs)
        aot_model = torch._export.aot_load(path, device=self.device)
        torch.testing.assert_close(m(*inputs), aot_model(*inputs))

    def test_aoti_constant_tensor(self):
        class Foo(torch.nn.Module):
            def __init__(self, device):
                super().__init__()
                self.a = torch.ones(4, 4, device=device)
                self.b = torch.ones(4, 4, device=device)

            def forward(self, x):
                return torch.ops.aten.linear.default(x, self.a, self.b)

        example_inputs = (torch.ones(4, 4, device=self.device),)
        self.check_model(Foo(self.device), example_inputs)

    def test_aoti_constant_tensor_name_collision(self):
        class SubModule(torch.nn.Module):
            def __init__(self, device):
                super().__init__()
                self.register_buffer(
                    "_tensor_constant1",
                    torch.ones(1, device=device, dtype=torch.float32),
                    persistent=True,
                )

            def forward(self, x):
                return self.linear(x)

        class Foo(torch.nn.Module):
            def __init__(self, user_float_feature_idx, device):
                super().__init__()
                self.user_float_feature_idx = user_float_feature_idx
                self.register_buffer(
                    "_tensor_constant0",
                    torch.ones(1, device=device, dtype=torch.float32),
                    persistent=True,
                )
                self.register_buffer(
                    "_tensor_constant1",
                    torch.ones(1, device=device, dtype=torch.float32),
                    persistent=True,
                )
                self.sub_mod = SubModule(device)

            def forward(self, x):
                return (
                    torch.index_select(
                        x, 1, torch.tensor(self.user_float_feature_idx, device=x.device)
                    ),
                    self._tensor_constant0,
                    self._tensor_constant1,
                    self.sub_mod._tensor_constant1,
                )

        example_inputs = (torch.ones(4, 4, device=self.device),)
        user_float_feature_idx = [1]
        # we have to have run_decomposition first to trigger the name collision
        ep = torch.export.export(
            Foo(user_float_feature_idx, self.device), example_inputs, strict=False
        ).run_decompositions()
        gm = ep.module()
        self.check_model(gm.to(self.device), example_inputs)

    def test_large_grid(self):
        if self.device != GPU_TYPE:
            raise unittest.SkipTest("requires GPU")

        class Model(torch.nn.Module):
            def __init__(self) -> None:
                super().__init__()

            def forward(self, primals_5):
                view = torch.ops.aten.reshape.default(primals_5, [-1, 2, 4])
                primals_5 = None
                permute = torch.ops.aten.permute.default(view, [0, 2, 1])
                clone = torch.ops.aten.clone.default(
                    permute, memory_format=torch.contiguous_format
                )
                return clone

        # let y_grid = 65537
        s0 = 16777472
        s1 = 8
        example_inputs = (torch.rand(s0, s1, device=self.device),)
        self.check_model(Model(), example_inputs)

    def test_cond_simple(self):
        inputs = (
            torch.randn((10, 20), device=self.device),
            torch.randn((10, 20), device=self.device),
        )
        dim0_ab = Dim("s0", min=2, max=1024)
        dynamic_shapes = {
            "p": {},
            "a": {0: dim0_ab, 1: None},
            "b": {0: dim0_ab, 1: None},
        }
        self.check_model_with_multiple_inputs(
            CondModels.Simple(),
            prepend_predicates(inputs),
            dynamic_shapes=dynamic_shapes,
        )

    def test_cond_nested(self):
        inputs = (
            torch.randn((10, 20), device=self.device),
            torch.randn((10, 20), device=self.device),
            torch.randn((10, 20), device=self.device),
        )
        dim0_abc = Dim("s0", min=2, max=1024)
        dynamic_shapes = {
            "p0": {},
            "p1": {},
            "p2": {},
            "a": {0: dim0_abc, 1: None},
            "b": {0: dim0_abc, 1: None},
            "c": {0: dim0_abc, 1: None},
        }
        self.check_model_with_multiple_inputs(
            CondModels.Nested(),
            prepend_predicates(inputs, num_predicates=3),
            dynamic_shapes=dynamic_shapes,
        )

    def test_cond_with_parameters(self):
        inputs = (torch.randn((10, 20), device=self.device),)
        dim0_abc = Dim("s0", min=2, max=1024)
        dynamic_shapes = {
            "p": {},
            "a": {0: dim0_abc, 1: None},
        }
        self.check_model_with_multiple_inputs(
            CondModels.Parameters(self.device),
            prepend_predicates(inputs),
            dynamic_shapes=dynamic_shapes,
        )

    def test_cond_with_reinterpret_view_inputs_outputs(self):
        inputs = (
            torch.randn((10, 20), device=self.device),
            torch.randn((10, 20), device=self.device),
        )
        # TODO: the min value need to be 5 because in the body_fn, we're slicing over z1[2:],
        # since the output size is [dim0_ab-3], when we extract tensor metadata out of the output
        # we call guard_size_oblivious, which assumes the dim0_ab-3 != 0 or 1. So we have to set
        # the minimum to 5 for now. We need to relax this restriction either by writing a less
        # constrained shape checking in fake impl of cond.
        dim0_ab = Dim("s0", min=5, max=1024)
        dynamic_shapes = {
            "p": {},
            "a": {0: dim0_ab, 1: None},
            "b": {0: dim0_ab, 1: None},
        }
        self.check_model_with_multiple_inputs(
            CondModels.ReinterpretView(),
            prepend_predicates(inputs),
            dynamic_shapes=dynamic_shapes,
        )

    def test_cond_with_multiple_outputs(self):
        inputs = (
            torch.randn((10, 20), device=self.device),
            torch.randn((10, 20), device=self.device),
            torch.randn((30, 40), device=self.device),
        )
        dim0_ab = Dim("s0", min=2, max=1024)
        dim0_c = Dim("s1", min=2, max=1024)
        dynamic_shapes = {
            "p": {},
            "a": {0: dim0_ab, 1: None},
            "b": {0: dim0_ab, 1: None},
            "c": {0: dim0_c, 1: None},
        }
        self.check_model_with_multiple_inputs(
            CondModels.MultipleOutputs(),
            prepend_predicates(inputs),
            dynamic_shapes=dynamic_shapes,
        )

    def test_cond_with_outer_code_before_after(self):
        inputs = (
            torch.randn((10, 20), device=self.device),
            torch.randn((10, 20), device=self.device),
        )
        dim0_ab = Dim("s0", min=2, max=1024)
        dynamic_shapes = {
            "p": {},
            "a": {0: dim0_ab, 1: None},
            "b": {0: dim0_ab, 1: None},
        }
        self.check_model_with_multiple_inputs(
            CondModels.OuterCode(),
            prepend_predicates(inputs),
            dynamic_shapes=dynamic_shapes,
        )

    def test_cond_use_buffers_from_outer_scope(self):
        inputs = (
            torch.randn((10, 20), device=self.device),
            torch.randn((10, 20), device=self.device),
            torch.randn((10, 20), device=self.device),
        )
        dim0_abc = Dim("s0", min=2, max=1024)
        dynamic_shapes = {
            "p": {},
            "a": {0: dim0_abc, 1: None},
            "b": {0: dim0_abc, 1: None},
            "c": {0: dim0_abc, 1: None},
        }
        self.check_model_with_multiple_inputs(
            CondModels.OuterBuffers(),
            prepend_predicates(inputs),
            dynamic_shapes=dynamic_shapes,
        )

    @common_utils.parametrize("dynamic", [False, True])
    def test_cond_non_tensor_predicates(self, dynamic):
        inputs1 = (
            torch.randn((10, 20), device=self.device),
            torch.randn((15, 20), device=self.device),
        )
        inputs2 = (
            torch.randn((10, 20), device=self.device),
            torch.randn((5, 20), device=self.device),
        )
        inputs = (inputs1,)
        dynamic_shapes = None
        if dynamic:
            inputs = (inputs1, inputs2)
            dim0_a = Dim("s0", min=2, max=1024)
            dim0_b = Dim("s1", min=2, max=1024)
            dynamic_shapes = {
                "a": {0: dim0_a, 1: None},
                "b": {0: dim0_b, 1: None},
            }
        self.check_model_with_multiple_inputs(
            CondModels.WithNonTensorPredicate(),
            inputs,
            dynamic_shapes=dynamic_shapes,
        )

    @common_utils.parametrize("dynamic", [False, True])
    def test_cond_unbacked_symint_closure(self, dynamic):
        inputs = (
            torch.randn((10, 20), device=self.device),
            torch.randn((15, 20), device=self.device),
            torch.randn((10, 20), device=self.device),
        )
        dynamic_shapes = None
        if dynamic:
            dim0_a = Dim("s0", min=2, max=1024)
            dim0_b = Dim("s1", min=2, max=1024)
            dynamic_shapes = {
                "p": {},
                "x": {0: dim0_a, 1: None},
                "y": {0: dim0_b, 1: None},
                "z": {0: dim0_a, 1: None},
            }
        self.check_model_with_multiple_inputs(
            CondModels.UnbackedSymIntClosure(),
            prepend_predicates(inputs),
            dynamic_shapes=dynamic_shapes,
        )

    @common_utils.parametrize("dynamic", [False, True])
    def test_cond_mismatched_branch_output(self, dynamic):
        inputs = (
            torch.randn(10, 20, device=self.device),
            torch.randn(10, 20, device=self.device),
            torch.randn(10, 20, device=self.device),
        )
        dynamic_shapes = None
        if dynamic:
            # Note the minimum has to be 4 because the model
            # is slicing over the first dim with [2:], if first
            # dim is 2 or 3, the slicing will be 0/1 specialized,
            # causing a constraint violation error.
            dim0_a = Dim("s0", min=4, max=1024)
            dim0_b = Dim("s1", min=4, max=1024)
            dynamic_shapes = {
                "p": {},
                "x": {0: dim0_a, 1: None},
                "y": {0: dim0_b, 1: None},
                "z": {0: dim0_a, 1: None},
            }
        self.check_model_with_multiple_inputs(
            CondModels.MismatchedOutputSize(),
            prepend_predicates(inputs),
            dynamic_shapes=dynamic_shapes,
        )

    def test_cond_symint_input(self):
        class M(torch.nn.Module):
            def forward(self, x, y, z):
                a = y.shape[0]
                b = z.shape[0]

                def true_fn(x):
                    return x + a

                def false_fn(x):
                    return x + b * z

                return torch.cond(x.shape[0] > 5, true_fn, false_fn, (x,))

        input1 = (
            torch.ones(3, 3, device=self.device),
            torch.ones(5, device=self.device),
            torch.ones(3, 3, device=self.device),
        )
        input2 = (
            torch.ones(10, 3, device=self.device),
            torch.ones(6, device=self.device),
            torch.ones(10, 3, device=self.device),
        )
        inputs = (input1, input2)
        dynamic_shapes = {"x": {0: Dim("d")}, "y": {0: Dim("d1")}, "z": {0: Dim("d")}}
        self.check_model_with_multiple_inputs(
            M(),
            inputs,
            dynamic_shapes=dynamic_shapes,
        )

    def test_while_loop_simple(self):
        inputs = (
            torch.randn((10, 20), device=self.device),
            torch.randn((10, 20), device=self.device),
        )
        dim0_ab = Dim("s0", min=2, max=1024)
        dynamic_shapes = {
            "ci": {},
            "a": {0: dim0_ab, 1: None},
            "b": {0: dim0_ab, 1: None},
        }
        self.check_model_with_multiple_inputs(
            WhileLoopModels.Simple(),
            prepend_counters(inputs),
            dynamic_shapes=dynamic_shapes,
        )

    def test_while_loop_nested(self):
        inputs = (
            torch.randn((10, 20), device=self.device),
            torch.randn((10, 20), device=self.device),
        )
        dim0_ab = Dim("s0", min=2, max=1024)
        dynamic_shapes = {
            "ci": {},
            "cj": {},
            "a": {0: dim0_ab, 1: None},
            "b": {0: dim0_ab, 1: None},
        }
        self.check_model_with_multiple_inputs(
            WhileLoopModels.Nested(),
            prepend_counters(inputs, num_counters=2),
            dynamic_shapes=dynamic_shapes,
        )

    def test_while_loop_with_outer_code(self):
        inputs = (
            torch.randn((10, 20), device=self.device),
            torch.randn((10, 20), device=self.device),
        )
        dim0_ab = Dim("s0", min=2, max=1024)
        dynamic_shapes = {
            "c": {},
            "a": {0: dim0_ab, 1: None},
            "b": {0: dim0_ab, 1: None},
        }
        self.check_model_with_multiple_inputs(
            WhileLoopModels.OuterCode(),
            prepend_counters(inputs),
            dynamic_shapes=dynamic_shapes,
        )

    def test_while_loop_with_parameters(self):
        inputs = (torch.randn((10, 20), device=self.device),)
        dim0_a = Dim("s0", min=2, max=1024)
        dynamic_shapes = {
            "c": {},
            "a": {0: dim0_a, 1: None},
        }
        self.check_model_with_multiple_inputs(
            WhileLoopModels.Parameters(self.device),
            prepend_counters(inputs),
            dynamic_shapes=dynamic_shapes,
        )

    def test_while_loop_with_outer_buffers(self):
        inputs = (
            torch.randn((10, 20), device=self.device),
            torch.randn((10, 20), device=self.device),
        )
        # dynamic shapes don't work now due to
        # https://github.com/pytorch/pytorch/issues/123596
        # dim0_ab = Dim("s0", min=2, max=1024)
        # dynamic_shapes = {
        #     "c": {},
        #     "a": {0: dim0_ab, 1: None},
        #     "b": {0: dim0_ab, 1: None},
        # }
        dynamic_shapes = None
        self.check_model_with_multiple_inputs(
            WhileLoopModels.OuterBuffers(),
            prepend_counters(inputs),
            dynamic_shapes=dynamic_shapes,
        )

    def test_while_loop_with_pytree_inputs(self):
        inputs = (
            torch.tensor(0, device=self.device),
            (
                [torch.randn(10, 20, device=self.device)],
                {
                    "x": torch.randn(10, 20, device=self.device),
                    "y": torch.randn(10, 20, device=self.device),
                },
            ),
        )
        self.check_model_with_multiple_inputs(
            WhileLoopModels.PytreeCarry(),
            [inputs],
            dynamic_shapes=None,
        )

    @common_utils.parametrize("dynamic", [False, True])
    def test_while_loop_with_unbacked_symint_closure(self, dynamic):
        inputs = (
            torch.randn(10, 20, device=self.device),
            torch.randn(10, 20, device=self.device),
        )
        dim0_ab = Dim("s0", min=2, max=1024)
        dynamic_shapes = None
        if dynamic:
            dynamic_shapes = {
                "c": {},
                "a": {0: dim0_ab, 1: None},
                "b": {0: dim0_ab, 1: None},
            }
        self.check_model_with_multiple_inputs(
            WhileLoopModels.UnbackedSymIntClosure(),
            prepend_counters(inputs),
            dynamic_shapes=dynamic_shapes,
        )

    @common_utils.parametrize("dynamic", [False, True])
    def test_while_loop_with_mixed_device(self, dynamic):
        inputs = (
            torch.randn(10, 20, device=self.device),
            torch.randn(10, 20, device=self.device),
        )
        dim0_ab = Dim("s0", min=2, max=1024)
        dynamic_shapes = None
        if dynamic:
            dynamic_shapes = {
                "c": {},
                "a": {0: dim0_ab, 1: None},
                "b": {0: dim0_ab, 1: None},
            }
        self.check_model_with_multiple_inputs(
            WhileLoopModels.MixedDevice(),
            prepend_counters(inputs),
            dynamic_shapes=dynamic_shapes,
        )

    @common_utils.parametrize("dynamic", [False, True])
    def test_while_loop_with_sym_expr_cond(self, dynamic):
        inputs = (
            torch.randn(10, 20, device=self.device),
            torch.randn(10, 20, device=self.device),
        )
        dim0_ab = Dim("s0", min=2, max=1024)
        dynamic_shapes = None
        if dynamic:
            dynamic_shapes = {
                "c": {},
                "a": {0: dim0_ab, 1: None},
                "b": {0: dim0_ab, 1: None},
            }
        self.check_model_with_multiple_inputs(
            WhileLoopModels.SymExprCond(),
            prepend_counters(inputs),
            dynamic_shapes=dynamic_shapes,
        )

    @common_utils.parametrize("dynamic", [False, True])
    def test_while_loop_with_conv(self, dynamic):
        inputs = (torch.randn(2, 4, 4, 4, device=self.device, dtype=torch.float64),)
        dim0_ab = Dim("s0", min=2, max=1024)
        dynamic_shapes = None
        if dynamic:
            dynamic_shapes = {
                "c": {},
                "x": {0: dim0_ab, 1: None},
            }
        self.check_model_with_multiple_inputs(
            WhileLoopModels.Conv(self.device),
            prepend_counters(inputs),
            dynamic_shapes=dynamic_shapes,
        )

    @config.patch({"is_predispatch": True})
    def test_constant(self):
        class M(torch.nn.Module):
            def __init__(self, device):
                super().__init__()
                self.device = device

            def forward(self, x):
                t = torch.tensor(x.size(-1), device=self.device, dtype=torch.float)
                t = torch.sqrt(t * 3)
                return x * t

        self.check_model(M(self.device), (torch.randn(5, 5, device=self.device),))

    @unittest.skipIf(IS_MACOS, "no CUDA on Mac")
    def test_zero_grid_with_backed_symbols(self):
        if self.device != GPU_TYPE:
            raise unittest.SkipTest("requires GPU")

        class Repro(torch.nn.Module):
            def __init__(self) -> None:
                super().__init__()

            def forward(self, x, b):
                return x + b

        example_inputs = (
            torch.randn((3, 2), device=self.device),
            torch.randn((1, 2), device=self.device),
        )
        dynamic_shapes = {
            "x": {0: Dim("dx"), 1: Dim.STATIC},
            "b": None,
        }

        # Compile & run model where dynamic dim size > 0.
        package_path: str = AOTIRunnerUtil.compile(
            Repro(),
            example_inputs,
            dynamic_shapes=dynamic_shapes,
        )
        aot_inductor_module = torch._inductor.aoti_load_package(package_path)
        aot_inductor_module(*example_inputs)

        # Re-run where dynamic dim size is 0.
        example_inputs = (
            torch.randn((0, 2), device=self.device),
            torch.randn((1, 2), device=self.device),
        )
        actual = aot_inductor_module(*example_inputs)
        expected = Repro()(*example_inputs)
        torch.testing.assert_close(actual, expected)

    def test_repeat_interleave(self):
        class Repro(torch.nn.Module):
            def __init__(self) -> None:
                super().__init__()

            def forward(self, x):
                return torch.ops.aten.repeat_interleave.Tensor(x, output_size=12)

        example_inputs = (torch.ones((1,), dtype=torch.int32, device=self.device) * 12,)
        self.check_model(Repro(), example_inputs)

    def test_dynamic_cat(self):
        class Model(torch.nn.Module):
            def __init__(self) -> None:
                super().__init__()

            def forward(self, a, b):
                return torch.cat([a, b], dim=0)

        a = torch.randn(2, 4, device=self.device)
        b = torch.randn(3, 4, device=self.device)
        dim0_a = Dim("dim0_a", min=1, max=10)
        dim0_b = Dim("dim0_b", min=1, max=20)
        dynamic_shapes = {"a": {0: dim0_a}, "b": {0: dim0_b}}
        example_inputs = (a, b)
        self.check_model(Model(), example_inputs, dynamic_shapes=dynamic_shapes)

    def test_buffer_mutation_1(self):
        class Model(torch.nn.Module):
            def __init__(self, device):
                super().__init__()
                self.foo = torch.nn.Buffer(torch.randn(4, 4, device=device))

            def forward(self, x):
                self.foo.add_(1)
                return self.foo + x

        example_inputs = (torch.rand(4, 4, device=self.device),)
        self.check_model(Model(self.device), example_inputs)

    def test_non_tensor_input(self):
        class Model(torch.nn.Module):
            def forward(self, a, b, alpha=1.0):
                return torch.add(a, b, alpha=alpha)

        a = torch.randn(10, device=self.device)
        b = torch.randn(10, device=self.device)

        for simdlen in [0, None]:
            with torch._inductor.config.patch({"cpp.simdlen": simdlen}):
                so_path = torch._export.aot_compile(
                    torch.ops.aten.add,
                    args=(a, b),
                    kwargs={"alpha": 2.0},
                )
                kernel_runner = AOTIRunnerUtil.legacy_load_runner(self.device, so_path)
                res = kernel_runner.run([a, b])
                self.assertTrue(isinstance(res, list))
                self.assertTrue(len(res) == 1)
                self.assertEqual(Model()(a, b, alpha=2.0), res[0])

    def test_buffer_mutation_2(self):
        class Model(torch.nn.Module):
            def __init__(self, device):
                super().__init__()
                self.foo = torch.nn.Buffer(torch.arange(10, device=device))
                self.bar = torch.nn.Buffer(torch.arange(10, device=device))

            def forward(self, x):
                self.bar.mul_(2)
                self.foo[5] = self.bar[0]
                return x + self.bar, x * self.foo

        example_inputs = (torch.randn(10, device=self.device),)
        self.check_model(Model(self.device), example_inputs)

    def test_buffer_mutation_3(self):
        class KVCache(torch.nn.Module):
            def __init__(
                self,
                max_batch_size,
                max_seq_length,
                n_heads,
                head_dim,
                dtype=torch.float,
            ):
                super().__init__()
                cache_shape = (max_batch_size, n_heads, max_seq_length, head_dim)
                self.k_cache = torch.nn.Buffer(torch.zeros(cache_shape, dtype=dtype))
                self.v_cache = torch.nn.Buffer(torch.zeros(cache_shape, dtype=dtype))

            def update(self, input_pos, k_val, v_val):
                # input_pos: [S], k_val: [B, H, S, D]
                k_out = self.k_cache
                v_out = self.v_cache
                k_out[:, :, input_pos] = k_val
                v_out[:, :, input_pos] = v_val

                return k_out, v_out

        class Model(torch.nn.Module):
            def __init__(self, device):
                super().__init__()
                self.kv_cache = KVCache(1, 256, 6, 48)

            def forward(self, inp_pos, k, v):
                self.kv_cache.update(inp_pos, k, v)
                return self.kv_cache.k_cache + 1, self.kv_cache.v_cache / 2

        example_inputs = (
            torch.tensor([0], device=self.device),
            torch.randn(1, 6, 1, 48, device=self.device),
            torch.randn(1, 6, 1, 48, device=self.device),
        )
        model = Model(self.device)
        self.check_model(model, example_inputs)
        self.code_check_count(model, example_inputs, "empty_strided", 2)

    def test_buffer_mutation_4(self):
        if self.device != GPU_TYPE:
            raise unittest.SkipTest("requires GPU")

        class Model(torch.nn.Module):
            def __init__(self) -> None:
                super().__init__()
                self.register_buffer(
                    "_tensor_constant0",
                    torch.randint(1, size=[38], dtype=torch.int64, device="cpu"),
                )

            def forward(self, x):
                return x + self._tensor_constant0.to(
                    torch.device(type=GPU_TYPE, index=0)
                )

        example_inputs = (
            torch.randint(1, size=[38], dtype=torch.int64, device=GPU_TYPE),
        )
        torch._export.aot_compile(Model(), example_inputs)

    @skipCUDAIf(True, "Test for x86 backend")
    @skipIfXpu
    @unittest.skipIf(IS_FBCODE, "Need newer ideep")
    def test_buffer_mutation_and_force_mmap_weights(self):
        class Model(nn.Module):
            def __init__(self):
                super().__init__()
                self.linear1 = torch.nn.Linear(16, 15)
                self.linear2 = torch.nn.Linear(15, 14)

            def forward(self, x):
                x = self.linear1(x)
                out = self.linear2(x)
                return out

        example_inputs = (torch.randn(32, 16),)
        model = Model().eval()
        with (
            config.patch({"freezing": True, "aot_inductor.force_mmap_weights": True}),
            torch.no_grad(),
        ):
            exported_model = export_for_training(
                model, example_inputs, strict=True
            ).module()
            quantizer = X86InductorQuantizer()
            quantizer.set_global(
                xiq.get_default_x86_inductor_quantization_config(reduce_range=True)
            )
            prepared_model = prepare_pt2e(exported_model, quantizer)
            prepared_model(*example_inputs)
            converted_model = convert_pt2e(prepared_model)
            torch.ao.quantization.move_exported_model_to_eval(converted_model)

            self.check_model(converted_model, example_inputs)

    @skipIfMPS
    def test_fallback_mem_leak_fix(self):
        if self.device != GPU_TYPE:
            raise unittest.SkipTest("requires GPU")

        class Model(torch.nn.Module):
            def __init__(self) -> None:
                super().__init__()

            def forward(self, x, y, idx):
                tmp = x + y
                w = torch.ops.aten.as_strided(tmp, x.shape, x.stride())
                out = torch.ops.aten.index.Tensor(w, [idx])
                return w, out

        example_inputs = (
            torch.randn(4, 1, 4, device=GPU_TYPE),
            torch.randn(4, 1, 4, device=GPU_TYPE),
            torch.randn(4, device=GPU_TYPE) > 0,
        )

        dim0 = Dim("dim0", min=1, max=2048)
        dynamic_shapes = {
            "x": {0: dim0},
            "y": {0: dim0},
            "idx": {0: dim0},
        }
        package_path: str = AOTIRunnerUtil.compile(
            Model(),
            example_inputs,
            dynamic_shapes=dynamic_shapes,
        )
        aot_inductor_module = torch._inductor.aoti_load_package(package_path)
        device_interface = get_interface_for_device(GPU_TYPE)
        device: int = device_interface.current_device()
        mem_before = device_interface.memory_allocated(device)
        aot_inductor_module(*example_inputs)
        mem_after = device_interface.memory_allocated(device)
        self.assertEqual(mem_before, mem_after)

        actual = aot_inductor_module(*example_inputs)
        expected = Model()(*example_inputs)
        torch.testing.assert_close(actual, expected)

    @requires_multigpu()
    @skipIfMPS
    def test_replicate_on_devices(self):
        if self.device != GPU_TYPE:
            raise unittest.SkipTest("requires GPU")

        class Model(torch.nn.Module):
            def __init__(self, w1, w2):
                super().__init__()
                self.w1 = w1
                self.w2 = w2

            def forward(self, x, y):
                a = x * self.w1
                b = y * self.w2
                return a + b

        w1 = torch.randn(10, 10)
        w2 = torch.randn(10, 10)
        inputs = (torch.randn(10, 10), torch.randn(10, 10))
        result_cpu = Model(w1, w2)(*inputs)

        # Compile model with AOTInductor
        device_interface = get_interface_for_device(GPU_TYPE)
        with device_interface.device(0):
            package_path = AOTIRunnerUtil.compile(
                model=Model(
                    w1.to(torch.device(GPU_TYPE, 0)), w2.to(torch.device(GPU_TYPE, 0))
                ),
                example_inputs=tuple(t.to(torch.device(GPU_TYPE, 0)) for t in inputs),
            )

        # Run model on gpu:N
        for i in range(device_interface.device_count()):
            with device_interface.device(i):
                example_inputs = tuple(t.to(torch.device(GPU_TYPE, i)) for t in inputs)
                optimized = torch._inductor.aoti_load_package(package_path)
                result_gpu = optimized(*example_inputs)
            self.assertTrue(same(result_cpu, result_gpu.cpu()))

    @requires_multigpu()
    @skipIfMPS
    def test_on_gpu_device1(self):
        if self.device != GPU_TYPE:
            raise unittest.SkipTest("requires GPU")

        device_interface = get_interface_for_device(GPU_TYPE)
        try:
            device_interface.get_device_properties(1)
        except AssertionError:
            raise unittest.SkipTest("GPU device 1 is not available") from None

        class Model(torch.nn.Module):
            def __init__(self):
                super().__init__()
                self.fc1 = torch.nn.Linear(10, 16)
                self.relu = torch.nn.ReLU()
                self.fc2 = torch.nn.Linear(16, 1)
                self.sigmoid = torch.nn.Sigmoid()

            def forward(self, x):
                x = self.fc1(x)
                x = self.relu(x)
                x = self.fc2(x)
                x = self.sigmoid(x)
                return x

        device = f"{GPU_TYPE}:1"
        model = Model().to(device)
        example_inputs = (torch.randn(8, 10, device=device),)
        expected = model(*example_inputs)

        so_path = AOTIRunnerUtil.legacy_compile(model, example_inputs)
        optimized = AOTIRunnerUtil.legacy_load(device, so_path)
        actual = optimized(*example_inputs)
        torch.testing.assert_close(actual, expected)

    def test_pytree_inputs(self):
        class M(torch.nn.Module):
            def __init__(self) -> None:
                super().__init__()

            def forward(self, x: dict[str, torch.Tensor]):
                device = next(iter(x.values())).device
                add_ = torch.zeros(5, device=device)
                mul_ = torch.ones(5, device=device)
                for v in x.values():
                    add_ += v
                    mul_ *= v

                return [add_, mul_]

        self.check_model(
            M(),
            (
                {
                    "x": torch.ones(5, device=self.device),
                    "y": torch.ones(5, device=self.device),
                },
            ),
        )

    @requires_multigpu()
    def test_non_default_gpu_device(self):
        if self.device != GPU_TYPE:
            raise unittest.SkipTest("requires GPU")

        class Model(torch.nn.Module):
            def __init__(self, weight):
                super().__init__()
                self.weight = weight

            def forward(self, x, y):
                return x + torch.nn.functional.linear(y, self.weight)

        weight = torch.randn(10, 10)
        inputs = (torch.randn(10, 10), torch.randn(10, 10))
        result_cpu = Model(weight)(*inputs)

        device_interface = get_interface_for_device(GPU_TYPE)
        with device_interface.device(0), torch.no_grad():
            result_gpu_0 = AOTIRunnerUtil.run(
                Model(weight.to(torch.device(GPU_TYPE, 0))),
                tuple(t.to(torch.device(GPU_TYPE, 0)) for t in inputs),
            )

        with device_interface.device(1), torch.no_grad():
            result_gpu_1 = AOTIRunnerUtil.run(
                Model(weight.to(torch.device(GPU_TYPE, 1))),
                tuple(t.to(torch.device(GPU_TYPE, 1)) for t in inputs),
            )

        self.assertTrue(same(result_cpu, result_gpu_0.cpu()))
        self.assertTrue(same(result_cpu, result_gpu_1.cpu()))

    @requires_multigpu()
    def test_load_package_multiple_gpus(self):
        if self.device != GPU_TYPE:
            raise unittest.SkipTest("requires GPU")

        class Model(torch.nn.Module):
            def __init__(self, weight):
                super().__init__()
                self.weight = weight

            def forward(self, x, y):
                return x + torch.nn.functional.linear(y, self.weight)

        weight = torch.randn(10, 10, device=self.device)
        inputs = (
            torch.randn(10, 10, device=self.device),
            torch.randn(10, 10, device=self.device),
        )
        model = Model(weight).to(device=self.device)
        result_ref = model(*inputs)

        package_path = AOTIRunnerUtil.compile(model, inputs)

        # Load AOT package on gpu:N
        device_interface = get_interface_for_device(GPU_TYPE)
        for i in range(device_interface.device_count()):
            device = torch.device(GPU_TYPE, i)
            with device_interface.device(i), torch.no_grad():
                model_package = torch._inductor.aoti_load_package(
                    package_path, device_index=i
                )
                inputs_on_device = [input.to(device=device) for input in inputs]
                result_package = model_package(*inputs_on_device)
            self.assertTrue(same(result_ref.cpu(), result_package.cpu()))

    def test_reuse_kernel(self):
        class Model(torch.nn.Module):
            def __init__(self) -> None:
                super().__init__()

            def forward(self, x, y):
                a = torch.sin(x)
                b = torch.mm(a, y)
                c = torch.sin(b)
                d = torch.mm(b, c)
                return d

        example_inputs = (
            torch.randn(87, 87, device=self.device),
            torch.randn(87, 87, device=self.device),
        )
        model = Model()
        self.check_model(
            model, example_inputs, atol=1e-4, rtol=1e-4
        )  # 1e-4 is the tol value used in pytorch/torch/_dynamo/utils.py

        if self.device == GPU_TYPE:
            self.code_check_count(
                model, example_inputs, "triton_poi_fused_sin_0 = loadKernel(", 1
            )

    def test_reuse_kernel_dynamic(self):
        class Model(torch.nn.Module):
            def __init__(self, device):
                super().__init__()
                self.cst = torch.randn(48, device=device, dtype=torch.float)
                self.weights = torch.randn(6, 48, 48, device=device, dtype=torch.float)
                self.cst_1 = torch.randn(48, device=device, dtype=torch.float)
                self.weights_1 = torch.randn(
                    6, 48, 48, device=device, dtype=torch.float
                )

            def forward(self, x, y, z):
                dim0 = x.size(1)
                add_0 = z + z
                expand_2 = add_0.expand(-1, -1, 48)
                # [s0, 6, 48]
                mul_3 = add_0 * expand_2
                # [6, s0, 48]
                permute_4 = torch.permute(mul_3, (1, 0, 2))
                # [6, s0, 48]
                bmm_5 = torch.bmm(permute_4, self.weights)
                add_6 = bmm_5 + self.cst
                reshape_7 = torch.reshape(add_6, [6, dim0 * 6, 8])
                # [6*s0, 6, 8]
                permute_8 = torch.permute(reshape_7, (1, 0, 2))
                mul_9 = permute_8 * 0.123
                reshape_10 = torch.reshape(y, [8, dim0 * 6, 4])
                # [6*s0, 8, 4]
                permute_11 = torch.permute(reshape_10, (1, 0, 2))
                bmm_12 = torch.bmm(mul_9, permute_11)

                add_0_1 = z + z
                expand_2_1 = add_0_1.expand(-1, -1, 48)
                # [s0, 6, 48]
                mul_3_1 = add_0_1 * expand_2_1
                # [6, s0, 48]
                permute_4_1 = torch.permute(mul_3_1, (1, 0, 2))
                # [6, s0, 48]
                bmm_5_1 = torch.bmm(permute_4_1, self.weights_1)
                add_6_1 = bmm_5_1 + self.cst_1
                reshape_7_1 = torch.reshape(add_6_1, [6, dim0 * 6, 8])
                # [6*s0, 6, 8]
                permute_8_1 = torch.permute(reshape_7_1, (1, 0, 2))
                mul_9_1 = permute_8_1 * 0.123
                reshape_10_1 = torch.reshape(y, [8, dim0 * 6, 4])
                # [6*s0, 8, 4]
                permute_11_1 = torch.permute(reshape_10_1, (1, 0, 2))
                bmm_12_1 = torch.bmm(mul_9_1, permute_11_1)
                return bmm_12 + bmm_12_1

        x = torch.randn(6, 2, 48, device=self.device, dtype=torch.float)
        y = torch.randn(48, 2, 4, device=self.device, dtype=torch.float)
        z = torch.randn(2, 6, 1, device=self.device, dtype=torch.float)
        dim0 = Dim("dim0", min=1, max=2048)
        dynamic_shapes = {
            "x": {1: dim0},
            "y": {1: dim0},
            "z": {0: dim0},
        }

        example_inputs = (x, y, z)
        model = Model(self.device).to(dtype=torch.float)
        self.check_model(model, example_inputs, dynamic_shapes=dynamic_shapes)

    def test_fake_tensor_device_validation(self):
        if self.device != GPU_TYPE:
            raise unittest.SkipTest("requires GPU")

        class Model(torch.nn.Module):
            def __init__(self) -> None:
                super().__init__()

            def forward(self, x, y):
                return x + y

        example_inputs = (torch.randn(10, 10), torch.randn(10, 10))

        # Export on CPU
        exported_program = export(Model(), example_inputs, strict=True)

        # Compile exported model on GPU
        gm = exported_program.graph_module.to(self.device)
        with self.assertRaisesRegex(ValueError, "Device mismatch between fake input"):
            torch._inductor.aot_compile(
                gm, tuple(i.to(self.device) for i in example_inputs)
            )

    def test_fx_gm_return_tuple_validation(self):
        from torch.fx.experimental.proxy_tensor import make_fx

        class Model(torch.nn.Module):
            def __init__(self) -> None:
                super().__init__()

            def forward(self, x, y):
                return x + y

        example_inputs = (torch.randn(10, 10), torch.randn(10, 10))

        gm = make_fx(Model(), tracing_mode="symbolic")(*example_inputs)
        with self.assertRaisesRegex(
            AssertionError,
            r"Graph output must be a tuple\(\). This is so that we can avoid "
            "pytree processing of the outputs.",
        ):
            torch._inductor.aot_compile(gm, example_inputs)

    def test_consecutive_compiles(self):
        """Test that compilation behaves correctly with cache hits"""

        class TestModule(torch.nn.Module):
            def __init__(self) -> None:
                super().__init__()

            def forward(self, x):
                return x + 1

        mod = TestModule()
        inp = torch.rand(1)
        mod(inp)
        mod2 = torch.fx.symbolic_trace(mod, concrete_args=[inp])
        so = torch._export.aot_compile(mod2, (inp,))
        assert so is not None
        # compile the 2nd time with cache hit
        so = torch._export.aot_compile(mod2, (inp,))
        assert so is not None

    def test_normal_functional(self):
        class Model(torch.nn.Module):
            def __init__(self) -> None:
                super().__init__()

            def forward(self, x):
                return torch.ops.aten.normal_functional.default(x)

        self.check_model(Model(), (torch.empty(4, 1, 4, 4, device=self.device),))

    def test_empty_graph(self):
        class Model(torch.nn.Module):
            def __init__(self) -> None:
                super().__init__()

            def forward(self, x):
                return x

        example_inputs = (torch.randn(8, 4, 4, device=self.device),)
        self.check_model(Model(), example_inputs)

    @patch("torch._dynamo.utils.CompileEventLogger.log_instant_event")
    def test_backward_no_op_logging(self, mock_log_instant_event):
        class Model(torch.nn.Module):
            def __init__(self) -> None:
                super().__init__()

            def forward(self, x):
                return x

        model = Model()
        dummy_input = torch.randn(1, 5)

        from torch._dynamo.utils import CompileEventLogLevel
        from torch._inductor import compile_fx

        graph_module = torch.fx.symbolic_trace(model)
        compile_fx._compile_fx_inner(graph_module, (dummy_input,))
        mock_log_instant_event.assert_called_once_with(
            "backward no-op",
            metadata={"compile_id": None},
            log_level=CompileEventLogLevel.PT2_COMPILE,
        )

    @unittest.skipIf(IS_FBCODE, "Not runnable in fbcode")
    def test_dup_unbacked_sym_decl(self):
        class Model(torch.nn.Module):
            def __init__(self) -> None:
                super().__init__()

            def forward(self, x):
                abs_1 = torch.ops.aten.abs.default(x)
                lt = torch.ops.aten.lt.Scalar(abs_1, 0.001)
                eq = torch.ops.aten.eq.Scalar(lt, 0)
                index_1 = torch.ops.aten.index.Tensor(x, [eq])
                sin = torch.ops.aten.sin.default(index_1)
                index_2 = torch.ops.aten.index.Tensor(x, [eq])
                div_3 = torch.ops.aten.div.Tensor(sin, index_2)
                return div_3

        example_inputs = (torch.randn(4, 4, 4, 4).to(self.device),)
        self.check_model(Model(), example_inputs)

    # This exercises _eliminate_unbacked path in ShapeEnv
    @unittest.skipIf(IS_FBCODE, "Not runnable in fbcode")
    def test_dup_unbacked_sym_decl_with_refinement(self):
        class Model(torch.nn.Module):
            def __init__(self) -> None:
                super().__init__()

            def forward(self, x):
                abs_1 = torch.ops.aten.abs.default(x)
                lt = torch.ops.aten.lt.Scalar(abs_1, 0.001)
                eq = torch.ops.aten.eq.Scalar(lt, 0)
                index_1 = torch.ops.aten.index.Tensor(x, [eq])
                torch._check(index_1.size(0) == 4**4)
                sin = torch.ops.aten.sin.default(index_1)
                index_2 = torch.ops.aten.index.Tensor(x, [eq])
                div_3 = torch.ops.aten.div.Tensor(sin, index_2)
                return div_3

        example_inputs = (torch.ones(4, 4, 4, 4).to(self.device),)
        self.check_model(Model(), example_inputs)

    def test_run_with_grad_enabled(self):
        class Model(torch.nn.Module):
            def forward(self, x, weight, bias):
                return torch.ops.aten.addmm(bias, weight, x)

        m = Model().to(device=self.device)
        x = torch.rand(8, 8, device=self.device, requires_grad=True)
        weight = torch.rand(8, 8, device=self.device, requires_grad=True)
        bias = torch.rand(8, device=self.device, requires_grad=True)
        example_inputs = (x, weight, bias)

        expected = m(*example_inputs)
        expected = pytree.tree_leaves(expected)

        # compiler under no_grad
        with torch.no_grad():
            package_path = AOTIRunnerUtil.compile(m, example_inputs)

        # run under grad enabled
        self.assertTrue(torch.is_grad_enabled())

        optimized = torch._inductor.aoti_load_package(package_path)
        actual = optimized(*example_inputs)
        actual = pytree.tree_leaves(actual)

        self.assertTrue(same(actual, expected))

    def test_return_constant(self):
        class Model(torch.nn.Module):
            def __init__(self, device):
                super().__init__()
                self.cst = torch.randn(5, 5, device=device)

            def forward(self, x):
                a = self.cst.clone()
                return (x, a)

        x = torch.randn(5, device=self.device)
        self.check_model(Model(self.device), (x,))

    def test_return_view_constant(self):
        class Model(torch.nn.Module):
            def __init__(self, device):
                super().__init__()
                self.cst = torch.randn(5, 5, device=device)

            def forward(self, x):
                a = torch.transpose(self.cst, 0, 1)
                return (x, a)

        x = torch.randn(5, device=self.device)
        self.check_model(Model(self.device), (x,))

    def test_profile_benchmark_harness(self):
        batch_size = 32
        seq_length = 50
        hidden_size = 768

        def create_test_fn():
            def test_fn():
                inp = torch.randn(
                    batch_size, seq_length, hidden_size, device=self.device
                )
                weight = torch.randn(hidden_size, hidden_size, device=self.device)
                matmul_output = inp @ weight
                torch.nn.LayerNorm(hidden_size, device=self.device)(matmul_output)
                return True

            return test_fn

        fn = torch.compile(
            options={"profile_bandwidth_output": "foo", "benchmark_harness": False}
        )(create_test_fn())
        fn()

    def test_with_profiler(self):
        class Model(torch.nn.Module):
            def __init__(self) -> None:
                super().__init__()
                self.linear = torch.nn.Linear(10, 10)

            def forward(self, x, y):
                return x + self.linear(y)

        example_inputs = (
            torch.randn(10, 10, device=self.device),
            torch.randn(10, 10, device=self.device),
        )
        with config.patch({"profile_bandwidth": "1", "profile_bandwidth_regex": ""}):
            self.check_model(Model(), example_inputs)

    def test_with_no_triton_profiler(self):
        class Model(torch.nn.Module):
            def __init__(self) -> None:
                super().__init__()

            def forward(self, x):
                return torch.permute(x, (1, 0))

        example_inputs = (torch.randn(10, 10, device=self.device),)
        with config.patch({"profile_bandwidth": "1", "profile_bandwidth_regex": ""}):
            self.check_model(Model(), example_inputs)

    def test_repeat_output(self):
        class Model(torch.nn.Module):
            def __init__(self) -> None:
                super().__init__()

            def forward(self, x):
                y = torch.sin(x)
                return y, y

        example_inputs = (torch.randn(3, 10, device=self.device),)
        self.check_model(Model(), example_inputs)

    def test_repeated_calling(self):
        if self.device != "cuda":
            raise unittest.SkipTest("requires CUDA")

        class Model(torch.nn.Module):
            def __init__(self) -> None:
                super().__init__()

            def forward(self, x):
                return torch.sin(x)

        example_inputs = (torch.randn(10, 10, device=self.device),)
        optimized = torch._inductor.aoti_load_package(
            torch._inductor.aoti_compile_and_package(
                torch.export.export(Model(), example_inputs, strict=True)
            )
        )
        try:
            torch.cuda.memory.empty_cache()
            torch.cuda.memory._record_memory_history(context=None)
            for _ in range(10):
                optimized(*example_inputs)
        finally:
            torch.cuda.memory._record_memory_history(False)
        segments = torch.cuda.memory._snapshot()["segments"]
        self.assertEqual(segments[0]["requested_size"], 400)

    def test_view_outputs(self):
        class Model(torch.nn.Module):
            def forward(self, x):
                y = torch.sin(x)
                y_same_size = y.view(*y.shape)
                y_diff_size = y.view(1, *y.shape)
                return y, y_same_size, y_diff_size

        example_inputs = (torch.randn(3, 10, device=self.device),)
        self.check_model(Model(), example_inputs)

    @skip_if_no_torchvision
    def test_missing_cubin(self):
        from torchvision.models.resnet import Bottleneck, ResNet

        class Model(ResNet):
            def __init__(self) -> None:
                super().__init__(
                    block=Bottleneck,
                    layers=[3, 4, 6, 3],
                    replace_stride_with_dilation=[False, False, True],
                    norm_layer=None,
                )

            def forward(self, x):
                x = self.conv1(x)
                x = self.bn1(x)
                x = self.relu(x)
                f1 = x
                x = self.maxpool(x)
                x = self.layer1(x)
                f2 = x
                x = self.layer2(x)
                f3 = x
                x = self.layer3(x)
                x = self.layer4(x)
                f4 = x
                return [f1, f2, f3, f4]

        # Call eval() here so that batch_norm won't update the running stats
        # Use float64 to avoid numeric difference failure
        model = Model().to(device=self.device, dtype=torch.float64).eval()
        example_inputs = (
            torch.randn(4, 3, 64, 64, device=self.device, dtype=torch.float64),
        )
        self.check_model(model, example_inputs)

    def test_triton_next_power_of_2(self):
        if self.device != GPU_TYPE:
            raise unittest.SkipTest("requires GPU")

        class Model(torch.nn.Module):
            def forward(self, a, b, lengths):
                n_elements = a.numel()
                out = torch.empty_like(a)
                max_len = int(lengths.max())
                scaling_factor = triton.next_power_of_2(max_len)
                add_kernel_with_scaling[(n_elements,)](
                    a,
                    b,
                    out,
                    n_elements,
                    scaling_factor,
                    BLOCK_SIZE=16,
                )
                return out

        example_inputs = (
            torch.randn(2, device=self.device),
            torch.randn(2, device=self.device),
            torch.arange(end=4, device=self.device),
        )
        self.check_model(Model(), example_inputs)

    @common_utils.parametrize("minmax", [min, max])
    def test_sympy_cpp_printer_min_max(self, minmax):
        if self.device != GPU_TYPE:
            raise unittest.SkipTest("requires GPU")

        class Model(torch.nn.Module):
            def forward(self, a, b, ranks):
                n_elements = a.numel()
                out = torch.empty_like(a)
                backed = a.size(0)
                unbacked = int(ranks.max())
                scaling_factor = minmax(backed, unbacked, 100)
                add_kernel_with_scaling[(n_elements,)](
                    a,
                    b,
                    out,
                    n_elements,
                    scaling_factor,
                    BLOCK_SIZE=16,
                )
                return out

        example_inputs = (
            torch.randn(16, device=self.device),
            torch.randn(16, device=self.device),
            torch.arange(end=4, device=self.device, dtype=torch.int16),
        )
        torch._dynamo.mark_dynamic(example_inputs[0], 0)
        torch._dynamo.mark_dynamic(example_inputs[1], 0)
        self.check_model(Model(), example_inputs)

    @skipIfMPS
    @common_utils.parametrize("grid_type", [1, 2, 3])
    @common_utils.parametrize("num_dims", [1, 2])
    @common_utils.parametrize("dynamic", [False, True])
    @common_utils.parametrize("autotune", [False, True])
    def test_triton_kernel(self, grid_type, num_dims, dynamic, autotune):
        if self.device != GPU_TYPE:
            raise unittest.SkipTest("requires GPU")

        class Model(torch.nn.Module):
            def __init__(self) -> None:
                super().__init__()

            def forward(self, x, y):
                output = torch.zeros_like(x)
                if autotune and num_dims == 2:
                    x_elements = output.size()[0]
                    y_elements = output.size()[1]
                else:
                    n_elements = output.numel()

                # Select grid
                if autotune and num_dims == 2:
                    if grid_type == 1:
                        grid = (x_elements, y_elements)
                    elif grid_type == 2:
                        grid = lambda meta: (  # noqa: E731
                            triton.cdiv(x_elements, meta["BLOCK_SIZE_X"]),
                            triton.cdiv(y_elements, meta["BLOCK_SIZE_Y"]),
                        )
                    else:

                        def grid_fn(meta):
                            return (
                                triton.cdiv(x_elements, meta["BLOCK_SIZE_X"]),
                                triton.cdiv(y_elements, meta["BLOCK_SIZE_Y"]),
                            )

                        grid = grid_fn
                else:
                    if grid_type == 1:
                        grid = (n_elements,)
                    elif grid_type == 2:
                        grid = lambda meta: (  # noqa: E731
                            triton.cdiv(n_elements, meta["BLOCK_SIZE"]),
                        )
                    else:

                        def grid_fn(meta):
                            return (triton.cdiv(n_elements, meta["BLOCK_SIZE"]),)

                        grid = grid_fn

                # Select kernel
                if autotune:
                    if num_dims == 1:
                        add_kernel_autotuned[grid](x, y, output, n_elements)
                    else:
                        add_kernel_2d_autotuned[grid](
                            x, y, output, x_elements, y_elements
                        )
                else:
                    add_kernel[grid](x, y, output, n_elements, BLOCK_SIZE=16)
                return output

        dims = [10] * num_dims
        x = torch.randn(*dims, device=self.device)
        y = torch.randn(*dims, device=self.device)
        dynamic_shapes = []
        if dynamic:
            dim0_x = Dim("dim0_x", min=1, max=10)
            dim0_y = Dim("dim0_y", min=1, max=10)
            dynamic_shapes = {"x": {0: dim0_x}, "y": {0: dim0_y}}
        self.check_model(Model(), (x, y), dynamic_shapes=dynamic_shapes)

    def test_triton_kernel_dynamic_shape_with_div(self):
        if self.device != GPU_TYPE:
            raise unittest.SkipTest("requires GPU")

        @triton.jit
        def pass_kernel(x, num):
            pass

        class Model(torch.nn.Module):
            def __init__(self) -> None:
                super().__init__()

            def forward(self, x):
                num = x.numel() // 4

                grid = lambda meta: (triton.cdiv(num, 16),)  # noqa: E731
                pass_kernel[grid](x, num)
                return x

        x = torch.randn(10, device=self.device)
        dim0_x = Dim("dim0_x", min=1, max=10)
        dynamic_shapes = {"x": {0: dim0_x}}
        self.check_model(Model(), (x,), dynamic_shapes=dynamic_shapes)

    def test_triton_kernel_reinterpret_view(self):
        if self.device != GPU_TYPE:
            raise unittest.SkipTest("requires GPU")

        @triton.jit
        def pass_kernel(x, y):
            pass

        class Model(torch.nn.Module):
            def __init__(self) -> None:
                super().__init__()

            def forward(self, x):
                out = torch.zeros_like(x[:, 4:])
                # the slicing below creates two ReinterpretView
                # instances: with offset=3 and offset=4
                add_kernel[(10,)](
                    in_ptr0=x[:, 3:-1],
                    in_ptr1=x[:, 4:],
                    out_ptr=out,
                    n_elements=160,
                    BLOCK_SIZE=16,
                )
                return out

        example_inputs = (torch.randn(10, 20, device=self.device),)
        self.check_model(Model(), example_inputs)

    @common_utils.parametrize("dynamic", [False, True])
    @common_utils.parametrize("tma_version", ["new", "old"])
    def test_triton_kernel_tma_descriptor_1d(self, dynamic, tma_version):
        if self.device != GPU_TYPE:
            raise unittest.SkipTest("requires GPU")
        if tma_version == "new" and not has_triton_tensor_descriptor_host_tma():
            self.skipTest("requires triton.tools.tensor_descriptor TMA support")
        if tma_version == "old" and not has_triton_experimental_host_tma():
            self.skipTest("requires triton.tools.experimental_descriptor TMA support")

        kernel = (
            add_kernel_with_tma_1d_new_api
            if tma_version == "new"
            else add_kernel_with_tma_1d_old_api
        )

        class Model(torch.nn.Module):
            def __init__(self) -> None:
                super().__init__()

            def forward(self, a, b):
                BLOCK_SIZE = 256
                out = torch.zeros_like(a)
                n_elements = out.numel()

                desc_a, desc_b, desc_out = (
                    create_tensor_descriptor_shim(
                        t, [BLOCK_SIZE], new_api=(tma_version == "new")
                    )
                    for t in (a, b, out)
                )

                grid = lambda meta: (  # noqa: E731
                    triton.cdiv(n_elements, meta["BLOCK_SIZE"]),
                )
                kernel[grid](
                    desc_a,
                    desc_b,
                    desc_out,
                    BLOCK_SIZE=BLOCK_SIZE,
                )

                return out

        a = torch.randn(301, device=self.device)
        b = torch.randn(301, device=self.device)
        example_inputs = (a, b)

        dynamic_shapes = None
        if dynamic:
            dim0_ab = Dim("s0", min=2, max=1024)
            dynamic_shapes = {
                "a": {0: dim0_ab, 1: None},
                "b": {0: dim0_ab, 1: None},
            }

        self.check_model(
            Model(),
            example_inputs=example_inputs,
            dynamic_shapes=dynamic_shapes,
        )

    @common_utils.parametrize("dynamic", [False, True])
    @common_utils.parametrize("tma_version", ["new", "old"])
    def test_triton_kernel_tma_descriptor_2d(self, dynamic, tma_version):
        if self.device != GPU_TYPE:
            raise unittest.SkipTest("requires GPU")
        if tma_version == "new" and not has_triton_tensor_descriptor_host_tma():
            self.skipTest("requires triton.tools.tensor_descriptor TMA support")
        if tma_version == "old" and not has_triton_experimental_host_tma():
            self.skipTest("requires triton.tools.experimental_descriptor TMA support")

        kernel = (
            add_kernel_with_tma_2d_new_api
            if tma_version == "new"
            else add_kernel_with_tma_2d_old_api
        )

        class Model(torch.nn.Module):
            def __init__(self) -> None:
                super().__init__()

            def forward(self, a, b):
                BLOCK_SIZE_X = 16
                BLOCK_SIZE_Y = 32
                out = torch.zeros_like(a)
                x_size, y_size = out.size()

                desc_a, desc_b, desc_out = (
                    create_tensor_descriptor_shim(
                        t,
                        [BLOCK_SIZE_X, BLOCK_SIZE_Y],
                        new_api=(tma_version == "new"),
                    )
                    for t in (a, b, out)
                )

                grid = lambda meta: (  # noqa: E731
                    triton.cdiv(x_size, meta["BLOCK_SIZE_X"]),
                    triton.cdiv(y_size, meta["BLOCK_SIZE_Y"]),
                )
                kernel[grid](
                    desc_a,
                    desc_b,
                    desc_out,
                    BLOCK_SIZE_X=BLOCK_SIZE_X,
                    BLOCK_SIZE_Y=BLOCK_SIZE_Y,
                )

                return out

        a = torch.randn((25, 16), device=self.device)
        b = torch.randn((25, 16), device=self.device)
        example_inputs = (a, b)

        dynamic_shapes = None
        if dynamic:
            dim0_ab = Dim("s0", min=2, max=1024)
            dynamic_shapes = {
                "a": {0: dim0_ab, 1: None},
                "b": {0: dim0_ab, 1: None},
            }

        self.check_model(
            Model(),
            example_inputs=example_inputs,
            dynamic_shapes=dynamic_shapes,
        )

    def test_triton_kernel_sympy_expr_arg(self):
        if self.device != GPU_TYPE:
            raise unittest.SkipTest("requires GPU")

        class Model(torch.nn.Module):
            def forward(self, x, e):
                sympy_expr = max(1, e.item())
                out = torch.zeros_like(x)
                add_kernel[(1,)](
                    in_ptr0=x,
                    in_ptr1=x,
                    out_ptr=out,
                    n_elements=sympy_expr,
                    BLOCK_SIZE=1,
                )
                return out

        NUMEL = 64
        inputs = (
            torch.randn(NUMEL, device=self.device),
            torch.tensor(NUMEL, device=self.device),
        )
        self.check_model(Model(), inputs)

    def test_triton_kernel_sympy_fn_like_arg(self):
        # This test should hit sympy.expand("sqrt") which crashes with
        # AttributeError: 'function' object has no attribute 'expand'.
        if self.device != GPU_TYPE:
            raise unittest.SkipTest("requires GPU")

        class Model(torch.nn.Module):
            def forward(self, x):
                out = torch.zeros_like(x)
                add_kernel_with_optional_param[1,](
                    in_ptr0=x,
                    in_ptr1=x,
                    out_ptr=out,
                    n_elements=x.numel(),
                    BLOCK_SIZE=1,
                    ARGS_PASSED="sqrt",  # sqrt is a valid sympy fn
                )
                return out

        inputs = (torch.randn(4, device=self.device),)
        self.check_model(Model(), inputs)

    def test_triton_kernel_with_none_input(self):
        if self.device != GPU_TYPE:
            raise unittest.SkipTest("requires GPU")

        class Model(torch.nn.Module):
            def __init__(self) -> None:
                super().__init__()

            def forward(self, x, y):
                n_elements = x.size()[0]
                BLOCK_SIZE = 1024

                output_wo_y = torch.empty_like(x)
                output_with_y = torch.empty_like(x)

                add_kernel_with_optional_param[(1,)](
                    x,
                    None,
                    output_wo_y,
                    n_elements,
                    ARGS_PASSED="one",
                    BLOCK_SIZE=BLOCK_SIZE,
                )
                add_kernel_with_optional_param[(1,)](
                    x,
                    y,
                    output_with_y,
                    n_elements,
                    ARGS_PASSED="two",
                    BLOCK_SIZE=BLOCK_SIZE,
                )

                return 2.71 * output_wo_y + 3.14 * output_with_y

        example_inputs = (
            torch.randn(1023, device=self.device),
            torch.randn(1023, device=self.device),
        )

        self.check_model(Model(), example_inputs)

    def test_triton_kernel_equal_to_1_arg(self):
        if self.device != GPU_TYPE:
            raise unittest.SkipTest("requires GPU")

        class Model(torch.nn.Module):
            def forward(self, x, y):
                out = torch.empty_like(x)
                n_elements = x.numel()
                add_kernel[(n_elements,)](x, y, out, n_elements, BLOCK_SIZE=16)
                return out

        example_inputs = (
            torch.randn(1, device=self.device),
            torch.randn(1, device=self.device),
        )

        self.check_model(Model(), example_inputs)

    def test_triton_kernel_with_none_inputs_and_equal_to_1_arg(self):
        if self.device != GPU_TYPE:
            raise unittest.SkipTest("requires GPU")

        class Model(torch.nn.Module):
            def __init__(self) -> None:
                super().__init__()

            def forward(self, x):
                n_elements = x.size()[0]
                BLOCK_SIZE = 1024
                out1 = torch.empty_like(x)
                out2 = torch.empty_like(x)
                # Run the same kernel multiple times to test the optimization
                # of removing None arguments and then update the indices of
                # equal_to_1 arguments. The None arguments need to be before
                # the equal_to_1 arguments
                add_kernel_with_none_param_and_equal_to_1_arg[(1,)](
                    x,
                    None,
                    out1,
                    n_elements,
                    x.stride(0),  # equal to 1
                    ARGS_PASSED="one",
                    BLOCK_SIZE=BLOCK_SIZE,
                )
                add_kernel_with_none_param_and_equal_to_1_arg[(1,)](
                    2.71 * out1,
                    None,
                    out2,
                    n_elements,
                    x.stride(0),  # equal to 1
                    ARGS_PASSED="one",
                    BLOCK_SIZE=BLOCK_SIZE,
                )
                return out2

        example_inputs = (torch.randn(1023, device=self.device),)
        self.check_model(Model(), example_inputs)

    @common_utils.parametrize("dynamic", [False, True])
    def test_triton_kernel_equal_to_1_float_arg(self, dynamic):
        if self.device != GPU_TYPE:
            raise unittest.SkipTest("requires GPU")

        class Model(torch.nn.Module):
            def forward(self, x, y):
                out = torch.empty_like(x)
                n_elements = x.numel()
                scaling_factor = (n_elements**0) / 1.0
                add_kernel_with_scaling[(n_elements,)](
                    x,
                    y,
                    out,
                    n_elements,
                    scaling_factor,
                    BLOCK_SIZE=16,
                )
                return out

        dynamic_shapes = None
        if dynamic:
            dim0_xy = Dim("s0", min=2, max=1024)
            dynamic_shapes = {
                "x": {0: dim0_xy},
                "y": {0: dim0_xy},
            }
        example_inputs = (
            torch.randn(2, device=self.device),
            torch.randn(2, device=self.device),
        )
        self.check_model(
            Model(),
            example_inputs,
            dynamic_shapes=dynamic_shapes,
        )

    def test_triton_kernel_weird_param_order(self):
        if self.device != GPU_TYPE:
            raise unittest.SkipTest("requires GPU")

        class Model(torch.nn.Module):
            def __init__(self) -> None:
                super().__init__()

            def forward(self, x):
                out = torch.empty_like(x)
                add_kernel_autotuned_weird_param_order[16,](
                    in_ptr0=x,
                    in_ptr1=x,
                    n_elements=x.numel(),
                    out_ptr=out,
                )
                return out

        x = torch.randn(16, 16, device=self.device)
        self.check_model(Model(), (x,))

    def test_triton_kernel_dynamic_grid(self):
        if self.device != GPU_TYPE:
            raise unittest.SkipTest("requires GPU")

        import math

        class Model(torch.nn.Module):
            def __init__(self) -> None:
                super().__init__()

            def forward(self, x, y, n_elements_tensor):
                output = torch.zeros_like(x)
                n_elements_symint = n_elements_tensor.item()
                n_elements = x.numel()

                def grid(meta):
                    n_elements_complicated = n_elements_symint // 1.0
                    return (math.trunc(n_elements_complicated / meta["BLOCK_SIZE"]),)

                add_kernel_autotuned[grid](
                    x,
                    y,
                    output,
                    n_elements,
                )

                return output

        x = torch.randn(128, device=self.device)
        y = torch.randn(128, device=self.device)
        n_elem = torch.tensor(128)
        dim0_x = Dim("dim0_x", min=8, max=256)
        dim0_y = Dim("dim0_y", min=8, max=256)
        dynamic_shapes = {"x": {0: dim0_x}, "y": {0: dim0_y}, "n_elements_tensor": {}}
        self.check_model(Model(), (x, y, n_elem), dynamic_shapes=dynamic_shapes)

    def test_shifted_constraint_ranges(self):
        class Model(torch.nn.Module):
            def __init__(self) -> None:
                super().__init__()

            def forward(
                self,
                x: torch.Tensor,
                y: torch.Tensor,
            ):
                torch._check(y.size(0) == x.size(0) + 1)
                return x.sum(0) + y.sum(0)

        a = torch.randn((4, 5), device=self.device)
        b = torch.randn((5, 5), device=self.device)
        dim0_x = Dim("dim0_x", min=2, max=1024)
        dim0_y = dim0_x + 1
        dynamic_shapes = {"x": {0: dim0_x}, "y": {0: dim0_y}}
        self.check_model(
            Model(),
            (a, b),
            dynamic_shapes=dynamic_shapes,
        )

    def test_scatter_fallback(self):
        class Model(torch.nn.Module):
            def __init__(self) -> None:
                super().__init__()

            def forward(
                self,
                inp: torch.Tensor,
                index: torch.Tensor,
                src: torch.Tensor,
            ):
                return torch.scatter(inp, 1, index, src)

        inputs = (
            torch.ones((3, 5), device=self.device, dtype=torch.int64),
            torch.tensor([[0, 1, 2, 0]], device=self.device, dtype=torch.int64),
            torch.zeros((2, 5), device=self.device, dtype=torch.int64),
        )

        self.check_model(Model(), inputs)

    def test_scatter_reduce_fallback(self):
        class Model(torch.nn.Module):
            def __init__(self) -> None:
                super().__init__()

            def forward(
                self,
                inp: torch.Tensor,
                index: torch.Tensor,
                src: torch.Tensor,
            ):
                return torch.scatter_reduce(inp, 0, index, src, reduce="sum")

        inputs = (
            torch.tensor([1, 10, 100, 1000], device=self.device, dtype=torch.int64),
            torch.tensor([0, 1, 0, 1, 2, 1], device=self.device, dtype=torch.int64),
            torch.tensor([1, 2, 3, 4, 5, 6], device=self.device, dtype=torch.int64),
        )

        self.check_model(Model(), inputs)

    def test_index_put_fallback(self):
        # index_put falls back in the deterministic mode
        with DeterministicGuard(True):

            class Model(torch.nn.Module):
                def __init__(self) -> None:
                    super().__init__()

                def forward(
                    self,
                    self_tensor: torch.Tensor,
                    indices: tuple[torch.Tensor],
                    values: torch.Tensor,
                ):
                    return torch.index_put(
                        self_tensor, indices, values, accumulate=True
                    )

            inputs = (
                torch.ones(4, device=self.device, dtype=torch.int64),
                (torch.tensor([1, 1, 2, 2], device=self.device, dtype=torch.bool),),
                torch.ones(4, device=self.device, dtype=torch.int64),
            )

            self.check_model(Model(), inputs)

    def test_narrow_fallback(self):
        class Model(torch.nn.Module):
            def __init__(self) -> None:
                super().__init__()

            def forward(self, inp: torch.Tensor, dim: int, start: int, length: int):
                return torch.ops.aten.narrow(inp, dim, start, length)

        inputs = (torch.rand((3, 4), device=self.device), 0, 0, 2)

        self.check_model(Model(), inputs)

    def test_pad_fallback(self):
        class Model(torch.nn.Module):
            def __init__(self) -> None:
                super().__init__()

            def forward(
                self,
                inp: torch.Tensor,
                pad: tuple[int, ...],
            ):
                return torch.ops.aten.pad(inp, pad)

        inputs = (torch.rand((3, 3, 4, 2), device=self.device), (0, 1, 2, 1, 3, 3))

        self.check_model(Model(), inputs)

    def test_fill__fallback(self):
        class Model(torch.nn.Module):
            def __init__(self) -> None:
                super().__init__()

            def forward(self, inp: torch.Tensor, scalar: float):
                torch.ops.aten.fill_(inp, scalar)
                return inp

        inputs = (torch.rand((3, 3, 4, 2), device=self.device), 0.5)
        self.check_model(Model(), inputs)

    @common_utils.parametrize("embed_kernel_binary", [False, True])
    def test_repeated_user_defined_triton_kernel(self, embed_kernel_binary):
        if self.device != GPU_TYPE:
            raise unittest.SkipTest("requires GPU")

        class Model(torch.nn.Module):
            def __init__(self) -> None:
                super().__init__()

            def forward(self, x):
                for _ in range(3):
                    mul2_inplace_kernel[4,](x, n_elements=4, BLOCK_SIZE=16)
                return x

        inputs = (torch.randn(4, 4, device=self.device),)
        with config.patch({"aot_inductor.embed_kernel_binary": embed_kernel_binary}):
            model = Model()
            self.check_model(model, inputs)
            _, code = run_and_get_cpp_code(AOTIRunnerUtil.compile, model, inputs)
            FileCheck().check("launchKernel(").run(code)
            if config.aot_inductor.embed_kernel_binary:
                # Not expect to see launchKernel("CUBIN_FILE_NAME"
                FileCheck().check_not('launchKernel("').run(code)

    @unittest.skipIf(
        not IS_BIG_GPU, "Skipping triton backend only since not big GPU (not enough SM)"
    )
    def test_convolution(self):
        if self.device == "cpu":
            raise unittest.SkipTest("using triton backend only is not supported on CPU")

        class Model(torch.nn.Module):
            def __init__(self) -> None:
                super().__init__()

            def forward(self, x, w, b):
                return torch.ops.aten.convolution(x, w, b, [4], [0], [1], True, [0], 1)

        example_inputs = (
            torch.randn([2, 32, 90], device=self.device),
            torch.randn([32, 16, 8], device=self.device),
            torch.randn([16], device=self.device),
        )
        with config.patch(
            {
                "max_autotune": True,
                "max_autotune_gemm_backends": "Triton",
            }
        ):
            self.check_model(Model(), example_inputs)

    def test_zero_size_weight(self):
        class Model(torch.nn.Module):
            def __init__(self, channel, r=8):
                super().__init__()
                self.pool = torch.nn.AdaptiveAvgPool2d(1)
                self.net = torch.nn.Sequential(
                    torch.nn.Linear(channel, channel // r, bias=False),
                    torch.nn.ReLU(inplace=True),
                    torch.nn.Linear(channel // r, channel, bias=False),
                    torch.nn.Sigmoid(),
                )

            def forward(self, inp):
                b, c, _, _ = inp.shape
                x = self.pool(inp).view(b, c)
                x = self.net(x).view(b, c, 1, 1)
                x = inp * x
                return x

        inputs = (torch.rand(4, 4, 4, 4, device=self.device),)
        self.check_model(Model(4), inputs)

    def test_zero_size_buffer(self):
        class Model(torch.nn.Module):
            def __init__(self, device):
                super().__init__()
                self.foo = torch.nn.Buffer(torch.zeros((0, 0), device=device))

            def forward(self, x):
                return x + 1, self.foo

        example_inputs = (torch.rand(4, 4, device=self.device),)
        self.check_model(Model(self.device), example_inputs)

    def test_no_args(self):
        class Model(torch.nn.Module):
            def __init__(self, m, n):
                super().__init__()
                self.weight = torch.nn.Parameter(
                    torch.randn(m, n),
                )
                self.alpha = torch.nn.Parameter(torch.randn(m, n))

            def forward(self):
                return self.weight * self.alpha

        self.check_model(Model(6, 4), ())

    def test_dynamic_scalar(self):
        class Model(torch.nn.Module):
            def __init__(self) -> None:
                super().__init__()
                self.criterion_ce = torch.nn.CrossEntropyLoss(reduction="none")

            def forward(self, inputs, targets, split_index=None):
                statistics = {}
                total_loss = self.criterion_ce(inputs, targets).sum()
                statistics["dl"] = total_loss.item()
                return total_loss, statistics

        inputs = (
            torch.rand(4, 4, 4, 4, device=self.device),
            torch.rand(4, 4, 4, 4, device=self.device),
        )
        self.check_model(Model(), inputs)

    def test_symint_item(self):
        class Model(torch.nn.Module):
            def forward(self, tensor):
                return tensor.item()

        inputs = (torch.tensor([1], dtype=torch.int, device=self.device),)
        self.check_model(Model(), inputs)

    def test_symbool_item(self):
        class Model(torch.nn.Module):
            def forward(self, tensor):
                return tensor.item()

        inputs = (torch.tensor([0], dtype=torch.bool, device=self.device),)
        self.check_model(Model(), inputs)

    def test_symfloat_item(self):
        class Model(torch.nn.Module):
            def forward(self, tensor):
                return tensor.item()

        inputs = (torch.tensor([3.14], dtype=torch.float, device=self.device),)
        self.check_model(Model(), inputs)

    def test_constant_original_fqn_and_dtype(self):
        class FooBarModule(torch.nn.Module):
            def __init__(self) -> None:
                super().__init__()
                self.register_parameter("0", torch.nn.Parameter(torch.randn(3, 4)))
                self.test_buf = torch.nn.Buffer(torch.randn(3, 4))
                self.register_parameter(
                    "test_param", torch.nn.Parameter(torch.randn(3, 4))
                )

            def forward(self, x):
                return ((x + self.test_buf) * getattr(self, "0")) / self.test_param

        class TestModule(torch.nn.Module):
            def __init__(self) -> None:
                super().__init__()
                self.foo_bar = FooBarModule()
                self.register_parameter(
                    "test_param", torch.nn.Parameter(torch.randn(3, 4))
                )
                self.test_buf = torch.nn.Buffer(torch.randn(3, 4))

            def forward(self, x):
                return (self.foo_bar(x) + self.test_param) * self.test_buf

        with torch.no_grad():
            so_path = AOTIRunnerUtil.legacy_compile(
                model=TestModule().to(device=self.device),
                example_inputs=(torch.rand(3, 4, device=self.device),),
            )
        runner = AOTIRunnerUtil.legacy_load_runner(self.device, so_path)

        expected_original_fqns = {
            "L__self___test_param": "test_param",
            "L__self___test_buf": "test_buf",
            "getattr_L__self___foo_bar___0__": "foo_bar.0",
            "L__self___foo_bar_test_param": "foo_bar.test_param",
            "L__self___foo_bar_test_buf": "foo_bar.test_buf",
        }
        self.assertEqual(
            expected_original_fqns, runner.get_constant_names_to_original_fqns()
        )

        expected_dtypes = {
            "L__self___test_param": 6,
            "L__self___test_buf": 6,
            "getattr_L__self___foo_bar___0__": 6,
            "L__self___foo_bar_test_param": 6,
            "L__self___foo_bar_test_buf": 6,
        }
        self.assertEqual(expected_dtypes, runner.get_constant_names_to_dtypes())

    def test_masked_select_dynamic(self):
        class M(torch.nn.Module):
            def __init__(self) -> None:
                super().__init__()

            def forward(self, x: torch.Tensor) -> torch.Tensor:
                mask = x.ge(0.5)
                return torch.masked_select(x, mask)

        example_args = (torch.randn(3, 4, 5, device=self.device),)
        dim0_x_max, dim1_x_max = 100, 7
        dynamic_shapes = {
            "x": {
                0: Dim("dim0_x", max=dim0_x_max),
                1: Dim("dim1_x_max", max=dim1_x_max),
            }
        }
        m = M()
        self.check_model(m, example_args, dynamic_shapes=dynamic_shapes)

    def test_proxy_executor_permute(self):
        class M(torch.nn.Module):
            def __init__(self) -> None:
                super().__init__()

            def forward(self, x):
                return torch.ops.aten.permute.default(x, [0, 2, 1])

        example_args = (torch.randn((1, 3001, 201), dtype=torch.complex64),)
        m = M()
        self.check_model(m, example_args)

    def test_proxy_executor_abs(self):
        class M(torch.nn.Module):
            def __init__(self) -> None:
                super().__init__()

            def forward(self, x):
                return torch.ops.aten.abs.default(x)

        example_args = (torch.randn((1, 3001, 201), dtype=torch.complex64),)
        m = M()
        self.check_model(m, example_args)

    def test_proxy_executor_squeeze(self):
        class M(torch.nn.Module):
            def __init__(self) -> None:
                super().__init__()

            def forward(self, x):
                return torch.ops.aten.squeeze.dim(x, 0)

        example_args = (torch.randn((1, 300, 201), dtype=torch.complex64),)
        m = M()
        self.check_model(m, example_args)

    def test_proxy_executor_hann(self):
        class M(torch.nn.Module):
            def __init__(self) -> None:
                super().__init__()

            def forward(self):
                return torch.ops.aten.hann_window.default(400)

        example_args = ()
        m = M()
        self.check_model(m, example_args)

    def test_fqn(self):
        class NestedChild(torch.nn.Module):
            def __init__(self) -> None:
                super().__init__()
                self.nestedchild3buffer = torch.nn.Buffer(torch.ones(2, 3) * 3)

            def forward(self, x):
                return x / self.nestedchild3buffer

        class Child1(torch.nn.Module):
            def __init__(self) -> None:
                super().__init__()
                self.nested = NestedChild()
                self.register_parameter(
                    "child1param", torch.nn.Parameter(torch.ones(2, 3))
                )

            def forward(self, x):
                x = self.nested(x)
                return x + self.child1param

        class Child2(torch.nn.Module):
            def __init__(self) -> None:
                super().__init__()
                self.child2buffer = torch.nn.Buffer(torch.ones(2, 3) * 2)

            def forward(self, x):
                return x - self.child2buffer

        class MyModule(torch.nn.Module):
            def __init__(self) -> None:
                super().__init__()
                self.foo = Child1()
                self.bar = Child2()
                self.register_parameter(
                    "rootparam", torch.nn.Parameter(torch.ones(2, 3) * 4)
                )

            def forward(self, x):
                x = x * self.rootparam
                x = self.foo(x)
                x = self.bar(x)
                return x

        self.check_model(MyModule(), (torch.randn(2, 3, device=self.device),))

    def test_model_modified_weights(self):
        class Model(torch.nn.Module):
            def __init__(self, n, k, device):
                super().__init__()
                self.weight = torch.randn(n, k, device=device)
                self.bias = torch.randn(n, device=device)

            def forward(self, a):
                return torch.nn.functional.linear(a, self.weight, self.bias)

        M = 16
        N = 10
        K = 128
        example_inputs = (torch.randn(2, M, K, device=self.device),)
        model = Model(N, K, self.device)
        self.check_model(model, example_inputs)

        # Update model weights, after this AOTInductor should re-generate model.so
        # if weights are stored in the model.so
        model.weight += 1
        self.check_model(model, example_inputs)

    def test_triton_kernel_extern_kernel_arg(self):
        if self.device != GPU_TYPE:
            raise unittest.SkipTest("requires GPU")

        class Model(torch.nn.Module):
            def forward(self, x, y):
                out = torch.zeros_like(x)
                # torch.mm is ExternKernelOut
                add_kernel[(4,)](x, torch.mm(x, y), out, 4, 16)
                return out

        example_inputs = (
            torch.randn(4, 4, device=GPU_TYPE),
            torch.randn(4, 4, device=GPU_TYPE),
        )

        self.check_model(Model(), example_inputs)

    def test_triton_kernel_multi_output_arg(self):
        if self.device != GPU_TYPE:
            raise unittest.SkipTest("requires GPU")

        class Model(torch.nn.Module):
            def forward(self, x, y):
                out = torch.zeros_like(x)
                # torch.sort creates fallback kernel and hence MultiOutput
                add_kernel[(4,)](x, torch.sort(y).values, out, 4, 16)
                return out

        example_inputs = (
            torch.randn(4, 4, device=GPU_TYPE),
            torch.randn(4, 4, device=GPU_TYPE),
        )

        self.check_model(Model(), example_inputs)

    # @skipIfXpu(msg="torch.xpu.memory_allocated not supported yet")
    def test_triton_kernel_reinterpret_view_mem_leak(self):
        # Check for memory leak when using user-defined Triton Kernel + AOTI.
        if self.device != GPU_TYPE:
            raise unittest.SkipTest("requires GPU")

        class Model(torch.nn.Module):
            def __init__(self) -> None:
                super().__init__()

            def forward(self, x, y):
                out = torch.zeros_like(x)
                yy = y * y
                # reshape creates a ReinterpretView
                add_kernel[(4,)](x, yy.reshape_as(x), out, 4, 16)
                return out

        example_inputs = (
            torch.randn(4, 4, device=GPU_TYPE),
            torch.randn(1, 16, device=GPU_TYPE),
        )

        package_path: str = AOTIRunnerUtil.compile(
            Model(),
            example_inputs,
        )
        aot_inductor_module = torch._inductor.aoti_load_package(package_path)
        # Don't assign outputs to a variable b/c it will allocate GPU memory.
        device_interface = get_interface_for_device(GPU_TYPE)
        device: int = device_interface.current_device()
        mem_before = device_interface.memory_allocated(device)
        aot_inductor_module(*example_inputs)
        aot_inductor_module(*example_inputs)
        mem_after = device_interface.memory_allocated(device)
        self.assertEqual(mem_before, mem_after)

        actual = aot_inductor_module(*example_inputs)
        expected = Model()(*example_inputs)
        torch.testing.assert_close(actual, expected)

    @skipIfMPS
    @torch._dynamo.config.patch(capture_scalar_outputs=True)
    @common_utils.parametrize("dynamic", [False, True])
    @common_utils.parametrize("autotuning", [False, True])
    def test_triton_kernel_unbacked_symint_in_grid(self, dynamic, autotuning):
        if self.device != GPU_TYPE:
            raise unittest.SkipTest("requires GPU")

        class Model(torch.nn.Module):
            def forward(self, x, y, n_elements_tensor):
                output = torch.zeros_like(x)
                n_elements_symint = n_elements_tensor.item()
                n_elements = x.numel()

                def grid(meta):
                    return (triton.cdiv(n_elements_symint, meta["BLOCK_SIZE"]),)

                if autotuning:
                    add_kernel_autotuned[grid](
                        x,
                        y,
                        output,
                        n_elements,
                    )
                else:
                    add_kernel[grid](
                        x,
                        y,
                        output,
                        n_elements,
                        BLOCK_SIZE=16,
                    )

                return output

        example_inputs = (
            torch.randn(123, device=GPU_TYPE),
            torch.randn(123, device=GPU_TYPE),
            torch.tensor(123),
        )

        dynamic_shapes = None
        if dynamic:
            dim0 = Dim("s0", min=2, max=1024)
            dynamic_shapes = {
                "x": {0: dim0},
                "y": {0: dim0},
                "n_elements_tensor": {},
            }

        self.check_model(
            Model(),
            example_inputs,
            dynamic_shapes=dynamic_shapes,
        )

    def test_scaled_dot_product_efficient_attention(self):
        if self.device != GPU_TYPE:
            raise unittest.SkipTest("requires GPU")

        class Model(torch.nn.Module):
            def forward(self, q, k, v, attn_bias):
                return torch.ops.aten._scaled_dot_product_efficient_attention(
                    q, k, v, attn_bias, False
                )[0]

        example_inputs = (
            torch.randn(4, 4, 36, 36, device=GPU_TYPE),
            torch.randn(4, 4, 36, 36, device=GPU_TYPE),
            torch.randn(4, 4, 36, 36, device=GPU_TYPE),
            torch.randn(4, 4, 36, 36, device=GPU_TYPE),
        )
        self.check_model(Model(), example_inputs)

    def test_aoti_runtime_asserts(self):
        from torch.export._draft_export import draft_export, FailureType

        with torch.library._scoped_library("mylib", "FRAGMENT") as lib:
            torch.library.define(
                "mylib::foo",
                "(Tensor a, Tensor b) -> Tensor",
                tags=torch.Tag.pt2_compliant_tag,
                lib=lib,
            )

            @torch.library.impl("mylib::foo", "cpu", lib=lib)
            def foo(a: torch.Tensor, b: torch.Tensor) -> torch.Tensor:
                return a[: b.item()]

            @torch.library.impl_abstract("mylib::foo", lib=lib)
            def foo_fake_impl(a, b):
                ctx = torch.library.get_ctx()
                u = ctx.new_dynamic_size()
                return torch.empty(u)

            class M(torch.nn.Module):
                def forward(self, a, b):
                    res = torch.ops.mylib.foo(a, b)
                    s = res.shape[0]
                    torch._check(s > 3)
                    torch._check(s < a.shape[0])
                    return a[s - 3]

            example_inputs = (torch.randn(100), torch.tensor(10))
            ep = draft_export(M(), example_inputs)
            report = ep._report
            need_config_patch = any(
                not f.xfail and f.failure_type == FailureType.MISMATCHED_FAKE_KERNEL
                for f in report.failures
            )
            m = ep.module()

            # This should no longer be needed after #150093
            from torch._functorch import config as functorch_config

            with functorch_config.patch(
                {"generate_fake_kernels_from_real_mismatches": need_config_patch}
            ):
                pt2_file = torch._inductor.aoti_compile_and_package(ep)
            optimized = torch._inductor.aoti_load_package(pt2_file)

            self.assertTrue(same(optimized(*example_inputs), m(*example_inputs)))

            with self.assertRaisesRegex(Exception, "run_func_(.*) API call failed "):
                optimized(torch.randn(100), torch.tensor(2))

    @patch.dict(os.environ, {"TORCHINDUCTOR_SCALAR_ASSERTS_FULL": "1"})
    def test_aoti_runtime_asserts_backed_symint(self):
        if not full_aoti_runtime_assert():
            raise unittest.SkipTest("full runtime assert not turned on")

        class Model(torch.nn.Module):
            def forward(self, x):
                y = x.reshape(100, -1).clone()
                y = y + 1
                return y

        model = Model().to(self.device)
        input1 = (torch.rand(100, device=self.device),)
        input2 = (torch.rand(2099, device=self.device),)
        dynamic_shapes = {
            "x": {0: torch.export.Dim.DYNAMIC},
        }
        package_path = AOTIRunnerUtil.compile(
            model,
            input1,
            dynamic_shapes=dynamic_shapes,
        )
        optimized = torch._inductor.aoti_load_package(package_path)
        self.assertEqual(model(*input1), optimized(*input1))
        with self.assertRaisesRegex(Exception, "run_func_(.*) API call failed "):
            optimized(*input2)

    def test_index_put_with_none_index(self):
        # index_put falls back in the deterministic mode
        with DeterministicGuard(True):

            class Model(torch.nn.Module):
                def forward(self, x, i1, i2, y):
                    return torch.ops.aten.index_put(
                        x,
                        (None, None, i1, i2.transpose(0, 1)),
                        y,
                        accumulate=True,
                    )

            example_inputs = (
                torch.rand(8, 192, 30, 30, device=self.device),
                torch.zeros(3, 14, 1, 1, dtype=torch.int64, device=self.device),
                torch.ones(14, 3, dtype=torch.int64, device=self.device),
                torch.randn(8, 192, 3, 14, 3, 14, device=self.device),
            )
            self.check_model(Model(), example_inputs)

    @patch.dict(os.environ, {"AOTI_RUNTIME_CHECK_INPUTS": "1"})
    def test_runtime_checks(self):
        class Model(torch.nn.Module):
            def forward(self, inputs):
                return list(inputs.values())

        inputs = {}
        dtypes = [
            torch.float16,
            torch.float32,
            torch.bool,
            torch.int8,
            torch.int16,
            torch.int32,
            torch.int64,
            torch.uint8,
        ]

        if not TEST_MPS:
            dtypes.append(torch.float64)
        if SM80OrLater:
            dtypes.append(torch.bfloat16)

        for dtype in dtypes:
            inputs[f"x_{str(dtype)}"] = torch.ones(
                4, 8, 10, dtype=dtype, device=self.device
            )

        dim0 = Dim("s0", min=2, max=1024)
        dim1 = Dim("s1", min=2, max=512)
        dim2 = Dim("s2", min=2, max=128)
        dynamic_shapes = {
            "x_torch.float16": {0: dim0},
            "x_torch.float32": {0: dim0},
            "x_torch.bool": {1: dim1},
            "x_torch.int8": {1: dim1},
            "x_torch.int16": {},
            "x_torch.int32": {2: dim2},
            "x_torch.int64": {2: dim2},
            "x_torch.uint8": {2: dim2},
        }
        if not TEST_MPS:
            dynamic_shapes["x_torch.float64"] = {0: dim0}
        if SM80OrLater:
            dynamic_shapes["x_torch.bfloat16"] = {1: dim1}

        m = Model()
        inputs = (inputs,)
        dynamic_shapes = (dynamic_shapes,)
        with torch.no_grad():
            so_path = AOTIRunnerUtil.legacy_compile(
                m, inputs, dynamic_shapes=dynamic_shapes
            )

        # Expected results for the following checks:
        # ("unmatched dtype", "unmatched dim value at", "dim value is too", "unmatched stride value at")
        if SM80OrLater:
            # 10 dynamic dims
            expected_results = (10, 21, 18, 21)
        elif TEST_MPS:
            # 8 dynamic dims
            expected_results = (8, 17, 14, 16)
        else:
            # 9 dynamic dims
            expected_results = (9, 19, 16, 19)

        with open(os.path.splitext(so_path)[0] + ".cpp") as cpp:
            src_code = cpp.read()
            FileCheck().check_count(
                "unmatched dtype",
                expected_results[0],
                exactly=True,
            ).run(src_code)
            FileCheck().check_count(
                "unmatched dim value at",
                expected_results[1],
                exactly=True,
            ).run(src_code)
            FileCheck().check_count(
                "dim value is too",
                expected_results[2],
                exactly=True,
            ).run(src_code)
            FileCheck().check_count(
                "unmatched stride value at",
                expected_results[3],
                exactly=True,
            ).run(src_code)

        self.check_model(m, inputs)

    @unittest.skipIf(TEST_WITH_ROCM, "FP8 is not supported on ROCM")
    @unittest.skipIf(
        not PLATFORM_SUPPORTS_FP8,
        "FP8 is only supported on H100+, SM 8.9 and MI300+ devices",
    )
    @patch.dict(os.environ, {"AOTI_RUNTIME_CHECK_INPUTS": "1"})
    def test_runtime_checks_fp8(self):
        # cuda only
        if self.device != "cuda":
            return

        class Model(torch.nn.Module):
            def __init__(self) -> None:
                super().__init__()

            def forward(self, x0, x1):
                t = x0.to(torch.float) + x1.to(torch.float)
                return t

        inputs = []
        for dtype in (
            torch.float8_e4m3fn,
            torch.float8_e5m2,
            # FP8 funz are for AMD
            # see https://github.com/pytorch/pytorch/issues/126734
            # torch.float8_e4m3fnuz,
            # torch.float8_e5m2fnuz,
        ):
            inputs.append(torch.ones(8, 8, 8, dtype=dtype, device=self.device))
        dim0 = Dim("s0", min=2, max=1024)
        dynamic_shapes = {
            "x0": {0: dim0},
            "x1": {0: dim0},
        }
        with torch.no_grad():
            self.check_model(
                Model(),
                tuple(inputs),
                dynamic_shapes=dynamic_shapes,
            )

    @skipIfXpu(msg="Total size of kernel arguments exceeds driver limit on XPU")
    def test_runtime_checks_large(self):
        class Model(torch.nn.Module):
            def __init__(self) -> None:
                super().__init__()

            def forward(self, *inputs):
                result = inputs[0]
                for i in range(1, len(inputs)):
                    result = result + inputs[i]
                return result

        inputs = []
        for i in range(1000):
            inputs.append(torch.ones(8, 8, 8, dtype=torch.float16, device=self.device))
        inputs = tuple(inputs)
        model = Model()
        with torch.no_grad():
            AOTIRunnerUtil.compile(
                model,
                inputs,
            )

    def test_runtime_checks_complex(self):
        class Model(torch.nn.Module):
            def __init__(self) -> None:
                super().__init__()

            def forward(self, x0, x1, x2):
                return (x0, x1, x2)

        inputs = []
        x0 = torch.tensor([1, -1], dtype=torch.complex32, device=self.device)
        x1 = torch.tensor(
            [1 + 1j, -1 + 1j, -2 + 2j, 3 - 3j, 0, 1j, 1, -1],
            dtype=torch.complex64,
            device=self.device,
        )
        x2 = torch.tensor(128, dtype=torch.complex128, device=self.device)
        inputs.append(x0)
        inputs.append(x1)
        inputs.append(x2)
        dim0 = Dim("s0", min=2, max=1024)
        dynamic_shapes = {
            "x0": {0: dim0},
            "x1": {},
            "x2": {},
        }
        with torch.no_grad():
            self.check_model(
                Model(),
                tuple(inputs),
                dynamic_shapes=dynamic_shapes,
            )

    @unittest.skipIf(IS_FBCODE, "Not yet runnable in fbcode")
    @patch.dict(os.environ, {"AOTI_RUNTIME_CHECK_INPUTS": "1"})
    def test_runtime_checks_dtype_failed(self):
        class Model(torch.nn.Module):
            def __init__(self) -> None:
                super().__init__()

            def forward(self, x):
                y = x.type(torch.float)
                return y

        x = torch.randn(1, 4, dtype=torch.float16, device=self.device)
        model = Model()
        with torch.no_grad():
            package_path: str = AOTIRunnerUtil.compile(
                model,
                (x,),
            )
        aot_inductor_module = torch._inductor.aoti_load_package(package_path)
        x_casted = x.float()
        with self.assertRaisesRegex(Exception, ""):
            aot_inductor_module(x_casted)

    @patch.dict(os.environ, {"AOTI_RUNTIME_CHECK_INPUTS": "1"})
    def test_runtime_checks_device_type_failed(self):
        if self.device != GPU_TYPE:
            raise unittest.SkipTest("requires GPU")

        class Model(torch.nn.Module):
            def __init__(self) -> None:
                super().__init__()

            def forward(self, x):
                return x + 1

        x = torch.randn(1, 4, dtype=torch.float16, device="cpu")
        model = Model()
        with torch.no_grad():
            package_path: str = AOTIRunnerUtil.compile(
                model,
                (x,),
            )

        aot_inductor_module = torch._inductor.aoti_load_package(package_path)
        aot_inductor_module(x)
        x_casted = x.to(GPU_TYPE)
        with self.assertRaisesRegex(Exception, ""):
            aot_inductor_module(x_casted)

    def test_non_contiguous_output_alias(self):
        # Test return x, x.contiguous() where x is non-contiguous.
        class Model(torch.nn.Module):
            def forward(self, x):
                squared = x * x
                transposed = squared.t()  # non-contiguous
                contig = transposed.contiguous()
                return transposed, contig

        x = torch.randn(3, 4, dtype=torch.float16, device=self.device)
        model = Model()
        with torch.no_grad():
            result = AOTIRunnerUtil.run(
                model,
                (x,),
            )
        actual = model(x)
        self.assertTrue(same(result, actual))

        # contiguous() should create a new tensor
        self.assertTrue(result[0].data_ptr() != result[1].data_ptr())

    def test_multiple_output_alias(self):
        # Test when multiple outputs alias the same tensor
        class Model(torch.nn.Module):
            def forward(self, x):
                squared = x * x
                contig = squared.contiguous()  # alias
                reshaped = squared.reshape(squared.shape)  # alias
                cubed = squared * x
                return squared, contig, reshaped, cubed

        x = torch.randn(3, 4, dtype=torch.float32, device=self.device)
        model = Model()

        with torch.no_grad():
            result = AOTIRunnerUtil.run(
                model,
                (x,),
            )
        actual = model(x)
        self.assertTrue(same(result, actual))

        # squared, contig and reshaped alias the same tensor.
        self.assertTrue(result[0].data_ptr() == result[1].data_ptr())
        self.assertTrue(result[0].data_ptr() == result[2].data_ptr())
        # cubed shouldn't be an alias.
        self.assertTrue(result[0].data_ptr() != result[3].data_ptr())

    @patch.dict(os.environ, {"AOTI_RUNTIME_CHECK_INPUTS": "1"})
    def test_runtime_checks_shape_failed(self):
        class Model(torch.nn.Module):
            def __init__(self) -> None:
                super().__init__()

            def forward(self, x):
                return x

        x = torch.randn(4, 4, 4, dtype=torch.float16, device=self.device)
        y0 = torch.randn(8, 4, 4, dtype=torch.float16, device=self.device)
        y1 = torch.randn(4, 8, 4, dtype=torch.float16, device=self.device)
        y2 = rand_strided(
            (4, 4, 4), (16, 1, 4), dtype=torch.float16, device=self.device
        )
        # batch size is outside of the range
        y3 = torch.randn(2048, 3, 4, dtype=torch.float16, device=self.device)
        y4 = torch.randn(2048, 4, 4, dtype=torch.float16, device=self.device)
        dim0 = Dim("s0", min=4, max=1024)
        dynamic_shapes = {
            "x": {0: dim0},
        }
        model = Model()
        with torch.no_grad():
            package_path: str = AOTIRunnerUtil.compile(
                model, (x,), dynamic_shapes=dynamic_shapes
            )
        aot_inductor_module = torch._inductor.aoti_load_package(package_path)
        # dynamic dim works fine
        _ = aot_inductor_module(y0)
        with self.assertRaisesRegex(Exception, ""):
            aot_inductor_module(y1)
        with self.assertRaisesRegex(Exception, ""):
            aot_inductor_module(y2)
        with self.assertRaisesRegex(Exception, ""):
            aot_inductor_module(y3)
        with self.assertRaisesRegex(Exception, ""):
            aot_inductor_module(y4)

    def test_add_complex(self):
        class Model(torch.nn.Module):
            def forward(self, a, b):
                return torch.add(a, b)

        x = torch.tensor(
            [1 + 1j, -1 + 1j, -2 + 2j, 3 - 3j, 0, 1j, 1, -1], device=self.device
        )
        y = torch.tensor(
            [1 + 1j, -1 + 1j, -2 + 2j, 3 - 3j, 0, 1j, 1, -1], device=self.device
        )
        self.check_model(Model(), (x, y))

    def test_embedding_bag(self):
        class Model(torch.nn.Module):
            def forward(self, w, i, o):
                return torch.ops.aten._embedding_bag(w, i, o, False, 0, False, None)

        example_inputs = (
            torch.randn([10, 4], device=self.device),
            torch.randint(10, [8], device=self.device),
            torch.tensor([0, 2, 6], device=self.device),
        )
        self.check_model(Model(), example_inputs)

    @unittest.skipIf(
        TEST_MPS and MACOS_VERSION < 14.0,
        "FFT operations are only supported on MacOS 14+",
    )
    def test_fft_c2c(self):
        class Model(torch.nn.Module):
            def forward(self, x):
                return torch.fft.fftn(x), torch.fft.fftn(x).real

        example_inputs = (torch.randn(16, 16, 16, device=self.device),)
        self.check_model(Model(), example_inputs)

    def test_bool_input(self):
        # Specialize on whichever branch the example input for b is
        class Model(torch.nn.Module):
            def forward(self, x, b):
                if b:
                    return x * x
                else:
                    return x + x

        example_inputs = (torch.randn(3, 3, device=self.device), True)
        self.check_model(Model(), example_inputs)

    def test_int_list_input(self):
        class Model(torch.nn.Module):
            def forward(self, x, i):
                return x * i[0] * i[1]

        example_inputs = (torch.randn(3, 3, device=self.device), [3, 4])
        self.check_model(Model(), example_inputs)

    def test_nested_tensor_from_jagged(self):
        class Model(nn.Module):
            def __init__(self) -> None:
                super().__init__()
                self.mlp = nn.Sequential(
                    nn.Linear(128, 64), nn.ReLU(), nn.Linear(64, 32), nn.Sigmoid()
                )

            def forward(self, values, offsets):
                nt = torch.nested.nested_tensor_from_jagged(values, offsets)
                res = self.mlp(nt)
                return res.values()

        model = Model().to(device=self.device)

        example_inputs_1 = (
            torch.randn((15, 128), device=self.device),
            torch.tensor([0, 3, 4, 10, 15], device=self.device),
        )

        # same "NT batch size", different actual amount of data
        example_inputs_2 = (
            torch.randn((31, 128), device=self.device),
            torch.tensor([0, 1, 20, 25, 31], device=self.device),
        )

        # same actual amount of data, different "NT batch size"
        example_inputs_3 = (
            torch.randn((15, 128), device=self.device),
            torch.tensor([0, 3, 10, 15], device=self.device),
        )

        # different "NT batch size"
        example_inputs_4 = (
            torch.randn((37, 128), device=self.device),
            torch.tensor([0, 5, 16, 25, 29, 37], device=self.device),
        )

        dim0_values = Dim("dim0_values", min=1, max=128)
        dim0_offsets = Dim("dim0_offsets", min=1, max=9)
        dynamic_shapes = {"values": {0: dim0_values}, "offsets": {0: dim0_offsets}}
        example_inputs_list = [
            example_inputs_1,
            example_inputs_2,
            example_inputs_3,
            example_inputs_4,
        ]
        for example_input in example_inputs_list:
            actual = AOTIRunnerUtil.legacy_run(
                self.device,
                model,
                example_input,
                dynamic_shapes=dynamic_shapes,
            )
            self.assertTrue(same(model(*example_input), actual))

    @common_utils.parametrize("max_autotune", [True, False])
    def test_misc_1(self, max_autotune):
        if self.device == "cpu" and IS_MACOS and max_autotune:
            raise unittest.SkipTest("max_autotune not supported on macos")

        class Model(nn.Module):
            def __init__(self) -> None:
                super().__init__()
                self.mlp = nn.Sequential(
                    nn.Linear(128, 64), nn.ReLU(), nn.Linear(64, 32), nn.Sigmoid()
                )
                self.emb = nn.EmbeddingBag(num_embeddings=128, embedding_dim=32)
                self.over_arch = nn.Sequential(
                    nn.Linear(64, 32), nn.ReLU(), nn.Linear(32, 32), nn.Sigmoid()
                )

            def forward(self, x, y):
                mlp_output = self.mlp(x)
                emb_output = self.emb(y)
                return self.over_arch(torch.concat([mlp_output, emb_output], dim=1))

        example_inputs = (
            torch.randn(16, 128, device=self.device),
            torch.randint(0, 128, (16, 10), device=self.device),
        )
        self.check_model(
            Model(), example_inputs, options=dict(max_autotune=max_autotune)
        )

    @skip_if_no_torchvision
    def test_torchvision_transforms_functional_tensor_resize(self):
        import torchvision

        # https://fb.workplace.com/groups/1075192433118967/permalink/1501860707118802/
        class A(torch.nn.Module):
            def forward(self, image: torch.Tensor, target_size: torch.Tensor):
                target_h, target_w = target_size.tolist()
                torch._check(target_h > 0)
                torch._check(target_w > 0)
                torch._check(target_h <= 4000)
                torch._check(target_w <= 4000)

                return torchvision.transforms._functional_tensor.resize(
                    image,
                    size=[target_h, target_w],
                    interpolation="bilinear",
                    antialias=False,
                )

        model = A()
        example_inputs = (
            torch.ones([3, 800, 600], device=self.device),
            torch.tensor([448, 336], device=self.device),
        )
        dynamic_shapes = {
            "image": {
                1: torch.export.Dim("height", min=1, max=4000),
                2: torch.export.Dim("width", min=1, max=4000),
            },
            "target_size": None,
        }
        self.check_model(model, example_inputs, dynamic_shapes=dynamic_shapes)

    def test_aoti_debug_printer_codegen(self):
        # basic addmm model to test codegen for aoti intermediate debug printer
        class Model(torch.nn.Module):
            def __init__(self, n, k, device):
                super().__init__()
                self.weight = torch.randn(n, k, device=device)
                self.bias = torch.randn(n, device=device)

            def forward(self, a):
                return torch.nn.functional.linear(a, self.weight, self.bias)

        M = 8
        N = 6
        K = 16
        model = Model(N, K, self.device)
        batch = 2
        a = torch.randn(batch, M, K, device=self.device)
        example_inputs = (a,)

        if HAS_GPU:
            kernel_calls = [
                ("triton_poi_fused_0", 1),
                (f"aoti_torch_{GPU_TYPE}_addmm_out", 2),
            ]
        elif self.device == "mps":
            kernel_calls = [("aoti_torch_mps_addmm_out", 2)]
        else:
            kernel_calls = [("aoti_torch_cpu_addmm_out", 2)]

        # test default debug printing all tensor values codegen
        with config.patch({"aot_inductor.debug_intermediate_value_printer": "2"}):
            result, code = run_and_get_cpp_code(
                AOTIRunnerUtil.legacy_compile, model, example_inputs
            )

            # check the c shim print_tensor_handle call is triggered by the config and injected the cpp output code as expected
            self.assertEqual("aoti_torch_print_tensor_handle" in code, True)

            # check the codegen for debug printing around the actual kernel call is expected

            for kernel_call, count in kernel_calls:
                FileCheck().check_count(
                    f"before_launch - {kernel_call}",
                    count,
                ).run(code)
                FileCheck().check_count(
                    f"after_launch - {kernel_call}",
                    count,
                ).run(code)

        # test printing selected kernel's tensor values codegen
        filtered_kernel_name = f"aoti_torch_{self.device}_addmm_out"
        with config.patch(
            {
                "aot_inductor.debug_intermediate_value_printer": "2",
                "aot_inductor.filtered_kernel_names": filtered_kernel_name,
            }
        ):
            result, code = run_and_get_cpp_code(
                AOTIRunnerUtil.legacy_compile, model, example_inputs
            )
            filtered_kernel_calls = [
                (filtered_kernel_name, 2),
            ]
            for kernel_call, count in filtered_kernel_calls:
                FileCheck().check_count(
                    f"before_launch - {kernel_call}",
                    count,
                ).run(code)
                FileCheck().check_count(
                    f"after_launch - {kernel_call}",
                    count,
                ).run(code)

            kernel_calls_not_to_print = [
                kernel_call
                for kernel_call in kernel_calls
                if kernel_call[0] != filtered_kernel_name
            ]
            for kernel_name, _ in kernel_calls_not_to_print:
                FileCheck().check_not(f"before_launch - {kernel_name}").run(code)
                FileCheck().check_not(f"after_launch - {kernel_name}").run(code)

    @common_utils.parametrize("enable_kernel_profile", (True, False))
    def test_aoti_profiler(self, enable_kernel_profile):
        # basic addmm model
        class Model(torch.nn.Module):
            def __init__(self, n, k, device):
                super().__init__()
                self.weight = torch.randn(n, k, device=device)
                self.bias = torch.randn(n, device=device)

            def forward(self, a):
                return torch.nn.functional.linear(a, self.weight, self.bias)

        if sys.platform not in ["linux", "win32"]:
            raise unittest.SkipTest(
                "enable_kernel_profile only supported on linux and win32"
            )

        M = 8
        N = 6
        K = 16
        model = Model(N, K, self.device)
        batch = 2
        a = torch.randn(batch, M, K, device=self.device)
        example_inputs = (a,)
        kernel_calls = (
            f"aoti_torch_{GPU_TYPE}_addmm_out"
            if self.device == GPU_TYPE
            else "aoti_torch_cpu_addmm_out"
        )
        with config.patch({"cpp.enable_kernel_profile": enable_kernel_profile}):
            _, code = run_and_get_cpp_code(
                AOTIRunnerUtil.compile, model, example_inputs
            )
            shim_fn_codes = (
                f'RECORD_FUNCTION("{kernel_calls}", c10::ArrayRef<c10::IValue>());'
            )
            if enable_kernel_profile:
                FileCheck().check(shim_fn_codes).run(code)
            else:
                FileCheck().check_not(shim_fn_codes).run(code)

    def test_aoti_debug_printer_user_defined_triton_kernel(self):
        if self.device != GPU_TYPE:
            raise unittest.SkipTest("requires GPU")

        class Model(torch.nn.Module):
            def __init__(self) -> None:
                super().__init__()

            def forward(self, x, y):
                out = torch.zeros_like(x)
                add_kernel[(4,)](x, y, out, n_elements=4, BLOCK_SIZE=16)
                return out

        example_inputs = (
            torch.randn(4, 4, device=self.device),
            torch.randn(4, 4, device=self.device),
        )

        kernel_calls = [
            ("add_kernel_0", 3),
        ]

        with config.patch({"aot_inductor.debug_intermediate_value_printer": "2"}):
            result, code = run_and_get_cpp_code(
                AOTIRunnerUtil.compile, Model(), example_inputs
            )
            # check the c shim print_tensor_handle call is triggered by the config and injected the cpp output code as expected
            self.assertEqual("aoti_torch_print_tensor_handle" in code, True)
            # check the codegen for debug printing around the actual kernel call is expected
            for kernel_call, count in kernel_calls:
                FileCheck().check_count(
                    f"before_launch - {kernel_call}",
                    count,
                ).run(code)
                FileCheck().check_count(
                    f"after_launch - {kernel_call}",
                    count,
                ).run(code)

    def test_aoti_debug_printer_cpp_kernel(self):
        if self.device != "cpu":
            raise unittest.SkipTest("cpu test case only")

        # a simple cpp kernel test case for testing the debug printer codegen
        # on cpp kernel cpu device.
        class Model(torch.nn.Module):
            def __init__(self) -> None:
                super().__init__()

            def forward(self, x):
                t = torch.tensor(x.size(-1), device="cpu", dtype=torch.float)
                t = torch.sqrt(t * 3)
                return x * t

        example_inputs = (torch.randn(4, 4, device="cpu"),)

        kernel_calls = [
            ("cpp_fused_mul_sqrt_0", 2),
        ]

        with config.patch({"aot_inductor.debug_intermediate_value_printer": "2"}):
            result, code = run_and_get_cpp_code(
                AOTIRunnerUtil.compile, Model(), example_inputs
            )
            # check the c shim print_tensor_handle call is triggered by the config and injected the cpp output code as expected
            self.assertEqual("aoti_torch_print_tensor_handle" in code, True)
            # check the codegen for debug printing around the actual kernel call is expected
            for kernel_call, count in kernel_calls:
                FileCheck().check_count(
                    f"before_launch - {kernel_call}",
                    count,
                ).run(code)
                FileCheck().check_count(
                    f"after_launch - {kernel_call}",
                    count,
                ).run(code)

    def test_aoti_debug_printer_sym_inputs(self):
        if self.device != GPU_TYPE:
            raise unittest.SkipTest("requires GPU")

        from torch.testing._internal.triton_utils import add_kernel

        class Model(torch.nn.Module):
            def __init__(self):
                super().__init__()

            def forward(self, x):
                maxlen = max(x.item(), 512)
                a = torch.ones(maxlen, device=GPU_TYPE)
                b = torch.ones(maxlen, device=GPU_TYPE)
                out = torch.zeros_like(a)
                # unbacked symint in grid
                add_kernel[(1, 1, maxlen)](a, b, out, maxlen, 32)
                return out

        example_inputs = (torch.randint(high=1024, size=(1,), device=self.device),)

        expected_scalar_args = [
            "triton_poi_fused_zeros_like_0_xnumel",
            "triton_poi_fused_ones_1_xnumel",
            "std::max(static_cast<int64_t>(512L), static_cast<int64_t>(u0))",
        ]

        with config.patch({"aot_inductor.debug_intermediate_value_printer": "2"}):
            result, code = run_and_get_cpp_code(
                AOTIRunnerUtil.compile, Model(), example_inputs
            )
            self.assertEqual("aoti_torch_print_tensor_handle" in code, True)
            for scalar in expected_scalar_args:
                FileCheck().check_count(
                    f"{scalar}",
                    2,
                ).run(code)

    @unittest.skipIf(
        not PLATFORM_SUPPORTS_FP8,
        "FP8 is only supported on H100+, SM 8.9 and MI300+ devices",
    )
    @skipIfRocm  # _scaled_mm_out_cuda  is not compiled for ROCm platform
    @skipIfXpu
    def test_aoti_debug_printer_fp8_dtype(self):
        if self.device != GPU_TYPE:
            raise unittest.SkipTest("requires GPU")

        class Model(torch.nn.Module):
            def __init__(self, dtype):
                super().__init__()
                self.out_dtype = dtype

            def forward(self, x, weight, bias, scale_a, scale_b):
                weight = weight.to(torch.float8_e4m3fn)
                output = torch._scaled_mm(
                    x,
                    weight,
                    bias=input_bias,
                    out_dtype=self.out_dtype,
                    scale_a=scale_a,
                    scale_b=scale_b,
                )
                return output

        dtype = torch.float16

        a_scale = torch.Tensor([1.0]).to(device=GPU_TYPE)
        b_scale = torch.Tensor([1.0]).to(device=GPU_TYPE)
        input_bias = torch.rand(32, device=GPU_TYPE, dtype=dtype)
        weight_shape = (32, 16)
        weight = torch.rand(*weight_shape, device=GPU_TYPE, dtype=dtype).T
        a_inverse_scale = 1 / a_scale
        b_inverse_scale = 1 / b_scale

        x_shape = (16, 16)
        x = torch.rand(*x_shape, device=GPU_TYPE, dtype=dtype).to(torch.float8_e4m3fn)

        kernel_calls = [
            (f"aoti_torch_{GPU_TYPE}__scaled_mm_out", 5),
        ]

        # test default debug printing all tensor values codegen
        with config.patch({"aot_inductor.debug_intermediate_value_printer": "2"}):
            result, code = run_and_get_cpp_code(
                AOTIRunnerUtil.legacy_compile,
                Model(dtype),
                (x, weight, input_bias, a_inverse_scale, b_inverse_scale),
            )

            # check the c shim print_tensor_handle call is triggered by the config and injected the cpp output code as expected
            self.assertEqual("aoti_torch_print_tensor_handle" in code, True)

            # check the codegen for debug printing around the actual kernel call is expected and float8 dtype is printed as expected
            for kernel_call, count in kernel_calls:
                FileCheck().check_count(
                    f"before_launch - {kernel_call}",
                    count,
                ).run(code)
                FileCheck().check_count(
                    f"after_launch - {kernel_call}",
                    count,
                ).run(code)

    def test_aoti_debug_printing_model_inputs_codegen(self):
        if self.device != "cuda":
            raise unittest.SkipTest("requires CUDA")

        class Model(torch.nn.Module):
            def __init__(self):
                super().__init__()

            def forward(self, a, b, c):
                x = a * 3.14
                y = torch.addmm(c, x, b)
                z = torch.nn.functional.gelu(y)
                return z

        example_inputs = (
            torch.randn(10, 20, device="cuda"),
            torch.randn(20, 30, device="cuda"),
            torch.randn(10, 30, device="cuda"),
        )
        model = Model()
        kernel_calls = [
            ("aoti_model_inputs", 3),
        ]

        with config.patch({"aot_inductor.debug_intermediate_value_printer": "2"}):
            result, code = run_and_get_cpp_code(
                AOTIRunnerUtil.compile, model, example_inputs
            )
            self.assertEqual("aoti_torch_print_tensor_handle" in code, True)

            # check if the triton kernel is printed as comment
            self.assertEqual("def triton_" in code, True)

            # check the codegen for debug printing around aoti model inputs is expected
            for kernel_call, count in kernel_calls:
                FileCheck().check_count(
                    f"{kernel_call}",
                    count,
                ).run(code)

    def test_size_from_multi_output(self):
        class Model(torch.nn.Module):
            def __init__(self):
                super().__init__()
                self.relu = torch.nn.ReLU()

            def forward(self, x):
                _x, _i = torch.unique(x, sorted=True, return_inverse=True)
                _x = _x.detach().clone()
                return self.relu(_x), _i

        example_inputs = (torch.randn(8, device=self.device),)
        self.check_model(Model(), example_inputs)

    @dynamo_config.patch({"capture_scalar_outputs": True})
    def test_sym_i64_input_codegen(self):
        if self.device != GPU_TYPE:
            raise unittest.SkipTest("requires GPU")

        from torch.testing._internal.triton_utils import add_kernel

        class Model(torch.nn.Module):
            def __init__(self) -> None:
                super().__init__()

            def forward(self, x):
                x_symint = x.item()
                a = torch.ones(x_symint, device=GPU_TYPE)
                b = torch.ones(x_symint, device=GPU_TYPE)
                out = torch.zeros_like(a)
                # unbacked symint in grid
                add_kernel[(1, 1, x_symint)](a, b, out, x_symint, 32)
                return out

        example_inputs = (
            torch.randint(high=1024, size=(1,), device=self.device, dtype=torch.int32),
        )
        # This simple unit test case model generates two triton kernels:
        # 1. triton_poi_fused_ones_1:
        # triton_meta={'signature': {'out_ptr0': '*fp32', 'xnumel': 'i64'}
        # 2. add_kernel:
        # triton_meta={'signature': {'in_ptr0': '*fp32', 'in_ptr1': '*fp32', 'out_ptr': '*fp32', 'n_elements': 'i64'}
        # input u0 was defined as int32_t initially, verify for every kernel var args downstream,
        # it gets explicitly declared using its data types in the cpp wrapper codegen code.
        expected_scalar_args = [
            "buf3, u0",
            "buf4, u0",
            "buf4, buf5, buf3, u0",
        ]
        if full_aoti_runtime_assert():
            # we'll have one more assertion
            expected_scalar_args = [
                "buf4, u0",
                "buf5, u0",
                "buf5, buf6, buf4, u0",
            ]
        # check the new behavior of codegen is expected
        result, code = run_and_get_cpp_code(
            AOTIRunnerUtil.compile, Model(), example_inputs
        )
        for scalar_line in expected_scalar_args:
            FileCheck().check_count(
                scalar_line,
                1,
            ).run(code)
        self.check_model(Model(), example_inputs)

    def test_input_codegen_with_sympy_expr(self):
        if self.device != GPU_TYPE:
            raise unittest.SkipTest("requires GPU")

        class MyModel(torch.nn.Module):
            def forward(self, getitem_54, getitem_52, getitem_19, values_2, offsets):
                bitwise_or = torch.bitwise_or(getitem_54, getitem_52)
                combined = torch.cat([getitem_19, values_2], dim=0)
                add = combined + bitwise_or

                sliced = values_2[:-1] + offsets
                return add, sliced

        inps = (
            torch.randint(0, 1, (240,), device=GPU_TYPE, dtype=torch.uint8),
            torch.randint(0, 1, (240,), device=GPU_TYPE, dtype=torch.uint8),
            torch.randn((192,), device=GPU_TYPE),
            torch.randn((48,), device=GPU_TYPE),
            torch.randint(0, 100, (47,), device=GPU_TYPE, dtype=torch.uint8),
        )

        dim = torch.export.Dim("dimensionality")
        derived_dim = 2 * dim
        spec = {
            "getitem_54": (Dim.AUTO,),  # [s33 + 2*s40 + 1]
            "getitem_52": (Dim.AUTO,),  # [s33 + 2*s40 + 1]
            "getitem_19": (derived_dim,),  # [2*s40]
            "values_2": (Dim.AUTO,),  # [s33 + 1]
            "offsets": (Dim.AUTO,),  # [s33]
        }

        self.check_model(MyModel(), inps, dynamic_shapes=spec)

    @common_utils.parametrize("mark_unbacked", (True, False))
    def test_unbacked_equals_input_size_runtime_assertion(self, mark_unbacked: bool):
        # This test checks the unbacked symint runtime assertions, for the following cases:
        # (A) an unbacked symint equals an unbacked symint (mark_unbacked=True)
        # (B) an unbacked symint equals a backed symint    (mark_unbacked=False)
        class Model(torch.nn.Module):
            def forward(self, a, b, c):
                nz = torch.nonzero(a)
                ones = a.new_ones([nz.size(0), b.size(0)])
                torch._check(ones.size(0) >= 1)
                equals = torch.add(ones, c)
                return equals

        model = Model()
        example_inputs = (
            torch.ones(64, device=self.device),
            b := torch.randn((32,), device=self.device),
            c := torch.randn((64, 32), device=self.device),
        )
        if mark_unbacked:
            torch._dynamo.decorators.mark_unbacked(c, 0)
        else:
            torch._dynamo.mark_dynamic(c, 0)

        # Check the runtime assertion is codegen'ed.
        so_path, code = run_and_get_cpp_code(
            AOTIRunnerUtil.legacy_compile, model, example_inputs
        )
        lowerbound_check = "u1 >= 1" if mark_unbacked else "u0 >= 2"
        FileCheck().check_count(lowerbound_check, 1).run(code)

        compiled = AOTIRunnerUtil.legacy_load(self.device, so_path)
        compiled(*example_inputs)

        # Check the runtime assertion.
        with self.assertRaisesRegex(Exception, ""):
            unexpected_inputs = (torch.ones(0, device=self.device), b, c)
            compiled(*unexpected_inputs)

        # Try it again without runtime assertions.
        with config.patch({"scalar_asserts": False}):
            AOTIRunnerUtil.run_multiple(model, [example_inputs, unexpected_inputs])

    def test_none_args_aot_codegen(self):
        if self.device != GPU_TYPE:
            raise unittest.SkipTest("requires GPU")

        @triton.autotune(
            configs=[
                triton.Config({"BLOCK_SIZE": 32}, num_stages=5, num_warps=2),
                triton.Config({"BLOCK_SIZE": 64}, num_stages=4, num_warps=4),
            ],
            key=["n_elements"],
        )
        @triton.jit
        def sin_kernel(
            in_ptr0,
            out_ptr,
            # We want to include an arg known to be 1 at compile time
            # This is because we remove None args from the arg list; changing the eq_1/constexpr arg indices.
            # We want to make sure we recompute these correctly
            EQ_1_ARG,
            n_elements,
            BLOCK_SIZE: "tl.constexpr",
        ):
            pid = tl.program_id(axis=0)
            block_start = pid * BLOCK_SIZE
            offsets = block_start + tl.arange(0, BLOCK_SIZE)
            mask = offsets < n_elements
            if in_ptr0 is not None:
                x = tl.load(in_ptr0 + offsets, mask=mask)
            else:
                x = 0.0
            output = tl.sin(x) + EQ_1_ARG
            tl.store(out_ptr + offsets, output, mask=mask)

        def sin_triton(x, out):
            n_elements = out.numel()
            sin_kernel[(n_elements,)](x, out, 1, n_elements)
            return out

        x = torch.randn(65, device=self.device)
        out = torch.empty_like(x)

        not_none_inputs = (x, out)
        none_inputs = (None, out)

        # AOTI compilation specializes on either None or non-None inputs
        # So we have to check twice here

        self.check_model(sin_triton, none_inputs)
        self.check_model(sin_triton, not_none_inputs)

    def test_issue_140766(self):
        class Model(torch.nn.Module):
            def __init__(self):
                super().__init__()
                self.mlp = torch.nn.Sequential(
                    torch.nn.Linear(128, 512),
                    torch.nn.ReLU(),
                    torch.nn.Linear(512, 128),
                )
                self.norm = torch.nn.LayerNorm(128)
                self.attn = torch.nn.functional.scaled_dot_product_attention

            def forward(self, x):
                # [2, 128, 4096]
                x = x.transpose(1, 2)
                # [2, 4096, 128]
                for _ in range(2):
                    x = self.forward_block(x)
                return x

            def forward_block(self, x):
                # x: B, H*W, C
                B = x.shape[0]
                H, W, C = 64, 64, 128
                shortcut = x
                x = self.norm(x)
                x = x.reshape(B, H, W, C)
                # B, H, W, C
                x = self.attn(x, x, x)
                x = x.reshape(B, H // 8, W // 8, 8, 8, -1)
                x = x.transpose(2, 3).reshape(B, H * W, -1)

                x = shortcut + x
                x = x + self.mlp(self.norm(x))
                return x

        bs = torch.export.Dim("bs", max=12)
        example_inputs = (torch.randn(2, 128, 4096, device=self.device),)
        self.check_model(Model(), example_inputs, dynamic_shapes={"x": {0: bs}})

    def test_so_without_weight(self):
        class Model(torch.nn.Module):
            def __init__(self, n, k, device):
                super().__init__()
                self.weight = torch.randn(n, k, device=device)
                self.bias = torch.randn(n, device=device)

            def forward(self, a):
                return torch.nn.functional.linear(a, self.weight, self.bias)

        M, N, K = 128, 2048, 4096
        model = Model(N, K, self.device)
        a = torch.randn(M, K, device=self.device)
        example_inputs = (a,)
        with (
            torch.no_grad(),
            config.patch(
                {
                    "always_keep_tensor_constants": True,
                    "aot_inductor.package_constants_in_so": True,
                }
            ),
        ):
            so_path = AOTIRunnerUtil.legacy_compile(
                model=model,
                example_inputs=example_inputs,
            )

        with (
            torch.no_grad(),
            config.patch(
                {
                    "always_keep_tensor_constants": True,
                    "aot_inductor.package_constants_in_so": False,
                }
            ),
        ):
            so_path_weightless = AOTIRunnerUtil.legacy_compile(
                model=model,
                example_inputs=example_inputs,
            )
        self.assertTrue(os.path.getsize(so_path) > 10_000_000)
        self.assertTrue(os.path.getsize(so_path_weightless) < 10_000_000)

        runner = AOTIRunnerUtil.legacy_load_runner(self.device, so_path_weightless)

        # Let's check whether the model has correct constant name mapping.
        expected_original_fqns = {
            "L__self___weight": "L__self___weight",
            "L__self___bias": "L__self___bias",
        }
        self.assertEqual(
            expected_original_fqns, runner.get_constant_names_to_original_fqns()
        )

        def runner_call(*args, **kwargs):
            import torch.fx._pytree as fx_pytree

            call_spec = runner.get_call_spec()
            in_spec = pytree.treespec_loads(call_spec[0])
            out_spec = pytree.treespec_loads(call_spec[1])
            flat_inputs = fx_pytree.tree_flatten_spec((args, kwargs), in_spec)
            flat_inputs = [x for x in flat_inputs if isinstance(x, torch.Tensor)]
            flat_outputs = runner.run(flat_inputs)
            return pytree.tree_unflatten(flat_outputs, out_spec)

        test_inputs = torch.randn(M, K, device=self.device)
        attach_weights = {
            "L__self___weight": model.weight,
            "L__self___bias": model.bias,
        }
        runner.update_constant_buffer(attach_weights, False, False)
        expected = model(test_inputs)
        output = runner_call(test_inputs)
        self.assertEqual(expected, output)

    def test_weight_on_disk_legacy(self):
        class Model(torch.nn.Module):
            def __init__(self, n, k, device):
                super().__init__()
                self.weight = torch.randn(n, k, device=device)
                self.bias = torch.randn(n, device=device)

            def forward(self, a):
                return torch.nn.functional.linear(a, self.weight, self.bias)

        M, N, K = 128, 2048, 4096
        model = Model(N, K, self.device)
        a = torch.randn(M, K, device=self.device)
        example_inputs = (a,)

        with (
            torch.no_grad(),
            config.patch(
                {
                    "always_keep_tensor_constants": True,
                    "aot_inductor.package_constants_in_so": False,
                    "aot_inductor.package_constants_on_disk": True,
                    "aot_inductor.package": True,
                }
            ),
        ):
            aoti_files = AOTIRunnerUtil.legacy_compile(
                model=model,
                example_inputs=example_inputs,
            )

        with tempfile.NamedTemporaryFile(suffix=".pt2") as f:
            package_path = package_aoti(
                f.name,
                {"model": aoti_files},
            )
            pt2_contents = load_pt2(package_path, load_weights_from_disk=True)
            loaded1 = pt2_contents.aoti_runners["model"]

        self.assertEqual(loaded1(a), model(a))

    def test_extract_constants_map(self):
        class Model(torch.nn.Module):
            def __init__(self, n, k, device):
                super().__init__()
                self.weight = torch.randn(n, k, device=device)
                self.bias = torch.randn(n, device=device)

            def forward(self, a):
                return torch.nn.functional.linear(a, self.weight, self.bias)

        M, N, K = 8, 6, 16
        model = Model(N, K, self.device)
        a = torch.randn(M, K, device=self.device)
        example_inputs = (a,)
        with torch.no_grad(), config.patch({"always_keep_tensor_constants": True}):
            so_path = AOTIRunnerUtil.legacy_compile(
                model=model,
                example_inputs=example_inputs,
            )

        runner = AOTIRunnerUtil.legacy_load_runner(self.device, so_path)

        def runner_call(*args, **kwargs):
            import torch.fx._pytree as fx_pytree

            call_spec = runner.get_call_spec()
            in_spec = pytree.treespec_loads(call_spec[0])
            out_spec = pytree.treespec_loads(call_spec[1])
            flat_inputs = fx_pytree.tree_flatten_spec((args, kwargs), in_spec)
            flat_inputs = [x for x in flat_inputs if isinstance(x, torch.Tensor)]
            flat_outputs = runner.run(flat_inputs)
            return pytree.tree_unflatten(flat_outputs, out_spec)

        test_inputs = torch.randn(M, K, device=self.device)
        expected = model(test_inputs)
        output = runner_call(test_inputs)
        self.assertEqual(expected, output)

        original_weights = {
            "L__self___weight": model.weight,
            "L__self___bias": model.bias,
        }
        new_weights = {
            "L__self___weight": torch.randn(N, K, device=self.device),
            "L__self___bias": torch.randn(N, device=self.device),
        }

        # Extract weights with use_inactive = False, this should be the current weight.
        extracted_original_weights = runner.extract_constants_map(False)
        self.assertEqual(original_weights, extracted_original_weights)

        # update the inactive weights with new_weights, extract inactive weights.
        runner.update_constant_buffer(new_weights, True, False)
        extracted_new_weights = runner.extract_constants_map(True)
        self.assertEqual(new_weights, extracted_new_weights)

        # Swap constant buffer, this should give us the opposite weights.
        runner.swap_constant_buffer()

        extracted_inactive_weights = runner.extract_constants_map(True)
        extracted_active_weights = runner.extract_constants_map(False)
        self.assertEqual(original_weights, extracted_inactive_weights)
        self.assertEqual(new_weights, extracted_active_weights)

    def test_update_constant_buffer(self):
        class Model(torch.nn.Module):
            def __init__(self, n, k, device):
                super().__init__()
                self.weight = torch.randn(n, k, device=device)
                self.bias = torch.randn(n, device=device)

            def forward(self, a):
                return torch.nn.functional.linear(a, self.weight, self.bias)

        M, N, K = 8, 6, 16
        model = Model(N, K, self.device)
        a = torch.randn(M, K, device=self.device)
        example_inputs = (a,)
        # Attribute naming has changed in the new export API, so still use the legacy API here.
        with torch.no_grad(), config.patch({"always_keep_tensor_constants": True}):
            so_path = AOTIRunnerUtil.legacy_compile(
                model=model,
                example_inputs=example_inputs,
            )

        runner = AOTIRunnerUtil.legacy_load_runner(self.device, so_path)

        # Let's check whether the model has correct constant name mapping.
        expected_original_fqns = {
            "L__self___weight": "L__self___weight",
            "L__self___bias": "L__self___bias",
        }
        self.assertEqual(
            expected_original_fqns, runner.get_constant_names_to_original_fqns()
        )

        def runner_call(*args, **kwargs):
            import torch.fx._pytree as fx_pytree

            call_spec = runner.get_call_spec()
            in_spec = pytree.treespec_loads(call_spec[0])
            out_spec = pytree.treespec_loads(call_spec[1])
            flat_inputs = fx_pytree.tree_flatten_spec((args, kwargs), in_spec)
            flat_inputs = [x for x in flat_inputs if isinstance(x, torch.Tensor)]
            flat_outputs = runner.run(flat_inputs)
            return pytree.tree_unflatten(flat_outputs, out_spec)

        test_inputs = torch.randn(M, K, device=self.device)
        expected = model(test_inputs)
        output = runner_call(test_inputs)
        self.assertEqual(expected, output)

        new_weights = {
            "L__self___weight": torch.randn(N, K, device=self.device),
            "L__self___bias": torch.randn(N, device=self.device),
        }
        runner.update_constant_buffer(new_weights, False, False)
        new_output = runner_call(test_inputs)
        new_expected = torch.nn.functional.linear(
            test_inputs, new_weights["L__self___weight"], new_weights["L__self___bias"]
        )
        self.assertEqual(new_expected, new_output)

    def test_update_inactive_constant_buffer(self):
        class Model(torch.nn.Module):
            def __init__(self, n, k, device):
                super().__init__()
                self.weight = torch.randn(n, k, device=device)
                self.bias = torch.randn(n, device=device)

            def forward(self, a):
                return torch.nn.functional.linear(a, self.weight, self.bias)

        M, N, K = 8, 6, 16
        model = Model(N, K, self.device)
        a = torch.randn(M, K, device=self.device)
        example_inputs = (a,)
        with torch.no_grad(), config.patch({"always_keep_tensor_constants": True}):
            so_path = AOTIRunnerUtil.legacy_compile(
                model=model,
                example_inputs=example_inputs,
            )

        runner = AOTIRunnerUtil.legacy_load_runner(self.device, so_path)

        def runner_call(*args, **kwargs):
            import torch.fx._pytree as fx_pytree

            call_spec = runner.get_call_spec()
            in_spec = pytree.treespec_loads(call_spec[0])
            out_spec = pytree.treespec_loads(call_spec[1])
            flat_inputs = fx_pytree.tree_flatten_spec((args, kwargs), in_spec)
            flat_inputs = [x for x in flat_inputs if isinstance(x, torch.Tensor)]
            flat_outputs = runner.run(flat_inputs)
            return pytree.tree_unflatten(flat_outputs, out_spec)

        test_inputs = torch.randn(M, K, device=self.device)
        expected = model(test_inputs)
        output = runner_call(test_inputs)
        self.assertEqual(expected, output)

        new_weights = {
            "L__self___weight": torch.randn(N, K, device=self.device),
            "L__self___bias": torch.randn(N, device=self.device),
        }
        new_expected = torch.nn.functional.linear(
            test_inputs, new_weights["L__self___weight"], new_weights["L__self___bias"]
        )

        runner.update_constant_buffer(new_weights, True, False)
        output_before_swap = runner_call(test_inputs)
        runner.swap_constant_buffer()
        output_after_swap = runner_call(test_inputs)

        self.assertEqual(expected, output_before_swap)
        self.assertEqual(new_expected, output_after_swap)

    def test_free_inactive_buffer(self):
        if self.device != GPU_TYPE:
            raise unittest.SkipTest("requires GPU")

        class Model(torch.nn.Module):
            def __init__(self, n, k, device):
                super().__init__()
                self.weight = torch.randn(n, k, device=device)
                self.bias = torch.randn(n, device=device)

            def forward(self, a):
                return torch.nn.functional.linear(a, self.weight, self.bias)

        M, N, K = 8, 6, 16
        model = Model(N, K, self.device)
        a = torch.randn(M, K, device=self.device)
        example_inputs = (a,)
        with torch.no_grad(), config.patch({"always_keep_tensor_constants": True}):
            so_path = AOTIRunnerUtil.legacy_compile(
                model=model,
                example_inputs=example_inputs,
            )

        runner = AOTIRunnerUtil.legacy_load_runner(self.device, so_path)

        def runner_call(*args, **kwargs):
            import torch.fx._pytree as fx_pytree

            call_spec = runner.get_call_spec()
            in_spec = pytree.treespec_loads(call_spec[0])
            out_spec = pytree.treespec_loads(call_spec[1])
            flat_inputs = fx_pytree.tree_flatten_spec((args, kwargs), in_spec)
            flat_inputs = [x for x in flat_inputs if isinstance(x, torch.Tensor)]
            flat_outputs = runner.run(flat_inputs)
            return pytree.tree_unflatten(flat_outputs, out_spec)

        test_inputs = torch.randn(M, K, device=self.device)
        expected = model(test_inputs)
        output = runner_call(test_inputs)
        # Check the outputs, make sure the model is correct here.
        self.assertEqual(expected, output)

        new_weights = {
            "L__self___weight": torch.randn(N, K, device=self.device),
            "L__self___bias": torch.randn(N, device=self.device),
        }
        new_expected = torch.nn.functional.linear(
            test_inputs, new_weights["L__self___weight"], new_weights["L__self___bias"]
        )
        runner.update_constant_buffer(new_weights, True, False)

        # Make sure we have swapped buffer
        runner.swap_constant_buffer()
        output_after_swap = runner_call(test_inputs)
        self.assertEqual(new_expected, output_after_swap)

        # Free the secondary buffer
        runner.free_inactive_constant_buffer()

        # Create a new set of weights to refill into the already freed buffer.
        new_weights_1 = {
            "L__self___weight": torch.randn(N, K, device=self.device),
            "L__self___bias": torch.randn(N, device=self.device),
        }
        new_expected_1 = torch.nn.functional.linear(
            test_inputs, new_weights["L__self___weight"], new_weights["L__self___bias"]
        )
        runner.update_constant_buffer(new_weights_1, True, False)

        output_after_swap_1 = runner_call(test_inputs)
        self.assertEqual(new_expected_1, output_after_swap_1)

        runner.free_inactive_constant_buffer()

    def test_update_user_managed_buffer(self):
        if self.device != "cuda":
            raise unittest.SkipTest("requires CUDA")

        class Model(torch.nn.Module):
            def __init__(self, n, k, device):
                super().__init__()
                self.weight = torch.randn(n, k, device=device)
                self.bias = torch.randn(n, device=device)

            def forward(self, a):
                return torch.nn.functional.linear(a, self.weight, self.bias)

        M, N, K = 1024, 4096, 4096
        model = Model(N, K, self.device)
        a = torch.randn(M, K, device=self.device)
        example_inputs = (a,)
        # Attribute naming has changed in the new export API, so still use the legacy API here.
        with torch.no_grad(), config.patch({"always_keep_tensor_constants": True}):
            so_path = AOTIRunnerUtil.legacy_compile(
                model=model,
                example_inputs=example_inputs,
            )

        runner = AOTIRunnerUtil.legacy_load_runner(self.device, so_path)

        def runner_call(*args, **kwargs):
            import torch.fx._pytree as fx_pytree

            call_spec = runner.get_call_spec()
            in_spec = pytree.treespec_loads(call_spec[0])
            out_spec = pytree.treespec_loads(call_spec[1])
            flat_inputs = fx_pytree.tree_flatten_spec((args, kwargs), in_spec)
            flat_inputs = [x for x in flat_inputs if isinstance(x, torch.Tensor)]
            flat_outputs = runner.run(flat_inputs)
            return pytree.tree_unflatten(flat_outputs, out_spec)

        test_inputs = torch.randn(M, K, device=self.device)
        expected = model(test_inputs)
        output = runner_call(test_inputs)
        self.assertEqual(expected, output)

        new_weights = {
            "L__self___weight": torch.randn(N, K, device=self.device),
            "L__self___bias": torch.randn(N, device=self.device),
        }
        mem_before, _ = torch.cuda.mem_get_info(self.device)
        # Do not use user managed_buffer, should have less free memory.
        runner.update_constant_buffer(new_weights, True, False, False)
        mem_after, _ = torch.cuda.mem_get_info(self.device)
        self.assertGreater(mem_before, mem_after)

        runner.swap_constant_buffer()
        new_output = runner_call(test_inputs)
        new_expected = torch.nn.functional.linear(
            test_inputs, new_weights["L__self___weight"], new_weights["L__self___bias"]
        )
        self.assertEqual(new_expected, new_output)

        # Inplace substitube tensor, without user managed buffer, result should be different.
        new_weights["L__self___weight"].add_(1)
        new_weights["L__self___bias"].add_(1)

        new_output = runner_call(test_inputs)
        # Same as the previous result
        self.assertEqual(new_expected, new_output)
        new_expected = torch.nn.functional.linear(
            test_inputs, new_weights["L__self___weight"], new_weights["L__self___bias"]
        )
        # Differ from latest result
        self.assertNotEqual(new_expected, new_output)

        # Clear out all buffers
        runner.free_inactive_constant_buffer()
        runner.swap_constant_buffer()
        runner.free_inactive_constant_buffer()

        new_weights = {
            "L__self___weight": torch.randn(N, K, device=self.device),
            "L__self___bias": torch.randn(N, device=self.device),
        }
        mem_before, _ = torch.cuda.mem_get_info(self.device)
        # Try user managed_buffer, should have same free memory.
        runner.update_constant_buffer(new_weights, True, False, True)
        mem_after, _ = torch.cuda.mem_get_info(self.device)
        self.assertEqual(mem_before, mem_after)

        runner.swap_constant_buffer()
        new_output = runner_call(test_inputs)
        new_expected = torch.nn.functional.linear(
            test_inputs, new_weights["L__self___weight"], new_weights["L__self___bias"]
        )
        self.assertEqual(new_expected, new_output)

        # Inplace substitube tensor, with user managed buffer, result should be the same.
        new_weights["L__self___weight"].add_(1)
        new_weights["L__self___bias"].add_(1)

        new_output = runner_call(test_inputs)
        new_expected = torch.nn.functional.linear(
            test_inputs, new_weights["L__self___weight"], new_weights["L__self___bias"]
        )
        self.assertEqual(new_expected, new_output)

    def test_cond_share_predicte(self):
        class Model(torch.nn.Module):
            def forward(self, predicate, x):
                y = torch.cond(
                    predicate,
                    lambda: x + 1,
                    lambda: x + 2,
                )

                z = torch.cond(
                    predicate,
                    lambda: y + 1,
                    lambda: y + 2,
                )
                return (z,)

        example_inputs = (
            torch.tensor([True]).to(self.device),
            torch.tensor([1, 2, 3]).to(self.device),
        )
        self.check_model(Model(), example_inputs)

    @unittest.skipIf(
        IS_FBCODE,
        "To enable after the C shim FC window ends",
    )
    def test_misaligned_input_1(self):
        if self.device != "cuda":
            raise unittest.SkipTest("CUDA test only")

        class Model(torch.nn.Module):
            def forward(self, x):
                return x.sin() + x.cos()

        N = 64 * 64 * 64 + 64
        arg = torch.randn(N, device=self.device)
        example_inputs = (arg,)
        model = Model()
        expected = model(*example_inputs)
        package_path = AOTIRunnerUtil.compile(model, example_inputs)
        optimized = torch._inductor.aoti_load_package(package_path)
        # If the model is compiled with aligned inputs, the generated
        # code will check inputs alignment at runtime
        self.code_check_count(
            model, example_inputs, "aoti_torch_clone_preserve_strides", 1
        )

        misaligned_arg = torch.zeros(N + 1, device=self.device)
        misaligned_arg = misaligned_arg[1:]
        misaligned_arg.copy_(arg)
        actual = optimized(misaligned_arg)
        torch.testing.assert_close(actual, expected)

    def test_misaligned_input_2(self):
        if self.device != "cuda":
            raise unittest.SkipTest("CUDA test only")

        class Model(torch.nn.Module):
            def forward(self, x):
                return x.sin() + x.cos()

        N = 64 * 64 * 64 + 64
        arg = torch.randn(N, device=self.device)
        misaligned_arg = torch.zeros(N + 1, device=self.device)
        misaligned_arg = misaligned_arg[1:]
        misaligned_arg.copy_(arg)
        example_inputs = (misaligned_arg,)

        model = Model()
        self.check_model(model, example_inputs)
        # If the model is already compiled with a misaligned input, the
        # generated code should NOT contain an alignment check for that input.
        self.code_check_count(
            model, example_inputs, "aoti_torch_clone_preserve_strides", 0
        )

    def test_autotuning_args_reuse(self):
        if self.device != GPU_TYPE:
            raise unittest.SkipTest("requires GPU")

        class Model(torch.nn.Module):
            def forward(self, x, y):
                x_out = torch.empty_strided(
                    (x.size()[0], x.size()[1]), (x.size()[1], 1), device=GPU_TYPE
                )
                x_out = torch.permute(x_out, [0, 1])
                add_kernel_autotuned[(4,)](x, x, x_out, 16)

                y_out = torch.empty_strided(
                    (y.size()[0], y.size()[1]), (y.size()[1], 1), device=GPU_TYPE
                )
                y_out = torch.permute(y_out, [0, 1])
                add_kernel_autotuned[(64,)](y, y, y_out, 64)

                sub_kernel_autotuned[(4,)](x, x, x_out, 16)

                return x_out, y_out

        example_inputs = (
            torch.randn(4, 4, device=GPU_TYPE),
            torch.randn(8, 8, device=GPU_TYPE),
        )
        dim0_x = Dim("dim0_x", min=1, max=2048)
        dim0_y = Dim("dim0_y", min=1, max=2048)
        dynamic_shapes = {"x": {0: dim0_x}, "y": {0: dim0_y}}
        self.check_model(
            Model(),
            example_inputs,
            dynamic_shapes=dynamic_shapes,
            options={"max_autotune": True},
        )

    @unittest.skipIf(IS_FBCODE, "Not runnable in fbcode")
    @unittest.skipIf(
        TEST_MPS and MACOS_VERSION < 14.0,
        "FFT operations are only supported on MacOS 14+",
    )
    def test_stft(self):
        N_FFT = 400
        HOP_LENGTH = 160

        class Model(torch.nn.Module):
            def forward(self, x):
                window = torch.hann_window(N_FFT, device=x.device)
                stft = torch.stft(
                    x, N_FFT, HOP_LENGTH, window=window, return_complex=True
                )
                magnitudes = stft[..., :-1].abs() ** 2
                return magnitudes

        model = Model()
        example_inputs = (torch.randn(500, device=self.device),)
        self.check_model(model, example_inputs)

    def test_conv3d(self):
        if self.device != GPU_TYPE or not is_big_gpu():
            raise unittest.SkipTest("requires modern GPU to run max-autotune")

        if not _has_sufficient_memory(self.device, 2**35):
            raise unittest.SkipTest("insufficient memory")

        class Model(torch.nn.Module):
            def __init__(self) -> None:
                super().__init__()

            def forward(
                self,
                convert_element_type_1271,
                convert_element_type_1272,
                convert_element_type_1273,
            ):
                return torch.ops.aten.convolution.default(
                    convert_element_type_1271,
                    convert_element_type_1272,
                    convert_element_type_1273,
                    [1, 1],
                    [1, 1],
                    [1, 1],
                    False,
                    [0, 0],
                    1,
                )

        example_inputs = (
            torch.randn(1, 64, 5160, 5160, device=self.device),
            torch.randn(3, 64, 3, 3, device=self.device),
            torch.randn(3, device=self.device),
        )
        dynamic_shapes = {
            "convert_element_type_1271": {
                3: torch.export.Dim.DYNAMIC,
                4: torch.export.Dim.DYNAMIC,
            },
            "convert_element_type_1272": None,
            "convert_element_type_1273": None,
        }
        with config.patch(
            {
                "max_autotune": True,
                "max_autotune_conv_backends": "TRITON",
            }
        ):
            self.check_model(
                Model(),
                example_inputs,
                atol=0.1,
                rtol=1e-3,
                dynamic_shapes=dynamic_shapes,
            )

    @skipIfXpu(
        msg="The operator 'aten::_int_mm' is not currently implemented for the XPU device"
    )
    def test__int_mm(self):
        class Model(torch.nn.Module):
            def __init__(self) -> None:
                super().__init__()

            def forward(self, x, y):
                return torch._int_mm(x, y)

        example_inputs = (
            torch.randint(-10, 10, (64, 32), device=self.device, dtype=torch.int8),
            torch.randint(-10, 10, (32, 64), device=self.device, dtype=torch.int8),
        )
        self.check_model(Model(), example_inputs)

    @skipIfMPS
    @skipIfXpu(
        msg="aten::convert_weight_to_int4pack is not currently implemented for XPU"
    )
    @parametrize("m", [32])
    @parametrize("n", [64])
    @parametrize("q_group", [32, 64])
    @parametrize("num_groups", [1, 2])
    def test__weight_int4pack_mm(self, m, n, q_group, num_groups):
        if self.device != GPU_TYPE:
            raise unittest.SkipTest("requires GPU")

        class Model(torch.nn.Module):
            def __init__(self, weight, scale_and_zeros) -> None:
                super().__init__()
                self.weight = weight
                self.scale_and_zeros = scale_and_zeros

            def forward(self, a):
                return torch._weight_int4pack_mm(
                    a, self.weight, q_group, self.scale_and_zeros
                )

        def convert_weight_to_int4pack(b):
            b_int32, b_scales_and_zeros = _group_quantize_tensor(
                b, n_bit=4, q_group_size=q_group
            )
            b_int4pack = torch._convert_weight_to_int4pack(b_int32, innerKTiles=2)
            return b_int4pack, b_scales_and_zeros

        k = q_group * num_groups
        a = torch.rand((m, k), device=self.device, dtype=torch.bfloat16)
        b = torch.rand((k, n), device=self.device, dtype=torch.bfloat16)
        b_int4pack, b_scales_and_zeros_f32 = convert_weight_to_int4pack(b)
        model = Model(b_int4pack, b_scales_and_zeros_f32)
        self.check_model(model, (a,))

    @parametrize("m", [32])
    @parametrize("n", [64])
    @parametrize("q_group", [32, 64])
    @parametrize("num_groups", [1, 2])
    def test__weight_int4pack_mm_with_scales_and_zeros(self, m, n, q_group, num_groups):
        if "xpu" not in self.device:
            raise unittest.SkipTest("requires Intel GPU")

        class Model(torch.nn.Module):
            def __init__(self, weight, scale, zeros) -> None:
                super().__init__()
                self.weight = weight
                self.scale = scale
                self.zeros = zeros

            def forward(self, a):
                return torch._weight_int4pack_mm_with_scales_and_zeros(
                    a, self.weight, q_group, self.scale, self.zeros
                )

        def _group_quantize_tensor_xpu(w, n_bit=4, q_group_size=16):
            # w [k, n] = [32, 48]
            assert w.dim() == 2
            # w [n, k] = [48, 32]
            w = w.transpose(0, 1).contiguous()
            assert q_group_size > 1
            assert w.shape[-1] % q_group_size == 0

            # to_quant: [n * k / group_size, group_size]
            to_quant = w.reshape(-1, q_group_size)
            assert torch.isnan(to_quant).sum() == 0

            max_val = to_quant.amax(dim=1, keepdim=True)
            min_val = to_quant.amin(dim=1, keepdim=True)
            max_int = 2**n_bit - 1
            min_int = 0
            scales = (max_val - min_val).clamp(min=1e-6) / max_int
            assert torch.isnan(scales).sum() == 0

            zeros = min_int - min_val.div(scales).round()
            zeros = torch.clamp(zeros, min_int, max_int)
            zeros = zeros.to(torch.int8)
            assert torch.isnan(zeros).sum() == 0

            out = to_quant.div(scales).add(zeros).round().clamp_(min_int, max_int)
            assert torch.isnan(out).sum() == 0

            # [n, k]
            out = out.to(dtype=torch.int32).reshape(w.shape)
            if out.device != torch.device("cpu"):
                out = (out[::, 1::2] << 4 | out[::, 0::2]).to(torch.uint8)

            # Scales and zeros for the same q-group should be contiguous, so we can
            # load as a 32-bit word
            scales = scales.view(w.shape[0], -1).transpose(0, 1).contiguous()
            zeros = zeros.view(w.shape[0], -1).transpose(0, 1).contiguous()

            return out, scales, zeros

        def convert_weight_to_int4pack(b):
            # b_uint8 [n, k //2]
            b_uint8, scales, zeros = _group_quantize_tensor_xpu(
                b, n_bit=4, q_group_size=q_group
            )
            # b_int4pack [k//8, n]
            b_int4pack = torch._convert_weight_to_int4pack(b_uint8, innerKTiles=2)

            return b_int4pack, scales, zeros

        k = q_group * num_groups
        a = torch.rand((m, k), device=self.device, dtype=torch.bfloat16)
        b = torch.rand((k, n), device=self.device, dtype=torch.bfloat16)
        b_int4pack, b_scales, zeros_int8 = convert_weight_to_int4pack(b)
        model = Model(b_int4pack, b_scales, zeros_int8)
        self.check_model(model, (a,))

    def test_assert_tensor_meta(self):
        class Module(torch.nn.Module):
            def forward(self, x):
                torch.ops.aten._assert_tensor_metadata.default(
                    x,
                    dtype=torch.int32,
                )
                return (x + 1,)

        example_inputs = (torch.tensor(1, dtype=torch.int32),)
        with config.patch(
            {
                "implicit_fallbacks": False,
            }
        ):
            self.check_model(
                Module(),
                example_inputs,
                atol=0.1,
                rtol=1e-3,
            )

    @skipIfRocm  # RoCM does not support the config block size in test suite.
    def test_triton_autotuning(self):
        if self.device != GPU_TYPE:
            raise unittest.SkipTest("requires GPU")

        class Model(torch.nn.Module):
            def forward(self, x, y, m):
                _M, K = x.shape
                K, N = y.shape
                M = torch.abs(m)
                out = torch.empty((_M, N), device=x.device, dtype=torch.float32)
                grid = lambda META: (  # noqa: E731
                    triton.cdiv(
                        4096 * 2046, META["BLOCK_SIZE_M"] * META["BLOCK_SIZE_N"]
                    ),
                )
                strange_config_matmul_kernel[grid](
                    x,
                    y,
                    out,
                    M,
                    N,
                    K,
                )
                return out

        x = torch.randn(4096, 1024, device=self.device)
        y = torch.randn(1024, 2048, device=self.device)
        m = torch.tensor([4096], dtype=torch.int32, device=self.device)

        with config.patch("triton.autotune_with_sample_inputs", True):
            # The tuned best config on XPU is different with CUDA.
            grid_0 = 32736 if GPU_TYPE == "xpu" else 1023
            self.code_check_count(
                Model(), (x, y, m), f"uint32_t grid_0 = {grid_0}L;", 1
            )

    @skipIfRocm  # RoCM does not support the config block size in test suite.
    def test_triton_mutated_autotuning(self):
        if self.device != GPU_TYPE:
            raise unittest.SkipTest("requires GPU")

        @triton.jit
        def add_one_kernel(X, Y, N):
            pid = tl.program_id(axis=0)
            block_start = pid
            offsets = block_start + tl.arange(0, 1)

            x = tl.load(X + offsets, mask=offsets < N)
            y = x + 1
            tl.store(Y + offsets, y, mask=offsets < N)

        class Model(torch.nn.Module):
            def forward(self, x, y, m):
                _M, K = x.shape
                K, N = y.shape
                M = torch.empty((1), device=x.device, dtype=torch.int32)
                add_one_kernel[(1,)](m, M, 1)
                out = torch.empty((_M, N), device=x.device, dtype=torch.float32)
                grid = lambda META: (  # noqa: E731
                    triton.cdiv(
                        4096 * 2046, META["BLOCK_SIZE_M"] * META["BLOCK_SIZE_N"]
                    ),
                )
                strange_config_matmul_kernel[grid](
                    x,
                    y,
                    out,
                    M,
                    N,
                    K,
                )
                return out

        x = torch.randn(4096, 1024, device=self.device)
        y = torch.randn(1024, 2048, device=self.device)
        m = torch.tensor([4095], dtype=torch.int32, device=self.device)

        with config.patch("triton.autotune_with_sample_inputs", True):
            # The tuned best config on XPU is different with CUDA.
            grid_0 = 32736 if GPU_TYPE == "xpu" else 1023
            self.code_check_count(
                Model(), (x, y, m), f"uint32_t grid_0 = {grid_0}L;", 1
            )

    @skipIfRocm
    @patch.dict(os.environ, {"TRITON_DEBUG": "1"})
    def test_triton_dynamic_launcher_grid(self):
        if self.device != GPU_TYPE:
            raise unittest.SkipTest("requires GPU")

        @triton.autotune(
            configs=[
                triton.Config({"BLOCK_SIZE": 32}, num_stages=5, num_warps=2),
                triton.Config({"BLOCK_SIZE": 64}, num_stages=4, num_warps=4),
            ],
            key=["numel"],
        )
        @triton.jit
        def add_one_kernel(X, Y, numel, BLOCK_SIZE: "tl.constexpr"):
            pid = tl.program_id(axis=0)
            block_start = pid * BLOCK_SIZE
            tl.device_assert(block_start < numel)
            offsets = block_start + tl.arange(0, BLOCK_SIZE)

            x = tl.load(X + offsets)
            y = x + 1
            tl.store(Y + offsets, y)

        class Model(torch.nn.Module):
            def forward(self, x, value):
                numel = value.item()
                out = torch.zeros_like(x, dtype=torch.float16)

                grid = lambda META: (  # noqa: E731
                    triton.cdiv(numel, META["BLOCK_SIZE"]),
                )
                add_one_kernel[grid](x, out, numel)

                return out

        example_inputs = (
            torch.randn(1024, device=self.device),
            torch.tensor([1024], dtype=torch.int32, device=self.device),
        )

        with config.patch("triton.autotune_with_sample_inputs", True):
            dim0_x = Dim("dim0_x", min=2, max=8192)
            dynamic_shapes = {"x": {0: dim0_x}, "value": {0: Dim.AUTO}}
            self.check_model(Model(), example_inputs, dynamic_shapes=dynamic_shapes)

    @skipIfRocm
    @patch.dict(os.environ, {"TRITON_DEBUG": "1"})
    def test_triton_dynamic_launcher_grid_infer_from_tensor(self):
        if self.device != GPU_TYPE:
            raise unittest.SkipTest("requires GPU")

        @triton.autotune(
            configs=[
                triton.Config({"BLOCK_SIZE": 32}, num_stages=5, num_warps=2),
                triton.Config({"BLOCK_SIZE": 64}, num_stages=4, num_warps=4),
            ],
            key=["numel"],
        )
        @triton.jit
        def add_one_kernel(X, Y, numel, BLOCK_SIZE: "tl.constexpr"):
            pid = tl.program_id(axis=0)
            block_start = pid * BLOCK_SIZE
            tl.device_assert(block_start < numel)

            offsets = block_start + tl.arange(0, BLOCK_SIZE)
            x = tl.load(X + offsets)
            y = x + 1
            tl.store(Y + offsets, y)

        class Model(torch.nn.Module):
            def forward(self, x, dim_D):
                numel = x.shape[1] * dim_D.item()
                x = x.repeat(dim_D, 1)
                out = torch.zeros_like(x, dtype=torch.float16)

                grid = lambda META: (  # noqa: E731
                    triton.cdiv(numel, META["BLOCK_SIZE"]),
                )
                add_one_kernel[grid](x, out, numel)

                return out

        example_inputs = (
            torch.randn(1, 1024, device=self.device),
            torch.tensor([2], dtype=torch.int32, device=self.device),
        )

        with config.patch("triton.autotune_with_sample_inputs", True):
            dim1_x = Dim("dim1_x", min=2, max=8192)
            dynamic_shapes = {"x": {0: Dim.AUTO, 1: dim1_x}, "dim_D": {0: Dim.AUTO}}
            self.check_model(Model(), example_inputs, dynamic_shapes=dynamic_shapes)

    def test_composed_dynamic_size(self):
        class Model(torch.nn.Module):
            def forward(self, x):
                return x + 1

        example_inputs = (torch.randn(10, device=self.device),)
        dim = torch.export.Dim("dim_0")
        dim_even = 2 * dim
        dynamic_shapes = {
            "x": {0: dim_even},
        }
        self.check_model(Model(), example_inputs, dynamic_shapes=dynamic_shapes)

    def test_boolean_indexing(self):
        class Model(torch.nn.Module):
            def forward(self, x, y, z, x1, z1):
                a = x[y]
                a1 = x1[y]
                b = torch.cat([a, z], dim=1)
                b1 = torch.cat([a1, z1], dim=1)
                return b, b1

        x = torch.randn(3, 5, device=self.device)
        y = torch.tensor([0, 1, 1], dtype=torch.bool, device=self.device)
        z = torch.randn(2, 4, device=self.device)
        x1 = torch.randn(3, 5, device=self.device)
        z1 = torch.randn(2, 4, device=self.device)

        example_inputs = (x, y, z, x1, z1)
        s0 = Dim("s0", min=0, max=10240)
        s1 = Dim("s1", min=0, max=10240)
        s2 = Dim("s2", min=0, max=10240)
        s3 = Dim("s3", min=0, max=10240)
        dynamic_shapes = {
            "x": {0: s0, 1: s1},
            "y": {0: s0},
            "z": {0: s2, 1: s3},
            "x1": {0: s0, 1: s1},
            "z1": {0: s2, 1: s3},
        }
        self.check_model(Model(), example_inputs, dynamic_shapes=dynamic_shapes)

    def test_with_cudagraphs(self):
        if self.device != "cuda":
            raise unittest.SkipTest("requires CUDA")

        # define CUDAGraph handling wrapper (only works with kwargs for simplicity)
        def cudagraph(f):
            _graphs = {}

            def f_(**kwargs):
                key = hash(
                    tuple(
                        tuple(kwargs[a].shape)
                        for a in sorted(kwargs.keys())
                        if isinstance(kwargs[a], torch.Tensor)
                    )
                )
                if key in _graphs:
                    wrapped, *_ = _graphs[key]
                    return wrapped(**kwargs)
                g = torch.cuda.CUDAGraph()
                in_tensors = {
                    k: v.clone() if isinstance(v, torch.Tensor) else v
                    for k, v in kwargs.items()
                }
                f(**in_tensors)  # stream warmup
                with torch.cuda.graph(g):
                    out_tensors = f(**in_tensors)

                def wrapped(**kwargs):
                    for key in kwargs:
                        in_tensors[key].copy_(kwargs[key])
                    g.replay()
                    if isinstance(out_tensors, torch.Tensor):
                        return out_tensors.clone()
                    elif isinstance(out_tensors, (list, tuple)):
                        return type(out_tensors)(o.clone() for o in out_tensors)
                    raise ValueError("unsupported output type encountered")

                _graphs[key] = (wrapped, g, in_tensors, out_tensors)
                return wrapped(**kwargs)

            return f_

        # define a simple model
        model = torch.nn.Linear(10, 20).to(device=self.device)

        # export + AOTI
        model_kwargs = {
            "input": torch.randn(3, 10, device=self.device),
        }
        ep = torch.export.export(model, args=(), kwargs=model_kwargs, strict=True)

        optimized = torch._inductor.aoti_load_package(
            torch._inductor.aoti_compile_and_package(
                ep,
                inductor_configs={"max_autotune": True},
            ),
            # NB: this flag avoids a CUDAGraph + AOTI runtime multi-threading conflict
            # "Error: operation not permitted when stream is capturing"
            run_single_threaded=True,
        )

        # enable CUDAGraphs
        optimized = cudagraph(optimized)

        # warmup -> run with CUDAGraphs
        for _ in range(3):
            optimized(**model_kwargs)

        # compare against eager
        self.assertEqual(optimized(**model_kwargs), model(**model_kwargs))

    def test_clamp_decomposition(self):
        class Model1(torch.nn.Module):
            def forward(self, x):
                return x.clamp(min=1.5)

        class Model2(torch.nn.Module):
            def forward(self, x):
                return x.clamp(min=2)

        x = torch.randint(4, (4,))

        # the output should have float32 type, not int
        self.check_model(Model1(), (x,))
        # the output should have int type
        self.check_model(Model2(), (x,))

    def test_using_model_name_for_files(self):
        class Model(torch.nn.Module):
            def __init__(self) -> None:
                super().__init__()
                self.linear = torch.nn.Linear(10, 10)

            def forward(self, x, y):
                return x + self.linear(y)

        example_inputs = (
            torch.randn(10, 10, device=self.device),
            torch.randn(10, 10, device=self.device),
        )
        model = Model().to(self.device)
        with torch.no_grad():
            package_path: str = AOTIRunnerUtil.compile(
                model,
                example_inputs,
                inductor_configs={
                    "aot_inductor.model_name_for_generated_files": "test_model"
                },
            )

        with zipfile.ZipFile(package_path, "r") as zip_ref:
            all_files = zip_ref.namelist()
            base_dir = "test_model.wrapper/data/aotinductor/model/test_model"
            self.assertTrue(f"{base_dir}.wrapper.cpp" in all_files)
            self.assertTrue(f"{base_dir}.kernel.cpp" in all_files)
            self.assertTrue(f"{base_dir}.wrapper.so" in all_files)

        aot_inductor_module = torch._inductor.aoti_load_package(package_path)
        self.assertEqual(aot_inductor_module(*example_inputs), model(*example_inputs))


class AOTInductorLoggingTest(LoggingTestCase):
    @make_logging_test(dynamic=logging.DEBUG)
    def test_shape_env_reuse(self, records):
        # make sure ShapeEnv is only created once and reused afterwards
        class Foo(torch.nn.Module):
            def forward(self, x):
                return x + 2

        inputs = (torch.randn(4, 4),)
        dynamic_shapes = {
            "x": {0: Dim.AUTO, 1: Dim.AUTO},
        }
        ep = export(Foo(), inputs, dynamic_shapes=dynamic_shapes, strict=False)
        with torch.no_grad():
            torch._inductor.aot_compile(ep.module(), inputs)
        self.assertEqual([r.msg == "create_env" for r in records].count(True), 1)


class TestAOTInductorConfig(TestCase):
    def test_no_compile_standalone(self):
        with config.patch({"aot_inductor.compile_standalone": False}):
            result = maybe_aoti_standalone_config({})
            self.assertEqual(result, {})

    def test_compile_standalone_sets_package_cpp(self):
        result = maybe_aoti_standalone_config({"aot_inductor.compile_standalone": True})
        self.assertEqual(result["aot_inductor.package_cpp_only"], True)
        self.assertEqual(result["aot_inductor.compile_standalone"], True)

    def test_compile_standalone_package_cpp_already_true(self):
        patches = {
            "aot_inductor.compile_standalone": True,
            "aot_inductor.package_cpp_only": True,
        }
        result = maybe_aoti_standalone_config(patches)
        self.assertEqual(result, patches)

    def test_compile_standalone_package_cpp_false_raises(self):
        patches = {
            "aot_inductor.compile_standalone": True,
            "aot_inductor.package_cpp_only": False,
        }
        with self.assertRaises(RuntimeError):
            maybe_aoti_standalone_config(patches)

        with config.patch({"aot_inductor.package_cpp_only": False}):
            patches = {
                "aot_inductor.compile_standalone": True,
            }
            with self.assertRaises(RuntimeError):
                maybe_aoti_standalone_config(patches)


common_utils.instantiate_parametrized_tests(AOTInductorTestsTemplate)


def fail_cpu(is_skip=False):
    return TestFailure(
        ("cpu",),
        is_skip=is_skip,
    )


def fail_mps(is_skip=False):
    return TestFailure(
        ("mps",),
        is_skip=is_skip,
    )


def fail_gpu(suffixes: tuple[str, ...], is_skip=False):
    return TestFailure(
        suffixes,
        is_skip=is_skip,
    )


# test_failures, xfail by default, set is_skip=True to skip
CPU_TEST_FAILURES = {
    # TODO: failed internally
    "test_multiple_output_alias": fail_cpu(is_skip=True),
}

# test_failures, xfail by default, set is_skip=True to skip
GPU_TEST_FAILURES = {
    # quantized unsupported for GPU
    "test_quantized_linear": fail_gpu(("cuda", "xpu")),
    "test_quanatized_int8_linear": fail_gpu(("cuda", "xpu")),
    # No scaled_dot_product_efficient_attention implementation for XPU yet.
    "test_scaled_dot_product_efficient_attention": fail_gpu(("xpu",)),
    # No fft implementation for XPU yet.
    "test_fft_c2c": fail_gpu(("xpu",), is_skip=True),
}

MPS_TEST_FAILURES = {
    # Expected supportedFloatingType(scalar_type) || scalar_type == kInt || scalar_type == kBool
    "test_index_put_fallback": fail_mps(),
    # aten::_embedding_bag is not currently implemented for the MPS device.
    "test_embedding_bag": fail_mps(),
    # aten::_embedding_bag is not currently implemented for the MPS device.
    "test_misc_1_max_autotune_False": fail_mps(),
    "test_misc_1_max_autotune_True": fail_mps(),
    # aten::_scaled_dot_product_efficient_attention is not currently implemented for the MPS device.
    "test_scaled_dot_product_efficient_attention": fail_mps(),
    # aten::_int_mm is not implemented for MPS backend
    "test__int_mm": fail_mps(),
    # MPS doesn't support float64
    "test_while_loop_with_conv_dynamic_True": fail_mps(),
    "test_while_loop_with_conv_dynamic_False": fail_mps(),
    # MPS doesn't support float8
    "test_fp8": fail_mps(),
    "test_fp8_view_of_param": fail_mps(),
    # Compilation Error
    "test_fallback_kernel_with_symexpr_output": fail_mps(),
    "test_while_loop_with_mixed_device": fail_mps(),
    "test_while_loop_nested": fail_mps(),
    "test_assert_async": fail_mps(),
    "test_index_put_with_none_index": fail_mps(),
    "test_size_from_multi_ouptut": fail_mps(),
    "test_simple_embed_kernel_binary_False": fail_mps(),
    "test_while_loop_with_mixed_device_dynamic_False": fail_mps(),
    "test_while_loop_with_mixed_device_dynamic_True": fail_mps(),
    "test_simple_embed_cubin_False": fail_mps(is_skip=True),
    "test_simple_embed_cubin_True": fail_mps(is_skip=True),
    "test_simple_embed_kernel_binary_True": fail_mps(),
    "test_missing_cubin": fail_mps(),
    # Dynamism
    "test_shifted_constraint_ranges": fail_mps(),
    "test_while_loop_with_sym_expr_cond_dynamic_True": fail_mps(),
    "test_while_loop_with_unbacked_symint_closure_dynamic_True": fail_mps(),
    "test_cond_mismatched_branch_output_dynamic_True": fail_mps(),
    "test_cond_unbacked_symint_closure_dynamic_True": fail_mps(),
    "test_cond_non_tensor_predicates_dynamic_True": fail_mps(),
    "test_zero_grid_with_unbacked_symbols": fail_mps(),
    "test_reuse_kernel_dynamic": fail_mps(is_skip=True),
    "test_while_loop_with_parameters": fail_mps(is_skip=True),
    "test_cond_with_parameters": fail_mps(is_skip=True),
    "test_cond_share_predicte": fail_mps(is_skip=True),
    # SetStorage incorrect
    "test_small_constant": fail_mps(is_skip=True),
    "test_free_inactive_buffer": fail_mps(is_skip=True),
    "test_extract_constants_map": fail_mps(is_skip=True),
    "test_linear_freezing": fail_mps(is_skip=True),
    "test_model_modified_weights": fail_mps(is_skip=True),
    # Error device may not be nil
    "test_zero_size_weight": fail_mps(is_skip=True),
    # Constants update (segfault)
    "test_update_inactive_constant_buffer": fail_mps(is_skip=True),
    "test_update_constant_buffer": fail_mps(is_skip=True),
    "test_so_without_weight": fail_mps(is_skip=True),
    "test_constant_folding_with_update": fail_mps(is_skip=True),
    "test_nested_tensor_from_jagged": fail_mps(is_skip=True),
    "test_issue_140766": fail_mps(is_skip=True),
    "test_buffer_mutation_and_force_mmap_weights": fail_mps(is_skip=True),
    "test_aoti_constant_tensor_name_collision": fail_mps(is_skip=True),
    "test_large_mmaped_weights": fail_mps(is_skip=True),
    "test_subclasses": fail_mps(is_skip=True),
    "test_autotune_with_constant_folding": fail_mps(is_skip=True),
    # MPS doesn't support triton
    "test_autotuning_args_reuse": fail_mps(),
    "test_triton_autotuning": fail_mps(),
    "test_triton_dynamic_launcher_grid": fail_mps(),
    "test_triton_dynamic_launcher_grid_infer_from_tensor": fail_mps(),
    "test_triton_kernel_on_device_tma_dynamic_False_tma_version_new": fail_mps(),
    "test_triton_kernel_on_device_tma_dynamic_False_tma_version_old": fail_mps(),
    "test_triton_kernel_on_device_tma_dynamic_True_tma_version_new": fail_mps(),
    "test_triton_kernel_on_device_tma_dynamic_True_tma_version_old": fail_mps(),
    "test_size_with_unbacked_add_expr_transitive": fail_mps(),
    "test_size_with_unbacked_add_expr": fail_mps(),
    "test_size_with_unbacked_add_and_mul_expr": fail_mps(),
    "test_triton_next_power_of_2": fail_mps(),
    "test_sympy_cpp_printer_min_max_minmax0": fail_mps(),
    "test_sympy_cpp_printer_min_max_minmax1": fail_mps(),
    "test_triton_kernel_dynamic_shape_with_div": fail_mps(),
    "test_triton_kernel_reinterpret_view": fail_mps(),
    "test_triton_kernel_tma_descriptor_1d_dynamic_False_tma_version_new_mps": fail_mps(),
    "test_triton_kernel_tma_descriptor_1d_dynamic_False_tma_version_old_mps": fail_mps(),
    "test_triton_kernel_tma_descriptor_1d_dynamic_True_tma_version_new_mps": fail_mps(),
    "test_triton_kernel_tma_descriptor_1d_dynamic_True_tma_version_old_mps": fail_mps(),
    "test_triton_kernel_tma_descriptor_2d_dynamic_False_tma_version_new_mps": fail_mps(),
    "test_triton_kernel_tma_descriptor_2d_dynamic_False_tma_version_old_mps": fail_mps(),
    "test_triton_kernel_tma_descriptor_2d_dynamic_True_tma_version_new_mps": fail_mps(),
    "test_triton_kernel_tma_descriptor_2d_dynamic_True_tma_version_old_mps": fail_mps(),
    "test_triton_kernel_sympy_expr_arg": fail_mps(),
    "test_triton_kernel_sympy_fn_like_arg": fail_mps(),
    "test_triton_kernel_with_none_input": fail_mps(),
    "test_triton_kernel_equal_to_1_arg": fail_mps(),
    "test_triton_kernel_with_none_inputs_and_equal_to_1_arg": fail_mps(),
    "test_triton_kernel_equal_to_1_float_arg_dynamic_True": fail_mps(),
    "test_triton_kernel_equal_to_1_float_arg_dynamic_False": fail_mps(),
    "test_triton_kernel_weird_param_order": fail_mps(),
    "test_triton_kernel_dynamic_grid": fail_mps(),
    "test_repeated_user_defined_triton_kernel_embed_kernel_binary_False": fail_mps(),
    "test_repeated_user_defined_triton_kernel_embed_kernel_binary_True": fail_mps(),
    "test_triton_kernel_extern_kernel_arg": fail_mps(),
    "test_triton_kernel_multi_output_arg": fail_mps(),
    "test_triton_kernel_reinterpret_view_mem_leak": fail_mps(),
    "test_triton_mutated_autotuning": fail_mps(),
    "test_sym_i64_input_codegen": fail_mps(),
    "test_none_args_aot_codegen": fail_mps(),
    "test_aoti_debug_printer_sym_inputs": fail_mps(),
    "test_aoti_debug_printer_user_defined_triton_kernel": fail_mps(),
}


class AOTInductorTestABICompatibleCpu(TestCase):
    device = "cpu"
    device_type = "cpu"
    check_model = check_model
    check_model_with_multiple_inputs = check_model_with_multiple_inputs
    code_check_count = code_check_count
    allow_stack_allocation = False
    use_minimal_arrayref_interface = False


copy_tests(
    AOTInductorTestsTemplate,
    AOTInductorTestABICompatibleCpu,
    "cpu",
    CPU_TEST_FAILURES,
)


@unittest.skipIf(sys.platform == "darwin", "No CUDA on MacOS")
class AOTInductorTestABICompatibleGpu(TestCase):
    device = GPU_TYPE
    device_type = GPU_TYPE
    check_model = check_model
    check_model_with_multiple_inputs = check_model_with_multiple_inputs
    code_check_count = code_check_count
    allow_stack_allocation = False
    use_minimal_arrayref_interface = False


copy_tests(
    AOTInductorTestsTemplate,
    AOTInductorTestABICompatibleGpu,
    GPU_TYPE,
    GPU_TEST_FAILURES,
)


@unittest.skipIf(not torch.backends.mps.is_available(), "No MPS backend available")
class AOTInductorTestABICompatibleMps(TestCase):
    device = "mps"
    device_type = "mps"
    check_model = check_model
    check_model_with_multiple_inputs = check_model_with_multiple_inputs
    code_check_count = code_check_count
    allow_stack_allocation = False
    use_minimal_arrayref_interface = False


copy_tests(
    AOTInductorTestsTemplate,
    AOTInductorTestABICompatibleMps,
    "mps",
    MPS_TEST_FAILURES,
)


if __name__ == "__main__":
    from torch._inductor.test_case import run_tests

    # cpp_extension N/A in fbcode
    if HAS_GPU or sys.platform == "darwin":
        run_tests(needs="filelock")<|MERGE_RESOLUTION|>--- conflicted
+++ resolved
@@ -193,18 +193,8 @@
         IS_FBCODE,
         "toolchain doesn't support ptx to fatbin",
     )
+    @skipIfMPS
     @skipIfRocm
-<<<<<<< HEAD
-    @skipIfMPS
-    @common_utils.parametrize("embed_kernel_binary", [True, False])
-=======
-    # Skip embed_kernel_binary == True for now as it shows random
-    # failure on CI
-    @common_utils.parametrize("embed_kernel_binary", [False])
-    @unittest.skipIf(
-        _get_torch_cuda_version() < (12, 6), "Test is only supported on CUDA 12.6+"
-    )
->>>>>>> c723641a
     def test_simple_multi_arch(self, embed_kernel_binary):
         if self.device != GPU_TYPE:
             raise unittest.SkipTest("requires GPU_TYPE")
@@ -2683,7 +2673,11 @@
             model, example_inputs, atol=1e-4, rtol=1e-4
         )  # 1e-4 is the tol value used in pytorch/torch/_dynamo/utils.py
 
-        if self.device == GPU_TYPE:
+        if self.device == "mps":
+            self.code_check_count(
+                model, example_inputs, '.getKernelFunction("generated_kernel")', 1
+            )
+        elif self.device == GPU_TYPE:
             self.code_check_count(
                 model, example_inputs, "triton_poi_fused_sin_0 = loadKernel(", 1
             )
@@ -3082,10 +3076,9 @@
 
         # Call eval() here so that batch_norm won't update the running stats
         # Use float64 to avoid numeric difference failure
-        model = Model().to(device=self.device, dtype=torch.float64).eval()
-        example_inputs = (
-            torch.randn(4, 3, 64, 64, device=self.device, dtype=torch.float64),
-        )
+        dtype = torch.float32 if self.device == "mps" else torch.float64
+        model = Model().to(device=self.device, dtype=dtype).eval()
+        example_inputs = (torch.randn(4, 3, 64, 64, device=self.device, dtype=dtype),)
         self.check_model(model, example_inputs)
 
     def test_triton_next_power_of_2(self):
