--- conflicted
+++ resolved
@@ -6842,26 +6842,10 @@
     # either (1) tell outside to initialize a new kernel or (2) generate
     # subgraph as a separate function, which would(?) cause (1) to happen automatically.
     "test_while_loop_nested": fail_mps(),
-<<<<<<< HEAD
     "test_cond_with_parameters": fail_mps(),
     "test_cond_share_predicte": fail_mps(),
     # correctness issue
     "test_index_put_with_none_index": fail_mps(),
-=======
-    # correctness issue
-    "test_index_put_with_none_index": fail_mps(),
-    # Dynamism
-    "test_shifted_constraint_ranges": fail_mps(),
-    "test_while_loop_with_sym_expr_cond_dynamic_True": fail_mps(),
-    "test_while_loop_with_unbacked_symint_closure_dynamic_True": fail_mps(),
-    "test_cond_mismatched_branch_output_dynamic_True": fail_mps(),
-    "test_cond_unbacked_symint_closure_dynamic_True": fail_mps(),
-    "test_cond_non_tensor_predicates_dynamic_True": fail_mps(),
-    "test_zero_grid_with_unbacked_symbols": fail_mps(),
-    "test_reuse_kernel_dynamic": fail_mps(is_skip=True),
-    "test_cond_with_parameters": fail_mps(is_skip=True),
-    "test_cond_share_predicte": fail_mps(is_skip=True),
->>>>>>> bb62e1f7
     # Error device may not be nil
     "test_zero_size_weight": fail_mps(is_skip=True),
     # RuntimeError: Cannot compare two tensors on different devices. Got: cpu and mps:0
