--- conflicted
+++ resolved
@@ -1187,12 +1187,7 @@
     To develop locally:
       $ python -m pip install -e .
     To force cmake to re-generate native build files (off by default):
-<<<<<<< HEAD
-      $ python setup.py build --cmake --cmake-only
-      $ python -m pip install -e .
-=======
-      $ CMAKE_FRESH=1 python setup.py develop
->>>>>>> 578f4c79
+      $ CMAKE_FRESH=1 python -m pip install -e .
 """
 
 
