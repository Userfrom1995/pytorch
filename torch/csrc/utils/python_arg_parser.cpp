#include <torch/csrc/utils/python_arg_parser.h>

#include <torch/csrc/Exceptions.h>
#include <torch/csrc/Layout.h>
#include <torch/csrc/MemoryFormat.h>
#include <torch/csrc/autograd/python_variable.h>
#include <torch/csrc/utils/invalid_arguments.h>
#include <torch/csrc/utils/python_strings.h>
#include <torch/csrc/utils/python_torch_function_mode.h>
#include <torch/csrc/utils/torch_dispatch_mode.h>

#include <ATen/ATen.h>
#include <ATen/PythonTorchFunctionTLS.h>
#include <ATen/TracerMode.h>
#include <c10/util/irange.h>

#include <sstream>
#include <stdexcept>
#include <string>
#include <unordered_map>
#include <vector>

namespace torch {

static std::unordered_map<std::string, ParameterType> type_map = {
    {"Tensor", ParameterType::TENSOR},
    {"Scalar", ParameterType::SCALAR},
    {"int64_t", ParameterType::INT64},
    {"SymInt", ParameterType::SYM_INT},
    {"double", ParameterType::DOUBLE},
    {"complex", ParameterType::COMPLEX},
    {"TensorList", ParameterType::TENSOR_LIST},
    {"c10::List<::std::optional<Tensor>>", ParameterType::TENSOR_LIST},
    {"IntArrayRef", ParameterType::INT_LIST},
    {"SymIntArrayRef", ParameterType::SYM_INT_LIST},
    {"ArrayRef<double>", ParameterType::FLOAT_LIST},
    {"Generator", ParameterType::GENERATOR},
    {"bool", ParameterType::BOOL},
    {"Storage", ParameterType::STORAGE},
    {"PyObject*", ParameterType::PYOBJECT},
    {"ScalarType", ParameterType::SCALARTYPE},
    {"Layout", ParameterType::LAYOUT},
    {"MemoryFormat", ParameterType::MEMORY_FORMAT},
    {"QScheme", ParameterType::QSCHEME},
    {"Device", ParameterType::DEVICE},
    {"DeviceIndex", ParameterType::INT64},
    {"Stream", ParameterType::STREAM},
    {"std::string", ParameterType::STRING},
    {"c10::string_view", ParameterType::STRING},
    {"std::string_view", ParameterType::STRING},
    {"::std::string_view", ParameterType::STRING},
    {"Dimname", ParameterType::DIMNAME},
    {"DimnameList", ParameterType::DIMNAME_LIST},
    {"ScalarList", ParameterType::SCALAR_LIST},
    {"DispatchKeySet", ParameterType::DISPATCH_KEY_SET},
};

// Default arg name translations for compatibility with NumPy.
//
// Example:
// ```python
// t = torch.randn(10,10)
// torch.sum(a=t, axis=0, keepdim=True)
// ```
//
// A vector is necessary, because we might need to try multiple values.
// In particular, NumPy sometimes uses "x" and sometimes "a" for the main input
// tensor. Rather than annotate each function separately with whether it should
// take "x" or "a", just try both.
//
// TODO: Allow individual functions to specify non-default translations:
// For example, `torch.pow` should translate "exponent" to "x2".
static const std::unordered_map<std::string, std::vector<std::string>>
    numpy_compatibility_arg_names = {
        {"dim", {"axis"}},
        {"keepdim", {"keepdims"}},
        {"input", {"x", "a", "x1"}},
        {"other", {"x2"}},
};

// TODO: remove this. This is a temporary list of functions that allow Python
// numbers to bind to Tensors. Some binary ops have separate Tensor and Scalar
// overloads and binding to the Tensor overload with a number of a different
// type will trigger a type error.
//
// If you modify this, you will need to adjust the blocklist in
// tools/pyi/gen_pyi.py (and add hardcoded signatures for these
// functions.)
bool should_allow_numbers_as_tensors(const std::string& name) {
  static std::unordered_set<std::string> allowed = {
      "add",
      "add_",
      "add_out",
      "div",
      "div_",
      "div_out",
      "divide",
      "divide_",
      "divide_out", // alias of div
      "mul",
      "mul_",
      "mul_out",
      "multiply",
      "multiply_",
      "multiply_out", // alias of mul
      "sub",
      "sub_",
      "sub_out",
      "subtract",
      "subtract_",
      "subtract_out", // alias of sub
      "true_divide",
      "true_divide_",
      "true_divide_out",
      "to",
      "_to_copy",
      "copy_",
      "copy",
      "floor_divide",
      "floor_divide_",
      "floor_divide_out",
      "_conj"}; // _conj needed because mul.Tensor backward calls it
  return allowed.find(name) != allowed.end();
}

// NOLINTNEXTLINE(cppcoreguidelines-pro-type-member-init)
FunctionParameter::FunctionParameter(const std::string& fmt, bool keyword_only)
    : optional(false),
      allow_none(false),
      keyword_only(keyword_only),
      size(0),
      default_scalar(0) {
  auto space = fmt.find(' ');
  if (space == std::string::npos) {
    throw std::runtime_error("FunctionParameter(): missing type: " + fmt);
  }

  auto type_str = fmt.substr(0, space);

  auto question = type_str.find('?');
  if (question != std::string::npos) {
    allow_none = true;
    type_str = type_str.substr(0, question);
  }

  // Parse and remove brackets from type_str
  auto bracket = type_str.find('[');
  if (bracket != std::string::npos) {
    auto size_str =
        type_str.substr(bracket + 1, type_str.length() - bracket - 2);
    size = atoi(size_str.c_str());
    type_str = type_str.substr(0, bracket);
  }

  auto name_str = fmt.substr(space + 1);
  auto it = type_map.find(type_str);
  if (it == type_map.end()) {
    throw std::runtime_error(
        "FunctionParameter(): invalid type string: " + type_str);
  }
  type_ = it->second;

  auto eq = name_str.find('=');
  if (eq != std::string::npos) {
    name = name_str.substr(0, eq);
    optional = true;
    set_default_str(name_str.substr(eq + 1));
  } else {
    name = name_str;
  }
  python_name = THPUtils_internString(name);
  auto np_compat_it = numpy_compatibility_arg_names.find(name);
  if (np_compat_it != numpy_compatibility_arg_names.end()) {
    for (const auto& str : np_compat_it->second) {
      numpy_python_names.push_back(THPUtils_internString(str));
    }
  }
}

auto handle_torch_function_getter(
    THPVariable* self,
    const std::string& property_name) -> PyObject* {
  py::object torch_api = PyObject_FastGetAttrString(
      THPVariableClass, (char*)property_name.c_str());
  std::string module_name = "torch.Tensor." + property_name;
  return handle_torch_function(
      (PyObject*)self,
      "__get__",
      nullptr,
      nullptr,
      torch_api.ptr(),
      module_name);
}

auto handle_torch_function_setter(
    THPVariable* self,
    const std::string& property_name,
    PyObject* value) -> int {
  py::object torch_api = PyObject_FastGetAttrString(
      THPVariableClass, (char*)property_name.c_str());
  std::string module_name = "torch.Tensor." + property_name;
  if (value != nullptr) {
    py::tuple args_ = py::make_tuple(py::handle(value));
    handle_torch_function(
        (PyObject*)self,
        "__set__",
        args_.ptr(),
        nullptr,
        torch_api.ptr(),
        module_name);
  } else {
    handle_torch_function(
        (PyObject*)self,
        "__delete__",
        nullptr,
        nullptr,
        torch_api.ptr(),
        module_name);
  }
  return 0;
}

// Combines self and args into one tuple.
static auto combine_self_args(PyObject* self, PyObject* args) -> py::tuple {
  if (args == nullptr) {
    return py::make_tuple(py::handle(self));
  } else if (self == nullptr) {
    return py::reinterpret_borrow<py::tuple>(args);
  }

  auto py_args = py::reinterpret_borrow<py::tuple>(args);
  size_t n = py_args.size();
  auto args_ = py::tuple(n + 1);
  args_[0] = py::handle(self);
  for (const auto i : c10::irange(n)) {
    args_[i + 1] = py_args[i];
  }
  return args_;
}

auto handle_torch_function(
    PyObject* self,
    const std::string& func_name,
    PyObject* args,
    PyObject* kwargs,
    PyObject* torch_api,
    const std::string& module_name) -> PyObject* {
  py::object torch_api_function =
      PyObject_FastGetAttrString(torch_api, (char*)func_name.c_str());
  TORCH_INTERNAL_ASSERT(
      torch_api_function.ptr() != nullptr, "torch API function must exist");
  py::tuple args_ = combine_self_args(self, args);
  return handle_torch_function_no_python_arg_parser(
      {self},
      args_.ptr(),
      kwargs,
      func_name.c_str(),
      torch_api_function.ptr(),
      module_name.c_str(),
      TorchFunctionName::TorchFunction);
}

// Note: [Overloaded args]
// An overloaded arg may be one of the following:
// - an instance of an object that has a __torch_function__ method
// - an instance of an object that has a __torch_dispatch__ classmethod
// - a class type that has a __torch_dispatch__ classmethod
//
// This function returns the type of the arg (if the arg is an instance),
// otherwise, it returns the arg.
static PyObject* get_type_of_overloaded_arg(PyObject* obj_or_type) {
  if (PyType_Check(obj_or_type)) {
    return obj_or_type;
  }
  return (PyObject*)Py_TYPE(obj_or_type);
}

static py::object maybe_get_registered_torch_dispatch_rule(
    PyObject* torch_api_function,
    const py::object& torch_dispatch_object) {
  // This is a static object, so we must leak the Python object
  // "release()" is used here to preserve 1 refcount on the
  // object, preventing it from ever being de-allocated by CPython.
#if IS_PYBIND_2_13_PLUS
  PYBIND11_CONSTINIT static py::gil_safe_call_once_and_store<py::object>
      storage;
  py::object find_torch_dispatch_rule =
      storage
          .call_once_and_store_result([]() -> py::object {
            return py::module_::import("torch._library.simple_registry")
                .attr("find_torch_dispatch_rule");
          })
          .get_stored();
#else
  static const py::handle find_torch_dispatch_rule =
      py::object(py::module_::import("torch._library.simple_registry")
                     .attr("find_torch_dispatch_rule"))
          .release();
#endif
  auto result = find_torch_dispatch_rule(
      py::reinterpret_borrow<py::object>(torch_api_function),
      py::type::handle_of(torch_dispatch_object));
  return result;
}

static py::object dispatch_on_subclass(
    PyObject* args,
    PyObject* kwargs,
    at::ArrayRef<PyObject*> overloaded_args,
    py::tuple py_types,
    PyObject* torch_api_function,
    bool is_torch_function,
    const char* torch_function_name_str,
    std::optional<c10::impl::TorchDispatchModeKey> maybe_mode_key =
        std::nullopt) {
  py::object ret;
  for (auto& arg : overloaded_args) {
    py::object torch_function =
        PyObject_FastGetAttrString(arg, torch_function_name_str);
    if (!torch_function) {
      TORCH_INTERNAL_ASSERT(0);
    }
    if (torch_function.ptr() == torch::disabled_torch_dispatch_impl()) {
      // During __torch_dispatch__, don't dispatch on args with a disabled
      // torch_dispatch. This code runs before infra modes, so we need to make
      // sure that infra modes can run first. (In theory, maybe we can rearrange
      // things so that infra modes are *always* attempted first, and just
      // return NotImplemented when there are any user subclasses. Maybe that
      // would fix this problem?)
      continue;
    }

    // See https://github.com/pytorch/pytorch/issues/63767
    if (is_torch_function &&
        PyObject_FastGetAttrString(torch_function.ptr(), "__self__")
            .is(py::handle(arg)) &&
        torch_function.ptr() != torch::disabled_torch_function_impl()) {
      TORCH_WARN_ONCE(
          "Defining your `",
          torch_function_name_str,
          "` as a plain method is deprecated ",
          "and will be an error in future, please define it as a classmethod.");
    }

    if (!is_torch_function) {
      auto maybe_torch_dispatch_rule = maybe_get_registered_torch_dispatch_rule(
          torch_api_function, py::reinterpret_borrow<py::object>(arg));
      if (!maybe_torch_dispatch_rule.is_none()) {
        torch_function = maybe_torch_dispatch_rule;
        auto py_arg = py::reinterpret_borrow<py::object>(arg);
        ret = py::reinterpret_steal<py::object>(PyObject_CallFunctionObjArgs(
            torch_function.ptr(),
            py::type::handle_of(py_arg).ptr(),
            torch_api_function,
            py_types.ptr(),
            args,
            kwargs,
            NULL));
        if (ret.ptr() == nullptr) {
          throw python_error();
        }
        if (ret.ptr() != Py_NotImplemented) {
          break;
        }
      }
    }

    ret = py::reinterpret_steal<py::object>(PyObject_CallFunctionObjArgs(
        torch_function.ptr(),
        torch_api_function,
        py_types.ptr(),
        args,
        kwargs,
        NULL));
    if (ret.ptr() == nullptr) {
      throw python_error();
    }
    if (ret.ptr() != Py_NotImplemented) {
      // Return the reference to the result. This also covers the case where
      // ret is NULL and __torch_function__/__torch_dispatch raised an
      // exception, which we throw below
      break;
    }
  }
  return ret;
}

static std::tuple<py::object, py::object> dispatch_on_mode(
    PyObject* args,
    PyObject* kwargs,
    py::tuple py_types,
    PyObject* torch_api_function,
    bool is_torch_function,
    const char* torch_function_name_str) {
  // Disable mode on the inside; this makes for a more user-friendly
  // experience if you try to, e.g., print your tensors.
  std::optional<torch::overrides::StashTorchFunctionModeGuard> tf_g;
  std::optional<torch_dispatch_mode::StashTorchDispatchModeGuard> td_g;
  py::object mode_obj;
  // NB: We only really need keep the mode_obj live if the function call
  // fails for error reporting, but whatever, Python refcounts are cheap
  if (is_torch_function) {
    tf_g.emplace();
    mode_obj = py::reinterpret_borrow<py::object>(
        tf_g->get_cur_mode()->ptr(getPyInterpreter()));
  } else {
    td_g.emplace();
    mode_obj = py::reinterpret_borrow<py::object>(
        td_g->get_cur_mode()->ptr(getPyInterpreter()));
  }
  py::object torch_function =
      PyObject_FastGetAttrString(mode_obj.ptr(), torch_function_name_str);
  if (!torch_function) {
    TORCH_INTERNAL_ASSERT(0);
  }
  TORCH_INTERNAL_ASSERT(py_types.ptr() != nullptr);
  TORCH_INTERNAL_ASSERT(args != nullptr);

  TORCH_CHECK(
      PyObject_FastGetAttrString(torch_function.ptr(), "__self__").is(mode_obj),
      "Defining your mode's `",
      torch_function_name_str,
      "` as a classmethod is not supported, please make it a plain method");

  if (!is_torch_function) {
    auto maybe_torch_dispatch_rule =
        maybe_get_registered_torch_dispatch_rule(torch_api_function, mode_obj);
    if (!maybe_torch_dispatch_rule.is_none()) {
      auto ret = py::reinterpret_steal<py::object>(PyObject_CallFunctionObjArgs(
          maybe_torch_dispatch_rule.ptr(),
          mode_obj.ptr(),
          torch_api_function,
          py_types.ptr(),
          args,
          kwargs,
          NULL));
      if (ret.ptr() == nullptr) {
        throw python_error();
      }
      return std::make_tuple(ret, mode_obj);
    }
  }

  // Blegh.  This accidentally works in PyObject_CallFunctionObjArgs below
  // because the nullptr terminates the argument list ick ick ick.
  py::object ret;
  if (kwargs == nullptr) {
    ret = py::reinterpret_steal<py::object>(PyObject_CallMethod(
        mode_obj.ptr(),
        torch_function_name_str,
        "OOO",
        torch_api_function,
        py_types.ptr(),
        args));
  } else {
    ret = py::reinterpret_steal<py::object>(PyObject_CallMethod(
        mode_obj.ptr(),
        torch_function_name_str,
        "OOOO",
        torch_api_function,
        py_types.ptr(),
        args,
        kwargs));
  }
  if (ret.ptr() == nullptr) {
    throw python_error();
  }
  return std::make_tuple(ret, mode_obj);
}

// See Note: [Overloaded args] for what they hold
auto handle_torch_function_no_python_arg_parser(
    at::ArrayRef<PyObject*> overloaded_args,
    PyObject* args,
    PyObject* kwargs,
    const char* func_name,
    PyObject* torch_api_function,
    const char* module_name,
    TorchFunctionName torch_function_name) -> PyObject* {
  const char* torch_function_name_str = nullptr;
  switch (torch_function_name) {
    case TorchFunctionName::TorchFunction:
      torch_function_name_str = "__torch_function__";
      break;
    case TorchFunctionName::TorchDispatch:
      torch_function_name_str = "__torch_dispatch__";
      break;
    default:
      TORCH_INTERNAL_ASSERT(0, static_cast<int>(torch_function_name));
  }
  // overloaded_args already all have unique types
  // nb: modes don't go in the overloaded types list, as they are not
  // necessarily types
  std::vector<py::object> overloaded_types;
  overloaded_types.reserve(overloaded_args.size());
  for (auto& arg : overloaded_args) {
    overloaded_types.push_back(
        py::reinterpret_borrow<py::object>(get_type_of_overloaded_arg(arg)));
  }
  py::tuple py_types = py::cast(overloaded_types);
  py::object ret;
  py::object mode_obj;

  // Step 1: Try to dispatch based on the mode stack, *ignoring* infra
  // torch_dispatch modes.
  const bool is_torch_function =
      torch_function_name == TorchFunctionName::TorchFunction;
  const auto is_mode_active = [&]() {
    return is_torch_function
        ? at::impl::torch_function_mode_enabled()
        // Check if any *user* torch_dispatch modes are active (not including
        // fake and proxy modes, which are special)
        : c10::impl::dispatch_mode_enabled();
  };
  // Note [__torch_dispatch__ dispatching order]
  // The high-level idea motivating the dispatching
  // order below is that: (1) modes get higher dispatch precedence over
  // subclasses (2) "user" modes/subclasses get higher dispatch precedence over
  // "infra" modes/subclasses.
  //
  // To give a complete example: let's say we are running torch.compile, with
  // the following "user" modes and subclasses:
  //   mode_stack: [ModeA]
  //   user_args: [MyWrapperSubclassB(torchTensor)]

  // During tracing in AOTAutograd tracing, we use some additional infra modes
  // and subclasses to perform tracing:
  //   FunctionalTensorMode, ProxyTorchDispatchMode, FakeTensorMode,
  //   FunctionalTensor, FakeTensor
  // The modified mode stack and tracing arguments will look like this:
  //   mode_stack (user modes): [ModeA]
  //   mode_stack (infra modes): [
  //     FunctionalTensorMode, ProxyTorchDispatchMode, FakeTensorMode
  //   ]
  //   tracing_args: [
  //     MyWrapperSubclassB(FunctionalTensor(_to_functional_tensor(FakeTensor)))
  //   ]

  // And the dispatching order that we want is as follows:
  // (1) ModeA.__torch_dispatch__ (user modes highest)
  // (2) MyWrapperSubclassB.__torch_dispatch__ (user subclasses next highest)
  // (3) FunctionalTensorMode.__torch_dispatch__ (infra modes next highest)
  // (4) ProxyTorchDispatchMode.__torch_dispatch__ (infra modes next highest)
  // (5) FakeTensorMode.__torch_dispatch__ (infra modes next highest)
  // (6) FakeTensor.__torch_fake_dispatch__ (infra subclasses next highest)

  // Why does do FunctionalTensor and FakeTensor even need to be special-cased
  // in the ordering?
  // In theory we could remove their __torch_dispatch__, but both of these
  // subclasses override sizes/strides metadata calls with __torch_dispatch__,
  // which would mean a mode would be **required** to access their metadata.

  if (is_mode_active()) {
    // Step 1: Try to dispatch on any user TorchDispatchModes (including infra
    // modes, which will always be at the bottom of the mode stack).
    std::tie(ret, mode_obj) = dispatch_on_mode(
        args,
        kwargs,
        py_types,
        torch_api_function,
        is_torch_function,
        torch_function_name_str);
  }

  // Step 2: Try to dispatch based on any user subclasses,
  // ignoring any subclasses that have a _mode_key field
  // (corresponding to infra subclasses)
  // Note: user subclasses should always run *before* infra modes like
  // proxy/fake. This is handles by having proxy/fake modes return
  // NotImplemented when they see a user subclass that they don't understand.
  if (ret.ptr() == nullptr || ret.ptr() == Py_NotImplemented) {
    auto curr_ret = dispatch_on_subclass(
        args,
        kwargs,
        overloaded_args,
        py_types,
        torch_api_function,
        is_torch_function,
        torch_function_name_str);
    if (curr_ret.ptr() != nullptr) {
      ret = curr_ret;
    }
  }

  if (ret.ptr() == nullptr) {
    // if an exception occurred in a user's implementation of
    // __torch_function__, throw it
    throw python_error();
  } else if (ret.ptr() == Py_NotImplemented) {
    // all __torch_function__ implementations in overloaded_args
    // returned NotImplemented, so we raise a TypeError.
    std::stringstream ss;
    ss << "Multiple dispatch failed for '";
    if (module_name && func_name) {
      ss << module_name << "." << func_name;
    } else {
      py::handle fn = torch_api_function;
      ss << py::str(fn.attr("__module__")) << "."
         << py::str(fn.attr("__name__"));
    }
    ss << "'; all " << torch_function_name_str
       << " handlers returned NotImplemented:\n\n";
    if (mode_obj) {
      ss << "  - mode object " << py::repr(mode_obj) << "\n";
    }
    for (auto& arg : overloaded_args) {
      ss << "  - tensor subclass " << py::repr(get_type_of_overloaded_arg(arg))
         << "\n";
    }
    ss << "\nFor more information, try re-running with TORCH_LOGS=not_implemented";
    const std::string& tmp = ss.str();
    PyErr_SetString(PyExc_TypeError, tmp.c_str());
    throw python_error();
  }
  return ret.release().ptr();
}

auto handle_torch_function(
    PythonArgs& r,
    PyObject* self,
    PyObject* args,
    PyObject* kwargs,
    PyObject* torch_api,
    const char* module_name,
    const char* func_name_override) -> PyObject* {
  py::object torch_api_function = PyObject_FastGetAttrString(
      torch_api,
      (char*)(func_name_override ? func_name_override
                                 : r.get_func_name().c_str()));
  TORCH_INTERNAL_ASSERT(
      torch_api_function.ptr() != nullptr, "torch API function must exist");
  py::tuple args_ = combine_self_args(self, args);
  return handle_torch_function_no_python_arg_parser(
      r.overloaded_args,
      args_.ptr(),
      kwargs,
      r.get_func_name().c_str(),
      torch_api_function.ptr(),
      module_name);
}

auto handle_torch_function(
    PythonArgs& r,
    PyObject* args,
    PyObject* kwargs,
    PyObject* torch_api,
    const char* module_name,
    const char* func_name_override) -> PyObject* {
  return handle_torch_function(
      r, nullptr, args, kwargs, torch_api, module_name, func_name_override);
}

auto handle_torch_function_indexing(
    PyObject* self,
    PyObject* index,
    PyObject* val) -> PyObject* {
  const char* func_name = (val == nullptr) ? "__getitem__" : "__setitem__";
  py::object index_tup;
  if (PyTuple_Check(index)) {
    index_tup = py::reinterpret_borrow<py::object>(index);
  } else {
    index_tup = py::make_tuple(py::handle(index));
  }
  std::vector<PyObject*> overridable_args;
  is_tensor_and_append_overloaded(self, &overridable_args);
  auto size = PyTuple_GET_SIZE(index_tup.ptr());
  for (auto i : c10::irange(size)) {
    auto* obj = PyTuple_GetItem(index_tup.ptr(), i);
    is_tensor_and_append_overloaded(obj, &overridable_args);
  }
  if (val != nullptr) {
    is_tensor_and_append_overloaded(val, &overridable_args);
  }
  py::object func =
      PyObject_FastGetAttrString(THPVariableClass, (char*)func_name);
  py::object args = (val == nullptr)
      ? py::make_tuple(py::handle(self), py::handle(index))
      : py::make_tuple(py::handle(self), py::handle(index), py::handle(val));
  return handle_torch_function_no_python_arg_parser(
      overridable_args,
      args.ptr(),
      nullptr,
      func_name,
      func.ptr(),
      "torch.Tensor");
}

/*
 *  obj has a __torch_function__ implementation and may either be a
 *  subclass of Tensor or a Tensor-like duck type. We may need to
 *  append this object to the overloaded_args vector, which tracks all
 *  of the arguments with distinct __torch_function__ implementations
 *  we've seen so far.
 *
 *  If this is the first argument we've seen with __torch_function__
 *  defined, we unconditionally add obj to the overloaded_args vector.
 *
 *  If we've already seen arguments with __torch_function__ defined,
 *  then we first need to check if obj is the same type as any of the
 *  entries in overloaded_args.  If so, we can ignore obj since we
 *  already have an entry in overloaded_args with the same
 *  __torch_function__ implementation.
 *
 *  If it's a different type, we then need to check if it's a subclass
 *  of one of the types we've already seen. If so, we need to insert an
 *  entry in overloaded_args for this type with higher precedence than
 *  the superclass.
 *
 *  See torch._overrides._get_overloaded_args for the equivalent
 *  function in the Python __torch_function__ implementation.
 *
 *  The precedence-determining algorithm implemented in this function is
 *  described in NEP-0018:
 *  https://numpy.org/neps/nep-0018-array-function-protocol.html
 *
 *  'overloaded_args' is a raw pointer to a vector of pybind11 handles
 *  that have distinct __torch_function__ implementations, in order of calling
 *  precedence.
 *
 *  'obj' is an object to check for a __torch_function__ implementation
 *
 * If changing this file in a way that can affect the __torch_function__
 * overhead, please report the benchmarks in 'benchmarks/overrides_benchmark'.
 * See the instructions in the 'README.md' in that directory.
 *
 */

static void append_overloaded_arg(
    std::vector<PyObject*>* overloaded_args,
    PyObject* obj,
    bool obj_is_type) {
  bool class_not_seen_yet = true;
  PyObject* obj_type = obj_is_type ? obj : (PyObject*)Py_TYPE(obj);
  for (auto& arg : *overloaded_args) {
    if (obj_type == get_type_of_overloaded_arg(arg)) {
      // obj is the same type as another parameter we've seen in a prior
      // iteration of the loop over parameters so we already have an entry
      // with the proper __torch_function__ implementation to call, so skip
      // this parameter
      class_not_seen_yet = false;
      break;
    }
  }
  if (class_not_seen_yet) {
    auto arg_index = overloaded_args->size();
    for (const auto j : c10::irange(arg_index)) {
      if (PyObject_IsSubclass(
              obj_type, get_type_of_overloaded_arg((*overloaded_args)[j]))) {
        // obj is a subclass of another object we've seen already so its
        // __torch_function__ should be called first, therefore we
        // insert it into overloaded_args before the superclass
        arg_index = j;
        break;
      }
    }
    // add object to overloaded_args. If it's a subclass of another class
    // we've already seen it will be inserted before the superclass,
    // otherwise it will be inserted at the end of the array
    overloaded_args->insert(
        overloaded_args->begin() + static_cast<long>(arg_index), obj);
  }
}

void append_overloaded_tensor(
    std::vector<PyObject*>* overloaded_args,
    PyObject* obj) {
  append_overloaded_arg(overloaded_args, obj, /*obj_is_type*/ false);
}

void append_overloaded_type(
    std::vector<PyObject*>* overloaded_args,
    PyObject* obj) {
  append_overloaded_arg(overloaded_args, obj, /*obj_is_type*/ true);
}

bool is_tensor_and_append_overloaded(
    PyObject* obj,
    std::vector<PyObject*>* overloaded_args) {
  if (THPVariable_CheckExact(obj)) {
    // torch.Tensor instances (not subclasses, except for Parameter)
    return true;
  }

  if (check_has_torch_function(obj, /*ignore_mode*/ true)) {
    // tensor subclasses and unrelated objects with __torch_function__
    append_overloaded_tensor(overloaded_args, obj);
    return true;
  } else if (THPVariable_Check(obj)) {
    // tensor subclasses without __torch_function__
    return true;
  }

  return false;
}

static bool is_scalar_list(PyObject* obj) {
  auto tuple = six::isTuple(obj);
  if (!(tuple || PyList_Check(obj))) {
    return false;
  }
  // NOLINTNEXTLINE(bugprone-branch-clone)
  const auto size = tuple ? PyTuple_GET_SIZE(obj) : PyList_GET_SIZE(obj);
  for (const auto idx : c10::irange(size)) {
    PyObject* iobj =
        tuple ? PyTuple_GET_ITEM(obj, idx) : PyList_GET_ITEM(obj, idx);
    if (!THPUtils_checkScalar(iobj)) {
      return false;
    }
  }
  return true;
}

bool is_tensor_list_and_append_overloaded(
    PyObject* obj,
    std::vector<PyObject*>* overloaded_args,
    size_t argnum,
    bool throw_error) {
  auto tuple = six::isTuple(obj);
  if (!(tuple || PyList_Check(obj))) {
    return false;
  }
  // NOLINTNEXTLINE(bugprone-branch-clone)
  const auto size = tuple ? PyTuple_GET_SIZE(obj) : PyList_GET_SIZE(obj);
  for (long idx = 0; idx < size; idx++) {
    PyObject* iobj =
        tuple ? PyTuple_GET_ITEM(obj, idx) : PyList_GET_ITEM(obj, idx);
    if (!is_tensor_and_append_overloaded(iobj, overloaded_args)) {
      if (throw_error) {
        TORCH_CHECK_TYPE(
            false,
            "expected Tensor as element ",
            idx,
            " in argument ",
            argnum,
            ", but got ",
            Py_TYPE(iobj)->tp_name);
      }
      return false;
    }
  }
  return true;
}

static bool is_float_or_symfloat(PyObject* obj) {
  if (torch::is_symfloat(py::handle(obj))) {
    return true;
  }

  if (THPUtils_checkDouble(obj)) {
    return true;
  }

  return false;
}

static bool is_float_or_complex_list(PyObject* obj) {
  auto tuple = six::isTuple(obj);
  if (!(tuple || PyList_Check(obj))) {
    return false;
  }

  // NOLINTNEXTLINE(bugprone-branch-clone)
  const auto size = tuple ? PyTuple_GET_SIZE(obj) : PyList_GET_SIZE(obj);
  if (size > 0) {
    PyObject* iobj = tuple ? PyTuple_GET_ITEM(obj, 0) : PyList_GET_ITEM(obj, 0);
    if (!is_float_or_symfloat(iobj) && !PyComplex_Check(iobj)) {
      return false;
    }
  }

  return true;
}

static bool is_int_or_symint(PyObject* obj) {
  // THPUtils_checkIndex may call __index__ or __int__
  // which may have side effects if obj is a symint node
  // so we do `is_symint` check first
  // TODO: maybe we should be using checkLong here?
  if (torch::is_symint(py::handle(obj))) {
    return true;
  }

  // FakeTensor(..., size=()) is qualified for SymInt param,
  // but we can't go via __index__ (below) as we would normally
  // do for regular tensors, because __index__ first forces a
  // conversion into an int, which in general you cannot do
  // if you have an unbacked SymInt.  So this fastpath ensures
  // that we still allow for fake tensors in this case, but
  // for regular tensors it's redundant with the test below.
  if (THPVariable_Check(obj)) {
    auto& var = THPVariable_Unpack(obj);
    if (TORCH_GUARD_OR_FALSE(var.sym_numel().sym_eq(1)) &&
        at::isIntegralType(var.dtype().toScalarType(), /*include_bool*/ true)) {
      return true;
    }
  }

  if (THPUtils_checkIndex(obj)) {
    return true;
  }

  return false;
}

static bool is_int_or_symint_list(
    PyObject* obj,
    int broadcast_size,
    int64_t* failed_idx = nullptr) {
  if (PyTuple_Check(obj) || PyList_Check(obj)) {
    if (PySequence_Size(obj) == 0) {
      return true;
    }
    auto item = py::reinterpret_steal<py::object>(PySequence_GetItem(obj, 0));

    if (is_int_or_symint(item.ptr())) {
      return true;
    }

    // NOTE: JIT tracer allows arbitrary scalar tensors to act as ints
    // in an intlist argument. Even float or complex scalar tensors.
    bool r =
        (jit::tracer::isTracing() && THPVariable_Check(item.ptr()) &&
         THPVariable_Unpack(item.ptr()).sizes().empty());
    if (!r && failed_idx != nullptr) {
      *failed_idx = 0;
    }
    return r;
  }

  // if a size is specified (e.g. IntArrayRef[2]) we also allow passing a single
  // int
  return broadcast_size > 0 && is_int_or_symint(obj);
}

// argnum is needed for raising the TypeError, it's used in the error message.
auto FunctionParameter::check(
    PyObject* obj,
    std::vector<PyObject*>& overloaded_args,
    int argnum,
    int64_t* failed_idx) -> bool {
  if (_check(obj, overloaded_args, argnum, failed_idx)) {
    return true;
  }
  // NB: This will not detect torch function inside elements of a list.  So
  // you still have to handle that manually
  // NB: torch function on Tensor subclasses NOT eligible here, you handled
  // that internally
  if (check_has_torch_function(obj, /*ignore_mode*/ true) &&
      !THPVariable_Check(obj)) {
<<<<<<< HEAD
    // tensor subclasses and unrelated objects with __torch_function__
=======
    // unrelated objects with __torch_function__
>>>>>>> 556e2a73
    append_overloaded_arg(&overloaded_args, obj, /*obj_is_type*/ false);
    return true;
  }
  return false;
}

auto FunctionParameter::_check(
    PyObject* obj,
    std::vector<PyObject*>& overloaded_args,
    int argnum,
    int64_t* failed_idx) -> bool {
  switch (type_) {
    case ParameterType::TENSOR: {
      if (is_tensor_and_append_overloaded(obj, &overloaded_args)) {
        return true;
      }
      if (allow_numbers_as_tensors) {
        return THPUtils_checkScalar(obj);
      }
      return false;
    }
    case ParameterType::SCALAR:
      if (THPUtils_checkScalar(obj)) {
        return true;
      }
      [[fallthrough]];
    case ParameterType::COMPLEX:
      if (PyComplex_Check(obj)) {
        return true;
      }
      [[fallthrough]];
    case ParameterType::DOUBLE: {
      if (is_float_or_symfloat(obj)) {
        return true;
      }
      if (THPVariable_Check(obj)) {
        const auto& var = THPVariable_Unpack(obj);
        return !var.requires_grad() && var.dim() == 0;
      }
      if (torch::is_symfloat(py::handle(obj)) ||
          torch::is_symint(py::handle(obj))) {
        // This will induce a guard
        return true;
      }
      return false;
    }
    case ParameterType::INT64: {
      if (THPUtils_checkLong(obj)) {
        return true;
      }
      if (THPVariable_Check(obj)) {
        const auto& var = THPVariable_Unpack(obj);
        return at::isIntegralType(var.scalar_type(), /*includeBool=*/false) &&
            !var.requires_grad() && var.dim() == 0;
      }
      if (torch::is_symint(py::handle(obj))) {
        // This will induce a guard
        return true;
      }
      return false;
    }
    case ParameterType::DIMNAME:
      return THPUtils_checkDimname(obj);
    case ParameterType::DIMNAME_LIST: {
      if (THPUtils_checkDimnameList(obj)) {
        return true;
      }
      // if a size is specified (e.g. DimnameList[1]) we also allow passing a
      // single Dimname
      return size == 1 && THPUtils_checkDimname(obj);
    }
    case ParameterType::TENSOR_LIST: {
      return is_tensor_list_and_append_overloaded(
          obj, &overloaded_args, argnum, true /* throw_error */);
    }
    case ParameterType::FLOAT_LIST:
      return is_float_or_complex_list(obj);
    case ParameterType::GENERATOR:
      return THPGenerator_Check(obj);
    case ParameterType::BOOL:
      return PyBool_Check(obj);
    case ParameterType::STORAGE:
      return isStorage(obj);
    case ParameterType::PYOBJECT:
      return true;
    case ParameterType::SCALARTYPE:
      return THPDtype_Check(obj) || THPPythonScalarType_Check(obj);
    case ParameterType::LAYOUT:
      return THPLayout_Check(obj);
    case ParameterType::MEMORY_FORMAT:
      return THPMemoryFormat_Check(obj);
    case ParameterType::QSCHEME:
      return THPQScheme_Check(obj);
    case ParameterType::DEVICE:
      // Allow symint to be passed in as device, but we'll specialize and
      // guard in this case.
      return THPUtils_checkLong(obj) || THPUtils_checkString(obj) ||
          THPDevice_Check(obj) || torch::is_symint(py::handle(obj));
    case ParameterType::STREAM:
      return THPStream_Check(obj);
    case ParameterType::STRING:
      return THPUtils_checkString(obj);
    case ParameterType::SCALAR_LIST:
      return is_scalar_list(obj);
    case ParameterType::SYM_INT:
      return is_int_or_symint(obj);
    // Allow SymInt where int is expected; we'll guard in this case
    case ParameterType::INT_LIST:
    case ParameterType::SYM_INT_LIST:
      return is_int_or_symint_list(obj, size, failed_idx);
    case ParameterType::DISPATCH_KEY_SET:
      return py::isinstance<c10::DispatchKeySet>(py::handle(obj));
    default:
      throw std::runtime_error("unknown parameter type");
  }
}

// WARNING: these strings are parsed invalid_arguments.cpp
std::string FunctionParameter::type_name() const {
  switch (type_) {
    case ParameterType::TENSOR:
      return "Tensor";
    case ParameterType::SCALAR:
      return "Number";
    case ParameterType::INT64:
    // NB: SymInt is intentionally not mentioned here, as conventional user
    // use will only know about ints
    case ParameterType::SYM_INT:
      return "int";
    case ParameterType::DOUBLE:
      return "float";
    case ParameterType::COMPLEX:
      return "complex";
    case ParameterType::TENSOR_LIST:
      return "tuple of Tensors";
    case ParameterType::INT_LIST:
      return "tuple of ints";
    case ParameterType::FLOAT_LIST:
      return "tuple of floats";
    case ParameterType::GENERATOR:
      return "torch.Generator";
    case ParameterType::BOOL:
      return "bool";
    case ParameterType::STORAGE:
      return "torch.Storage";
    case ParameterType::PYOBJECT:
      return "object";
    case ParameterType::SCALARTYPE:
      return "torch.dtype";
    case ParameterType::LAYOUT:
      return "torch.layout";
    case ParameterType::MEMORY_FORMAT:
      return "torch.memory_format";
    case ParameterType::QSCHEME:
      return "torch.qscheme";
    case ParameterType::DEVICE:
      return "torch.device";
    case ParameterType::STRING:
      return "str";
    case ParameterType::DIMNAME:
      return "name";
    case ParameterType::DIMNAME_LIST:
      return "tuple of names";
    case ParameterType::SCALAR_LIST:
      return "tuple of Scalars";
    case ParameterType::SYM_INT_LIST:
      return "tuple of ints";
    case ParameterType::DISPATCH_KEY_SET:
      return "DispatchKeySet";
    default:
      throw std::runtime_error("unknown parameter type");
  }
}

static std::optional<int64_t> parse_as_integer(const std::string& s) {
  if (s.empty())
    return std::nullopt;
  char* str_end = nullptr;
  long ans = strtol(s.c_str(), &str_end, 0);
  // *str_end == 0 if the entire string was parsed as an integer.
  return (*str_end == 0) ? std::optional<int64_t>(ans) : std::nullopt;
}

/*
Parse default value of IntArrayRef declared at native_functions.yaml

There are two kinds of default values:
1. IntArrayRef[2] x=1 (where size=2, value={1,1}
2. IntArrayRef x={1,2,3} (where size=3, value={1,2,3}, note that there cannot be
space after comma since native_parse.py uses ', ' to split args)
*/
static std::vector<int64_t> parse_intlist_args(
    const std::string& s,
    int64_t size) {
  size_t n = s.size();

  if (s.empty())
    return std::vector<int64_t>();

  // case 1. s is an int (e.g., s=2)
  if (s[0] != '{') {
    TORCH_CHECK(size > 0, "Incorrect size of IntArrayRef: ", size);
    return std::vector<int64_t>(size, std::stol(s));
  }

  // case 2. s is a list of dims (e.g., s={1,2})

  // since already checked left brace '{' above, here only checks right brace
  // '}'
  TORCH_CHECK(
      s[n - 1] == '}',
      "Default value of IntArrayRef is missing right brace '}', found ",
      s[n - 1]);

  auto args = std::vector<int64_t>();
  std::istringstream ss(s.substr(1, s.length() - 2)); // exclude '{' and '}'
  std::string tok;

  while (std::getline(ss, tok, ',')) {
    args.emplace_back(std::stol(tok));
  }
  return args;
}

// Parse a string literal to remove quotes and escape sequences
static std::string parse_string_literal(std::string_view str) {
  TORCH_CHECK(str.length() >= 2, "String defaults must be quoted");

  if (str.front() == '"') {
    TORCH_CHECK(
        str.back() == '"', "Mismatched quotes in string default: ", str);
  } else {
    TORCH_CHECK(
        str.front() == '\'' && str.back() == '\'',
        "Invalid quotes in string default: ",
        str)
  }

  std::string parsed;
  parsed.reserve(str.size());
  for (size_t i = 1; i < str.size() - 1;) {
    if (str[i] != '\\') {
      parsed.push_back(str[i]);
      ++i;
      continue;
    }

    // Handle escape sequences
    TORCH_CHECK(
        i < str.size() - 2, "String ends with escaped final quote: ", str)
    char c = str[i + 1];
    switch (c) {
      case '\\':
      case '\'':
      case '\"':
        break;
      case 'a':
        c = '\a';
        break;
      case 'b':
        c = '\b';
        break;
      case 'f':
        c = '\f';
        break;
      case 'n':
        c = '\n';
        break;
      case 'v':
        c = '\v';
        break;
      case 't':
        c = '\t';
        break;
      default:
        TORCH_CHECK(
            false,
            "Unsupported escape sequence in string default: \\",
            str[i + 1]);
    }
    parsed.push_back(c);
    i += 2;
  }
  return parsed;
}

void FunctionParameter::set_default_str(const std::string& str) {
  if (str == "None") {
    allow_none = true;
  }
  if (type_ == ParameterType::TENSOR ||
      type_ == ParameterType::DISPATCH_KEY_SET) {
    if (str != "None") {
      throw std::runtime_error(
          "default value for Tensor must be none, got: " + str);
    }
  } else if (type_ == ParameterType::INT64 || type_ == ParameterType::SYM_INT) {
    default_int = atol(str.c_str());
  } else if (type_ == ParameterType::BOOL) {
    default_bool = (str == "True" || str == "true");
  } else if (type_ == ParameterType::DOUBLE) {
    default_double = atof(str.c_str());
  } else if (type_ == ParameterType::COMPLEX) {
    default_complex[0] = atof(str.c_str()); // TODO: parse "x + xj"?
    default_complex[1] = 0;
  } else if (type_ == ParameterType::SCALAR) {
    if (str != "None") {
      // we sometimes rely on integer-vs-float values, e.g. with arange.
      const auto as_integer = parse_as_integer(str);
      default_scalar = as_integer.has_value() ? at::Scalar(as_integer.value())
                                              : at::Scalar(atof(str.c_str()));
    }
  } else if (
      type_ == ParameterType::INT_LIST ||
      type_ == ParameterType::SYM_INT_LIST) {
    if (str != "None") {
      default_intlist = parse_intlist_args(str, size);
    }
  } else if (type_ == ParameterType::FLOAT_LIST) {
    if (str != "None") {
      throw std::runtime_error("Defaults not supported for float[]");
    }
  } else if (type_ == ParameterType::SCALARTYPE) {
    if (str == "None") {
      default_scalartype = at::ScalarType::Undefined;
    } else if (str == "torch.int64") {
      default_scalartype = at::ScalarType::Long;
    } else {
      throw std::runtime_error("invalid default value for ScalarType: " + str);
    }
  } else if (type_ == ParameterType::LAYOUT) {
    if (str == "None") {
      TORCH_INTERNAL_ASSERT_DEBUG_ONLY(allow_none);
    } else if (str == "torch.strided") {
      default_layout = at::Layout::Strided;
    } else if (str == "torch.sparse_coo") {
      default_layout = at::Layout::Sparse;
    } else {
      throw std::runtime_error("invalid default value for layout: " + str);
    }
  } else if (type_ == ParameterType::DEVICE) {
    if (str != "None") {
      throw std::runtime_error("invalid device: " + str);
    }
  } else if (type_ == ParameterType::STREAM) {
    if (str != "None") {
      throw std::runtime_error("invalid stream: " + str);
    }
  } else if (type_ == ParameterType::STRING) {
    if (str != "None") {
      default_string = parse_string_literal(str);
    }
  }
  // These types weren't handled here before. Adding a default error
  // led to a lot of test failures so adding this skip for now.
  // We should correctly handle these though because it might be causing
  // silent failures.
  else if (type_ == ParameterType::TENSOR_LIST) { // NOLINT
    // throw std::runtime_error("Invalid Tensor List");
  } else if (type_ == ParameterType::GENERATOR) { // NOLINT
    // throw std::runtime_error("ParameterType::GENERATOR");
  } else if (type_ == ParameterType::PYOBJECT) { // NOLINT
    // throw std::runtime_error("ParameterType::PYOBJECT");
  } else if (type_ == ParameterType::MEMORY_FORMAT) { // NOLINT
    // throw std::runtime_error("ParameterType::MEMORY_FORMAT");
  } else if (type_ == ParameterType::DIMNAME) { // NOLINT
    // throw std::runtime_error("ParameterType::DIMNAME");
  } else if (type_ == ParameterType::DIMNAME_LIST) { // NOLINT
    // throw std::runtime_error("ParameterType::DIMNAME_LIST");
  } else if (type_ == ParameterType::SCALAR_LIST) { // NOLINT
    // throw std::runtime_error("ParameterType::SCALAR_LIST");
  } else if (type_ == ParameterType::STORAGE) { // NOLINT
    // throw std::runtime_error("ParameterType::STORAGE");
  } else if (type_ == ParameterType::QSCHEME) { // NOLINT
    // throw std::runtime_error("ParameterType::QSCHEME");
  } else {
    throw std::runtime_error("unknown parameter type");
  }
  default_value = str;
}

// NOLINTNEXTLINE(cppcoreguidelines-pro-type-member-init)
FunctionSignature::FunctionSignature(const std::string& fmt, int index)
    : min_args(0),
      max_args(0),
      max_pos_args(0),
      index(index),
      hidden(false),
      deprecated(false) {
  auto open_paren = fmt.find('(');
  if (open_paren == std::string::npos) {
    throw std::runtime_error("missing opening parenthesis: " + fmt);
  }
  name = fmt.substr(0, open_paren);

  bool allow_numbers_as_tensors = should_allow_numbers_as_tensors(name);

  auto last_offset = open_paren + 1;
  bool keyword_only = false;
  bool done = false;
  while (!done) {
    auto offset = fmt.find(", ", last_offset);
    auto next_offset = offset + 2;
    if (offset == std::string::npos) {
      offset = fmt.find(')', last_offset);
      done = true;
      next_offset = offset + 1;
      // this 'if' happens for an empty parameter list, i.e. fn().
      if (offset == last_offset) {
        last_offset = next_offset;
        break;
      }
    }
    if (offset == std::string::npos) {
      throw std::runtime_error("missing closing parenthesis: " + fmt);
    }
    if (offset == last_offset) {
      throw std::runtime_error("malformed signature: " + fmt);
    }

    auto param_str = fmt.substr(last_offset, offset - last_offset);
    last_offset = next_offset;
    if (param_str == "*") {
      keyword_only = true;
    } else {
      params.emplace_back(param_str, keyword_only);
      params.back().allow_numbers_as_tensors = allow_numbers_as_tensors;
    }
  }

  if (fmt.substr(last_offset) == "|deprecated") {
    hidden = true;
    // TODO: raise warning when parsing deprecated signatures
    deprecated = true;
  } else if (fmt.substr(last_offset) == "|hidden") {
    hidden = true;
  }

  max_args = params.size();

  // count the number of non-optional args
  for (auto& param : params) {
    if (!param.optional) {
      min_args++;
    }
    if (!param.keyword_only) {
      max_pos_args++;
    }
  }
}

std::string FunctionSignature::toString() const {
  // optionals, etc.
  std::ostringstream ss;
  bool keyword_already = false;
  ss << "(";
  int i = 0;
  for (auto& param : params) {
    if (i != 0) {
      ss << ", ";
    }
    if (param.keyword_only && !keyword_already) {
      ss << "*, ";
      keyword_already = true;
    }
    ss << param.type_name() << " " << param.name;
    if (param.optional) {
      ss << " = " << param.default_value;
    }
    i++;
  }
  ss << ")";
  return ss.str();
}

[[noreturn]] static void extra_args(
    const FunctionSignature& signature,
    Py_ssize_t nargs) {
  const auto max_pos_args = signature.max_pos_args;
  const auto min_args = signature.min_args;
  const long nargs_ = nargs;
  if (min_args != max_pos_args) {
    TORCH_CHECK_TYPE(
        false,
        fmt::format(
            "{}() takes from {} to {} positional arguments but {} were given",
            signature.name,
            min_args,
            max_pos_args,
            nargs_));
  }
  TORCH_CHECK_TYPE(
      false,
      fmt::format(
          "{}() takes {} positional argument{} but {} {} given",
          signature.name,
          max_pos_args,
          max_pos_args == 1 ? "" : "s",
          nargs_,
          nargs == 1 ? "was" : "were"));
}

[[noreturn]] static void missing_args(
    const FunctionSignature& signature,
    int idx) {
  int num_missing = 0;
  std::stringstream ss;

  auto& params = signature.params;
  for (auto it = params.begin() + idx; it != params.end(); ++it) {
    if (!it->optional) {
      if (num_missing > 0) {
        ss << ", ";
      }
      ss << '"' << it->name << '"';
      num_missing++;
    }
  }

  TORCH_CHECK_TYPE(
      false,
      fmt::format(
          "{}() missing {} required positional argument{}: {}",
          signature.name,
          num_missing,
          num_missing == 1 ? "s" : "",
          ss.str()));
}

static Py_ssize_t find_param(FunctionSignature& signature, PyObject* name) {
  Py_ssize_t i = 0;
  for (auto& param : signature.params) {
    int cmp = PyObject_RichCompareBool(name, param.python_name, Py_EQ);
    if (cmp < 0) {
      throw python_error();
    } else if (cmp) {
      return i;
    }
    i++;
  }
  return -1;
}

[[noreturn]] static void extra_kwargs(
    FunctionSignature& signature,
    PyObject* kwargs,
    Py_ssize_t num_pos_args) {
  PyObject* key = nullptr;
  PyObject* value = nullptr;
  Py_ssize_t pos = 0;

  // Note that this dict traversal is NoGil safe as the kwargs dict is only
  // accessible within this thread.
  while (PyDict_Next(kwargs, &pos, &key, &value)) {
    if (!THPUtils_checkString(key)) {
      TORCH_CHECK_TYPE(false, "keywords must be strings");
    }

    auto param_idx = find_param(signature, key);
    if (param_idx < 0) {
      TORCH_CHECK_TYPE(
          false,
          fmt::format(
              "{}() got an unexpected keyword argument '{}'",
              signature.name,
              THPUtils_unpackString(key)));
    }

    if (param_idx < num_pos_args) {
      TORCH_CHECK_TYPE(
          false,
          fmt::format(
              "{}() got multiple values for argument '{}'",
              signature.name,
              THPUtils_unpackString(key)));
    }
  }

  // this should never be hit
  TORCH_CHECK_TYPE(false, "invalid keyword arguments");
}

bool FunctionSignature::parse(
    PyObject* self,
    PyObject* args,
    PyObject* kwargs,
    PyObject* dst[], // NOLINT
    std::vector<PyObject*>& overloaded_args,
    bool raise_exception) {
  Py_ssize_t nargs = args ? PyTuple_GET_SIZE(args) : 0;
  auto remaining_kwargs = kwargs ? PyDict_Size(kwargs) : 0;
  size_t arg_pos = 0;
  bool allow_varargs_intlist = false;

  // if there is a single positional IntArrayRef argument, i.e. expand(..),
  // view(...), allow a var-args style IntArrayRef, so expand(5,3) behaves as
  // expand((5,3))
  if (max_pos_args == 1 &&
      (params[0].type_ == ParameterType::INT_LIST ||
       params[0].type_ == ParameterType::SYM_INT_LIST)) {
    allow_varargs_intlist = true;
  }

  if (static_cast<size_t>(nargs) > max_pos_args && !allow_varargs_intlist) {
    if (raise_exception) {
      // foo() takes takes 2 positional arguments but 3 were given
      extra_args(*this, nargs);
    }
    return false;
  }

  int i = 0;
  if (self != nullptr && check_has_torch_function(self, /*ignore_mode*/ true)) {
    append_overloaded_tensor(&overloaded_args, self);
  }
  for (auto& param : params) {
    PyObject* obj = nullptr;
    bool is_kwd = false;
    if (arg_pos < static_cast<size_t>(nargs)) {
      // extra positional args given after single positional IntArrayRef arg
      if (param.keyword_only) {
        if (raise_exception) {
          extra_args(*this, nargs);
        }
        return false;
      }
      obj = PyTuple_GET_ITEM(args, arg_pos);
    } else if (kwargs) {
      // Note that this call is NoGil safe as it works on kwargs which are local
      // to the current function call.
      obj = PyDict_GetItem(kwargs, param.python_name);
      for (PyObject* numpy_name : param.numpy_python_names) {
        if (obj) {
          break;
        }
        obj = PyDict_GetItem(kwargs, numpy_name);
      }
      is_kwd = true;
    }

    int64_t failed_idx = -1;
    bool varargs_eligible = allow_varargs_intlist && arg_pos == 0 && !is_kwd;
    if ((!obj && param.optional) || (obj == Py_None && param.allow_none)) {
      dst[i++] = nullptr;
    } else if (!obj) {
      if (raise_exception) {
        // foo() missing 1 required positional argument: "b"
        missing_args(*this, i);
      }
      return false;
    } else if (param.check(obj, overloaded_args, i, &failed_idx)) {
      dst[i++] = obj;
      // XXX: the Variable check is necessary because sizes become tensors when
      // tracer is enabled. This behavior easily leads to ambiguities, and we
      // should avoid having complex signatures that make use of it...
    } else if (
        varargs_eligible &&
        (is_int_or_symint_list(args, param.size, &failed_idx))) {
      // take all positional arguments as this parameter
      // e.g. permute(1, 2, 3) -> permute((1, 2, 3))
      dst[i++] = args;
      arg_pos = nargs;
      continue;
    } else if (raise_exception) {
      if (is_kwd) {
        // foo(): argument 'other' must be str, not int
        TORCH_CHECK_TYPE(
            false,
            fmt::format(
                "{}(): argument '{}' must be {}, not {}",
                name,
                param.name,
                param.type_name(),
                Py_TYPE(obj)->tp_name));
      } else {
        // foo(): argument 'other' (position 2) must be str, not int
        if (failed_idx != -1) {
          if (!(PyTuple_Check(obj) || PyList_Check(obj))) {
            TORCH_INTERNAL_ASSERT(varargs_eligible);
            obj = args;
          }
          TORCH_INTERNAL_ASSERT(failed_idx < PySequence_Size(obj));
          TORCH_CHECK_TYPE(
              false,
              fmt::format(
                  "{}(): argument '{}' (position {}) must be {}, but found element of type {} at pos {}",
                  name,
                  param.name,
                  arg_pos + 1,
                  param.type_name(),
                  Py_TYPE(py::reinterpret_steal<py::object>(
                              PySequence_GetItem(obj, failed_idx))
                              .ptr())
                      ->tp_name,
                  failed_idx));
        }
        TORCH_CHECK_TYPE(
            false,
            fmt::format(
                "{}(): argument '{}' (position {}) must be {}, not {}",
                name,
                param.name,
                arg_pos + 1,
                param.type_name(),
                Py_TYPE(obj)->tp_name));
      }
    } else {
      return false;
    }

    if (!is_kwd) {
      arg_pos++;
    } else if (obj) {
      remaining_kwargs--;
    }
  }

  if (remaining_kwargs > 0) {
    if (raise_exception) {
      // foo() got an unexpected keyword argument "b"
      extra_kwargs(*this, kwargs, nargs);
    }
    return false;
  }
  return true;
}

PythonArgParser::PythonArgParser(
    const std::vector<std::string>& fmts,
    bool traceable)
    : max_args(0), traceable(traceable) {
  int index = 0;
  for (auto& fmt : fmts) {
    signatures_.emplace_back(fmt, index);
    ++index;
  }
  for (auto& signature : signatures_) {
    if (signature.max_args > max_args) {
      max_args = signature.max_args;
    }
  }
  if (!signatures_.empty()) {
    function_name = signatures_[0].name;
  }

  // Check deprecated signatures last
  std::stable_partition(
      signatures_.begin(), signatures_.end(), [](const FunctionSignature& sig) {
        return !sig.deprecated;
      });
}

void PythonArgParser::check_deprecated(const FunctionSignature& signature) {
  if (signature.deprecated) {
    auto msg = c10::str(
        "This overload of ",
        signature.name,
        " is deprecated:\n\t",
        signature.name,
        signature.toString());
    auto signatures = get_signatures();
    if (!signatures.empty()) {
      msg += "\nConsider using one of the following signatures instead:";
      for (const auto& sig : signatures) {
        msg += "\n\t";
        msg += signature.name;
        msg += sig;
      }
    }
    TORCH_WARN_ONCE(msg);
  }
}

PythonArgs PythonArgParser::raw_parse(
    PyObject* self,
    PyObject* args,
    PyObject* kwargs,
    PyObject* parsed_args[]) { // NOLINT
  if (signatures_.size() == 1) {
    auto& signature = signatures_[0];
    std::vector<PyObject*> overloaded_args;
    signature.parse(self, args, kwargs, parsed_args, overloaded_args, true);
    check_deprecated(signature);
    return PythonArgs(
        traceable, signature, parsed_args, std::move(overloaded_args));
  }

  for (auto& signature : signatures_) {
    std::vector<PyObject*> overloaded_args;
    if (signature.parse(
            self, args, kwargs, parsed_args, overloaded_args, false)) {
      check_deprecated(signature);
      return PythonArgs(
          traceable, signature, parsed_args, std::move(overloaded_args));
    }
  }

  print_error(self, args, kwargs, parsed_args);
}

void PythonArgParser::print_error(
    PyObject* self,
    PyObject* args,
    PyObject* kwargs,
    PyObject* parsed_args[]) { // NOLINT
  size_t num_args =
      (args ? PyTuple_GET_SIZE(args) : 0) + (kwargs ? PyDict_Size(kwargs) : 0);
  std::vector<unsigned> plausible_idxs;
  unsigned i = 0;
  for (auto& signature : signatures_) {
    if (num_args >= signature.min_args && num_args <= signature.max_args &&
        !signature.hidden) {
      plausible_idxs.push_back(i);
    }
    i++;
  }

  if (plausible_idxs.size() == 1) {
    auto& signature = signatures_[plausible_idxs[0]];
    std::vector<PyObject*> overloaded_args;
    signature.parse(self, args, kwargs, parsed_args, overloaded_args, true);
  }

  auto options = get_signatures();
  auto msg =
      torch::format_invalid_args(args, kwargs, function_name + "()", options);
  TORCH_CHECK_TYPE(false, msg);
}

std::vector<std::string> PythonArgParser::get_signatures() const {
  std::vector<std::string> options;
  for (auto& signature : signatures_) {
    if (!signature.hidden) {
      options.push_back(signature.toString());
    }
  }
  return options;
}

at::Tensor PythonArgs::tensor_slow(int i) {
  PyObject* obj = args[i];
  if (!obj) {
    return at::Tensor();
  }
  if (THPVariable_Check(obj)) {
    return THPVariable_Unpack(obj);
  }

  bool save_symint = false;
  at::Scalar scalar;
  if (PyBool_Check(obj)) {
    scalar = at::Scalar(THPUtils_unpackBool(obj));
  } else if (THPUtils_checkLong(obj)) {
    int overflow = -1;
    long long value = PyLong_AsLongLongAndOverflow(obj, &overflow);
    if (value == -1 && PyErr_Occurred()) {
      throw python_error();
    }
    if (overflow != 0) {
      // try unsigned
      unsigned long long value = PyLong_AsUnsignedLongLong(obj);
      if (value == static_cast<unsigned long long>(-1) && PyErr_Occurred()) {
        throw python_error();
      }
      scalar = at::Scalar(static_cast<uint64_t>(value));
    } else {
      scalar = at::Scalar(static_cast<int64_t>(value));
    }
  } else if (PyComplex_Check(obj)) {
    scalar = at::Scalar(THPUtils_unpackComplexDouble(obj));
  } else if (THPUtils_checkDouble(obj)) {
    scalar = at::Scalar(THPUtils_unpackDouble(obj));
    // NB: we DO NOT put symbolic ints/floats into the Scalar itself,
    // because although Scalar supports SymInt/SymFloat, the subsequent
    // conversion to Tensor does not.  Instead, do it out of band.
  } else if (torch::is_symint(py::handle(obj))) {
    save_symint = true;
    // This scalar value doesn't matter, it shouldn't ever actually
    // get read out.  Make it a big and weird looking number to help
    // people figure out if there's aproblem.
    scalar = at::Scalar(7777777);
  } else if (torch::is_symfloat(py::handle(obj))) {
    save_symint = true;
    scalar = at::Scalar(std::numeric_limits<double>::quiet_NaN());
  } else if (torch::is_symbool(py::handle(obj))) {
    save_symint = true;
    scalar = at::Scalar(true);
  } else {
    // NB: Are you here because you passed None to a Variable method,
    // and you expected an undefined tensor to be returned?   Don't add
    // a test for Py_None here; instead, you need to mark the argument
    // as *allowing none*; you can do this by writing 'Tensor?' instead
    // of 'Tensor' in the ATen metadata.
    TORCH_CHECK_TYPE(
        false,
        fmt::format(
            "expected Tensor as argument {}, but got {}",
            i,
            Py_TYPE(obj)->tp_name));
  }
  at::AutoDispatchBelowADInplaceOrView guard; // TODO: remove
  at::tracer::impl::NoTracerDispatchMode tracer_guard;

  at::Tensor tensor = scalar_to_tensor(scalar);
  tensor.unsafeGetTensorImpl()->set_wrapped_number(true);

  if (save_symint) {
    auto py_tensor = py::cast(tensor);
    if (PyObject_SetAttrString(py_tensor.ptr(), "_wrapped_number", obj) < 0) {
      throw python_error();
    }
  }

  return tensor;
}

at::Scalar PythonArgs::scalar_slow(int i) {
  if (traceable && jit::tracer::isTracing() && THPVariable_Check(args[i])) {
    auto& var = THPVariable_Unpack(args[i]);
    jit::tracer::ArgumentStash::stashValue(
        signature.params[i].name, idx, var, c10::NumberType::get());
  }

  return scalar_slow(args[i]);
}

at::Scalar PythonArgs::scalar_slow(PyObject* arg) {
  // Zero-dim tensors are converted to Scalars as-is. Note this doesn't
  // currently handle most NumPy scalar types except np.float64.
  if (THPVariable_Check(arg)) {
    return THPVariable_Unpack(arg).item();
  }

  if (THPUtils_checkLong(arg)) {
    int overflow = -1;
    long long value = PyLong_AsLongLongAndOverflow(arg, &overflow);
    if (value == -1 && PyErr_Occurred()) {
      throw python_error();
    }
    if (overflow != 0) {
      // try unsigned
      unsigned long long value = PyLong_AsUnsignedLongLong(arg);
      if (value == static_cast<unsigned long long>(-1) && PyErr_Occurred()) {
        throw python_error();
      }
      return at::Scalar(static_cast<uint64_t>(value));
    } else {
      return at::Scalar(static_cast<int64_t>(value));
    }
  }

  if (PyBool_Check(arg)) {
    return at::Scalar(THPUtils_unpackBool(arg));
  }

  if (PyComplex_Check(arg)) {
    return at::Scalar(THPUtils_unpackComplexDouble(arg));
  }

  if (torch::is_symint(arg)) {
    return at::Scalar(py::cast<c10::SymInt>(arg));
  }

  if (torch::is_symfloat(arg)) {
    return at::Scalar(py::cast<c10::SymFloat>(arg));
  }

  if (torch::is_symbool(arg)) {
    // Windows build fails with C2440: '<function-style-cast>'
    // when at:Scalar(py::cast<c10::SymBool>(arg))
    auto sym_bool = py::handle(arg).cast<c10::SymBool>();
    return at::Scalar(sym_bool);
  }

  return at::Scalar(THPUtils_unpackDouble(arg));
}

} // namespace torch<|MERGE_RESOLUTION|>--- conflicted
+++ resolved
@@ -947,11 +947,7 @@
   // that internally
   if (check_has_torch_function(obj, /*ignore_mode*/ true) &&
       !THPVariable_Check(obj)) {
-<<<<<<< HEAD
-    // tensor subclasses and unrelated objects with __torch_function__
-=======
     // unrelated objects with __torch_function__
->>>>>>> 556e2a73
     append_overloaded_arg(&overloaded_args, obj, /*obj_is_type*/ false);
     return true;
   }
