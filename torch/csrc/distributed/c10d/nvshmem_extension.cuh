--- conflicted
+++ resolved
@@ -17,18 +17,10 @@
 
 at::Tensor nvshmem_broadcast(at::Tensor& input, const std::string& group_name);
 
-<<<<<<< HEAD
-at::Tensor nvshmem_reduce_scatter_out(
-    at::Tensor& input,
-    std::string group_name,
-    at::Tensor& out);
-
 at::Tensor nvshmem_sendrecv(
     at::Tensor& input,
     at::Tensor& out,
     std::string group_name);
 
 
-=======
->>>>>>> b3ae4173
 } // namespace c10d::nvshmem_extension