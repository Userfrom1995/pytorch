--- conflicted
+++ resolved
@@ -379,7 +379,6 @@
   return out;
 }
 
-<<<<<<< HEAD
 #define THREADS_PER_BLOCK 512
 
 __global__ void sendrecv(float *send_data, float *recv_data, int num_elems, int mype,
@@ -415,8 +414,6 @@
 }
 
 } // namespace c10d::nvshmem_extension
-=======
-} // namespace c10d::nvshmem_extension
 
 
 TORCH_LIBRARY_IMPL(symm_mem, CUDA, m) {
@@ -424,5 +421,5 @@
   m.impl(
       "nvshmem_reduce_scatter_out",
       c10d::nvshmem_extension::nvshmem_reduce_scatter_out);
-}
->>>>>>> 8a1acbce
+  m.impl("nvshmem_sendrecv", c10d::nvshmem_extension::nvshmem_sendrecv);
+}