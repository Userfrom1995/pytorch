"""
Python polyfills for builtins
"""

from __future__ import annotations

import builtins
import functools
import operator
from typing import TYPE_CHECKING, TypeVar

from ..decorators import substitute_in_graph


if TYPE_CHECKING:
    from collections.abc import Iterable


__all__ = [
    "all",
    "any",
    "enumerate",
    "sum",
]


_T = TypeVar("_T")


@substitute_in_graph(builtins.all, can_constant_fold_through=True)
def all(iterable: Iterable[object], /) -> bool:
    for elem in iterable:
        if not elem:
            return False
    return True


@substitute_in_graph(builtins.any, can_constant_fold_through=True)
def any(iterable: Iterable[object], /) -> bool:
    for elem in iterable:
        if elem:
            return True
    return False


@substitute_in_graph(builtins.enumerate, is_embedded_type=True)  # type: ignore[arg-type]
def enumerate(iterable: Iterable[_T], start: int = 0) -> Iterable[tuple[int, _T]]:
    if not isinstance(start, int):
        raise TypeError(
            f"{type(start).__name__!r} object cannot be interpreted as an integer"
        )

    for x in iterable:
        yield start, x
        start += 1


@substitute_in_graph(builtins.sum, can_constant_fold_through=True)  # type: ignore[arg-type]
def sum(iterable: Iterable[_T], /, start: _T = 0) -> _T:  # type: ignore[assignment]
<<<<<<< HEAD
    return functools.reduce(operator.add, iterable, start)
=======
    return functools.reduce(operator.add, iterable, start)


class _CallableIterator:
    def __init__(self, fn, sentinel):  # type: ignore[no-untyped-def]
        self.fn = fn
        self.sentinel = sentinel

    def __iter__(self):  # type: ignore[no-untyped-def]
        return self

    def __next__(self):  # type: ignore[no-untyped-def]
        # The iterator created in this case will call object with no arguments
        # for each call to its __next__() method;
        r = self.fn()

        # If the value returned is equal to sentinel, StopIteration will be raised
        if r == self.sentinel:
            raise StopIteration

        # otherwise the value will be returned.
        return r


class _SENTINEL_MISSING:
    pass


# TODO(guilhermeleobas): use substitute_in_graph for iter()
def iter_(fn_or_iterable, sentinel=_SENTINEL_MISSING, /):  # type: ignore[no-untyped-def]
    # Without a second argument, object must be a collection object which supports
    # the iterable (__iter__) or the sequence protocol (__getitem__ with an integer
    # starting at 0)
    if sentinel is _SENTINEL_MISSING:
        iterable = fn_or_iterable
        if hasattr(iterable, "__iter__"):
            iterator = iterable.__iter__()
            if hasattr(iterator, "__next__"):
                return iterator
            else:
                raise TypeError(f"'{type(iterator)}' object is not iterable")
        if hasattr(iterable, "__getitem__"):
            # Needs to be a new function to avoid iter becoming a generator
            def sequence_protocol(iterable):  # type: ignore[no-untyped-def]
                i = 0
                while True:
                    try:
                        yield iterable.__getitem__(i)
                        i += 1
                    except IndexError:
                        break

            return sequence_protocol(iterable)
        raise TypeError(f"'{type(iterable)}' object is not iterable")
    else:
        # If the second argument, sentinel, is given, then object must be a
        # callable object.
        fn = fn_or_iterable

        if not isinstance(fn, Callable):  # type: ignore[arg-type]
            raise TypeError("iter(v, w): v must be a callable")

        return _CallableIterator(fn, sentinel)
>>>>>>> eed9dbf7
<|MERGE_RESOLUTION|>--- conflicted
+++ resolved
@@ -7,7 +7,7 @@
 import builtins
 import functools
 import operator
-from typing import TYPE_CHECKING, TypeVar
+from typing import Callable, TYPE_CHECKING, TypeVar
 
 from ..decorators import substitute_in_graph
 
@@ -57,9 +57,6 @@
 
 @substitute_in_graph(builtins.sum, can_constant_fold_through=True)  # type: ignore[arg-type]
 def sum(iterable: Iterable[_T], /, start: _T = 0) -> _T:  # type: ignore[assignment]
-<<<<<<< HEAD
-    return functools.reduce(operator.add, iterable, start)
-=======
     return functools.reduce(operator.add, iterable, start)
 
 
@@ -122,5 +119,4 @@
         if not isinstance(fn, Callable):  # type: ignore[arg-type]
             raise TypeError("iter(v, w): v must be a callable")
 
-        return _CallableIterator(fn, sentinel)
->>>>>>> eed9dbf7
+        return _CallableIterator(fn, sentinel)