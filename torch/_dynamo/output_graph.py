--- conflicted
+++ resolved
@@ -2002,11 +2002,7 @@
         # NB: We assume that you cannot do mutations on int/float/bool,
         # because they are immutable types, and therefore is always safe to
         # DCE.
-<<<<<<< HEAD
-        def is_symnode_compute_node(node) -> bool:
-=======
         def is_symnode_compute_node(node: fx.Node) -> bool:
->>>>>>> 627056e0
             from torch.fx.experimental.sym_node import SymTypes
 
             if node.op != "call_function":
