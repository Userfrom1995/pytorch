--- conflicted
+++ resolved
@@ -463,21 +463,7 @@
             if isinstance(val, ConstantVariable) and val.value is None:
                 self.__traceback__ = val
             else:
-<<<<<<< HEAD
                 raise_error("__traceback__ must be a traceback or None")
-=======
-                unimplemented_v2(
-                    gb_type="Set Exception object `__traceback__` attribute to not-`None`",
-                    context=f"call_setattr {self} {name}",
-                    explanation="Dynamo does not support setting the attribute "
-                    "'__traceback__' on tracked exception objects to anything "
-                    "other than None.",
-                    hints=[
-                        "Avoid setting '__traceback__' on exception objects "
-                        "within traced code, or set it to None."
-                    ],
-                )
->>>>>>> 2e56ce09
         else:
             unimplemented_v2(
                 gb_type="Unsupported attribute assignment on Exception object",
