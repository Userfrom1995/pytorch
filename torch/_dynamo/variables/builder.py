--- conflicted
+++ resolved
@@ -2615,41 +2615,6 @@
     import torch._utils
 
     if isinstance(example_value, torch.Tensor):
-<<<<<<< HEAD
-        is_parameter = isinstance(example_value, torch.nn.Parameter)
-        is_buffer = isinstance(example_value, torch.nn.Buffer)
-
-        # NB: In most (all?) cases, this does not actually do a clone.
-        # (WARNING: this means that if we mutate metadata on the fake
-        # tensor, the stored example value will update too!)
-        example_value = _clone_input(example_value, tx.fake_mode)
-        set_example_value(proxy.node, example_value)
-        # We bind the unbacked symints in sizes/trdies of tensor lazily.
-        # So that subgraphs can access the unbacked symbol's proxy in parent graph
-        # when lifting unbacked symbols of input tensors to subgraph inputs.
-        # We do it lazily because the tensor may not be used in subgraphs.
-        tx.output.current_tracer.track_unbacked_symbols(example_value, proxy)
-        specialized_props = target_cls.specialize(example_value)
-        # TODO: not sure about this fake mode test
-        if (
-            isinstance(example_value, torch._subclasses.fake_tensor.FakeTensor)
-            and example_value.fake_mode is tx.fake_mode
-        ):
-            tensor_type = subclass_type if subclass_type else torch.Tensor
-            specialized_props["class_type"] = (
-                torch.nn.Parameter
-                if is_parameter
-                else torch.nn.Buffer
-                if is_buffer
-                else tensor_type
-            )
-
-        options.update(specialized_props)
-        out_vt = target_cls(proxy, **options)
-        # See Note [Hopifying Context Managers]
-        tx.output.current_tracer.fx_node_name_to_vt[proxy.node.name] = out_vt
-        return out_vt
-=======
         var = construct_tensor_variable(
             target_cls, tx, proxy, example_value, subclass_type, options
         )
@@ -2666,8 +2631,9 @@
         tx.output.side_effects._track_obj(
             proxy, var, mutation_type_cls=AttributeMutationNew
         )
+        # See Note [Hopifying Context Managers]
+        tx.output.current_tracer.fx_node_name_to_vt[proxy.node.name] = out_vt
         return var
->>>>>>> 079dd33c
     elif (
         hasattr(proxy.node.target, "__name__")
         and proxy.node.target.__name__ == "set_state"
