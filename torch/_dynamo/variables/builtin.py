--- conflicted
+++ resolved
@@ -1612,17 +1612,8 @@
             # (e.g. when __iter__ just returns iter(self.list)) or return a user-defined iterator.
             # If the object implements a __getitem__ method, iter(...) will call obj.__getitem__()
             # with an integer argument starting at 0, until __getitem__ raises IndexError
-<<<<<<< HEAD
-            ret = variables.UserFunctionVariable(polyfills.iter_protocol).call_function(
+            ret = variables.UserFunctionVariable(polyfills.builtins.iter).call_function(
                 tx, [obj, *args], {}
-=======
-            return variables.UserFunctionVariable(
-                polyfills.builtins.iter
-            ).call_function(
-                tx,
-                [obj],
-                {},
->>>>>>> 72a30149
             )
 
         return ret
