# mypy: allow-untyped-defs

"""
Built-in function and type variable tracking for TorchDynamo's symbolic execution.

This module contains variable tracker classes for Python built-in functions, types,
and operations during graph compilation. It handles symbolic execution of:

- Built-in functions (len, getattr, isinstance, etc.)
- Type constructors (int, float, str, list, dict, etc.)
- Built-in operators and methods
- Special Python constructs (super, hasattr, etc.)

Key classes:
- BuiltinVariable: Tracks built-in functions and handles their execution
- TypeVariable: Manages type constructor calls and type checking
- SuperVariable: Handles super() calls in class hierarchies

These variable trackers ensure that built-in Python operations are correctly
handled during symbolic execution, either by executing them directly when safe
or by creating appropriate graph nodes when needed.
"""

import contextlib
import functools
import inspect
import itertools
import logging
import math
import operator
import sys
import types
import typing
import unittest
from collections import defaultdict, OrderedDict
from collections.abc import Iterable, KeysView, Sequence
from typing import Any, Callable, TYPE_CHECKING, Union

import torch
from torch import sym_float, sym_int
from torch._subclasses.meta_utils import is_sparse_any
from torch.overrides import BaseTorchFunctionMode
from torch.utils._python_dispatch import is_traceable_wrapper_subclass

from .. import config, graph_break_hints, polyfills, variables
from ..exc import (
    AttributeMutationError,
    ObservedAttributeError,
    raise_observed_exception,
    unimplemented_v2,
    Unsupported,
    UserError,
    UserErrorType,
)
from ..guards import GuardBuilder, install_guard
from ..replay_record import DummyModule
from ..source import (
    AttrSource,
    GetItemSource,
    GlobalSource,
    is_constant_source,
    TypeSource,
)
from ..utils import (
    check_constant_args,
    check_numpy_ndarray_args,
    check_unspec_or_constant_args,
    check_unspec_python_args,
    cmp_name_to_op_mapping,
    dict_methods,
    extract_fake_example_value,
    frozenset_methods,
    get_fake_value,
    guard_if_dyn,
    is_tensor_getset_descriptor,
    is_wrapper_or_member_descriptor,
    istype,
    numpy_operator_wrapper,
    proxy_args_kwargs,
    set_methods,
    str_methods,
    tensortype_to_dtype,
)
from .base import AsPythonConstantNotImplementedError, ValueMutationNew, VariableTracker
from .constant import ConstantVariable
from .ctx_manager import EventVariable, StreamVariable
from .dicts import (
    ConstDictVariable,
    DefaultDictVariable,
    DictKeysVariable,
    DictViewVariable,
    FrozensetVariable,
    is_hashable,
    SetVariable,
)
from .lists import (
    BaseListVariable,
    ListIteratorVariable,
    ListVariable,
    SizeVariable,
    TupleIteratorVariable,
    TupleVariable,
)
from .tensor import (
    FakeItemVariable,
    supported_comparison_ops,
    SymNodeVariable,
    TensorVariable,
    UnspecializedPythonVariable,
)
from .user_defined import (
    MutableMappingVariable,
    UserDefinedDictVariable,
    UserDefinedObjectVariable,
    UserDefinedSetVariable,
    UserDefinedVariable,
)


if TYPE_CHECKING:
    # Cyclic dependency...
    from torch._dynamo.codegen import PyCodegen
    from torch._dynamo.symbolic_convert import InstructionTranslator

log = logging.getLogger(__name__)


IN_PLACE_DESUGARING_MAP = {
    operator.iadd: operator.add,
    operator.isub: operator.sub,
    operator.imul: operator.mul,
    operator.ifloordiv: operator.floordiv,
    operator.itruediv: operator.truediv,
    operator.imod: operator.mod,
    operator.imatmul: operator.imatmul,
    operator.ilshift: operator.lshift,
    operator.irshift: operator.rshift,
    operator.ipow: operator.pow,
    operator.iand: operator.and_,
    operator.ior: operator.or_,
    operator.ixor: operator.xor,
}


_HandlerCallback = Callable[
    ["InstructionTranslator", typing.Any, typing.Any], VariableTracker
]
_TrackersType = Union[type[VariableTracker], tuple[type[VariableTracker], ...]]
polyfill_fn_mapping = {
    operator.eq: polyfills.cmp_eq,
    operator.ne: polyfills.cmp_ne,
    operator.lt: polyfills.cmp_lt,
    operator.le: polyfills.cmp_le,
    operator.gt: polyfills.cmp_gt,
    operator.ge: polyfills.cmp_ge,
}

bin_ops = (
    operator.pow,
    operator.mul,
    operator.matmul,
    operator.floordiv,
    operator.truediv,
    operator.mod,
    operator.add,
    operator.lt,
    operator.gt,
    operator.ge,
    operator.le,
    operator.ne,
    operator.eq,
    operator.sub,
    operator.ipow,
    operator.imul,
    operator.imatmul,
    operator.ifloordiv,
    operator.itruediv,
    operator.imod,
    operator.iadd,
    operator.isub,
)

bin_int_ops = (
    operator.and_,
    operator.or_,
    operator.xor,
    operator.iand,
    operator.ixor,
    operator.ior,
)

un_int_ops = (operator.invert,)

tensor_and_int_ops = (
    operator.lshift,
    operator.rshift,
    operator.ilshift,
    operator.irshift,
    operator.getitem,
)

un_ops = (
    operator.abs,
    operator.pos,
    operator.neg,
    operator.not_,  # Note: this has a local scalar dense call
    operator.length_hint,
)

BUILTIN_TO_TENSOR_FN_MAP: dict[Callable[..., Any], Callable[..., Any]] = {}

# These functions represent the r* versions of the above ops
# Basically, if __add__(1, Tensor) is called, it is translated
# to __radd__(Tensor, 1).
# In the builtin var, we check if there is a tensor in the first args position,
# if not, we swap the args and use the r* version of the op.
BUILTIN_TO_TENSOR_RFN_MAP: dict[Callable[..., Any], Callable[..., Any]] = {}


def populate_builtin_to_tensor_fn_map():
    global BUILTIN_TO_TENSOR_FN_MAP
    if len(BUILTIN_TO_TENSOR_FN_MAP) > 0:
        # Only populate once; after there are elements present no need to
        # repopulate
        return
    most_recent_func = None

    class GetMethodMode(BaseTorchFunctionMode):
        """
        Mode to extract the correct methods from torch function invocations
        (Used to get the correct torch.Tensor methods from builtins)
        """

        def __torch_function__(self, func, types, args=(), kwargs=None):
            kwargs = kwargs or {}
            nonlocal most_recent_func
            most_recent_func = func
            return func(*args, **kwargs)

    inp0 = torch.ones(1)
    inp1 = torch.ones(1)
    inp0_int = torch.ones(1, dtype=torch.int32)
    inp1_int = torch.ones(1, dtype=torch.int32)
    with GetMethodMode():
        setups_and_oplists: list[tuple[Callable[..., Any], Iterable[Any]]] = [
            (lambda o: o(inp0), un_ops),
            (lambda o: o(inp0_int), un_int_ops),
            (lambda o: o(inp0, inp1), bin_ops),
            (lambda o: o(inp0_int, inp1_int), bin_int_ops),
            (lambda o: o(inp0_int, 0), tensor_and_int_ops),
        ]
        for setup_fn, op_list in setups_and_oplists:
            for op in op_list:
                setup_fn(op)
                assert most_recent_func is not None
                BUILTIN_TO_TENSOR_FN_MAP[op] = most_recent_func

        # gather the reverse functions
        rsetups_and_oplists: list[tuple[Callable[..., Any], Iterable[Any]]] = [
            (
                lambda o: o(1, inp1),
                bin_ops,
            ),  # Get r* ops, (ex. __sub__(int, Tensor) -> __rsub__(Tensor, int))
            (lambda o: o(1, inp1_int), bin_int_ops),
            (lambda o: o(0, inp0_int), tensor_and_int_ops),
        ]

        rskips = {operator.matmul, operator.imatmul, operator.getitem}
        for setup_fn, op_list in rsetups_and_oplists:
            for op in op_list:
                if op in rskips:
                    continue
                setup_fn(op)
                assert most_recent_func is not None
                if most_recent_func != BUILTIN_TO_TENSOR_FN_MAP[op]:
                    BUILTIN_TO_TENSOR_RFN_MAP[op] = most_recent_func


class BuiltinVariable(VariableTracker):
    """
    A VariableTracker that represents a built-in value (functions and operators).
    A lot of the code here assumes it will be a function object.

    The BuiltinVariable class wraps Python built-in functions (like len, isinstance, etc.)
    and operators (like +, -, *, etc.) to enable symbolic execution during tracing. This allows
    Dynamo to properly handle these operations when converting Python code to FX graphs while
    maintaining correct semantics and enabling optimizations.
    """

    _SENTINEL = object()
    _nonvar_fields = {
        "fn",
        *VariableTracker._nonvar_fields,
    }

    @classmethod
    def create_with_source(cls, value, source):
        install_guard(source.make_guard(GuardBuilder.BUILTIN_MATCH))
        return cls(value, source=source)

    @staticmethod
    @functools.cache
    def _constant_fold_functions():
        fns = {
            abs,
            all,
            any,
            bool,
            callable,
            chr,
            divmod,
            float,
            getattr,
            int,
            len,
            max,
            min,
            ord,
            pow,
            repr,
            round,
            str,
            str.format,
            sum,
            type,
            operator.abs,
            operator.pos,
            operator.neg,
            operator.not_,
            operator.truth,
            operator.invert,
            operator.pow,
            operator.mul,
            operator.matmul,
            operator.floordiv,
            operator.truediv,
            operator.mod,
            operator.add,
            operator.sub,
            operator.getitem,
            operator.length_hint,
            operator.lshift,
            operator.rshift,
            operator.and_,
            operator.or_,
            operator.xor,
            operator.ipow,
            operator.imul,
            operator.imatmul,
            operator.ifloordiv,
            operator.itruediv,
            operator.imod,
            operator.iadd,
            operator.isub,
            operator.ilshift,
            operator.irshift,
            operator.iand,
            operator.ixor,
            operator.ior,
            operator.index,
        }
        from .tensor import supported_comparison_ops

        fns.update(supported_comparison_ops.values())
        fns.update(x for x in math.__dict__.values() if isinstance(x, type(math.sqrt)))
        return fns

    def can_constant_fold_through(self):
        return self.fn in self._constant_fold_functions()

    @staticmethod
    @functools.cache
    def _fx_graph_functions():
        fns = {
            operator.abs,
            operator.pos,
            operator.neg,
            operator.not_,
            operator.invert,
            operator.pow,
            operator.mul,
            operator.matmul,
            operator.floordiv,
            operator.truediv,
            operator.mod,
            operator.add,
            operator.lt,
            operator.gt,
            operator.ge,
            operator.le,
            operator.ne,
            operator.eq,
            operator.sub,
            operator.length_hint,
            operator.lshift,
            operator.rshift,
            operator.and_,
            operator.or_,
            operator.xor,
            operator.ipow,
            operator.imul,
            operator.imatmul,
            operator.ifloordiv,
            operator.itruediv,
            operator.getitem,
            operator.imod,
            operator.iadd,
            operator.isub,
            operator.ilshift,
            operator.irshift,
            operator.iand,
            operator.ixor,
            operator.ior,
        }
        return fns

    @staticmethod
    @functools.cache
    def _binops() -> dict[
        Callable[..., object], tuple[list[str], Callable[..., object]]
    ]:
        # function -> ([forward name, reverse name, in-place name], in-place op)
        fns: dict[Callable[..., object], tuple[list[str], Callable[..., object]]] = {
            operator.add: (["__add__", "__radd__", "__iadd__"], operator.iadd),
            operator.sub: (["__sub__", "__rsub__", "__isub__"], operator.isub),
            operator.mul: (["__mul__", "__rmul__", "__imul__"], operator.imul),
            operator.truediv: (
                ["__truediv__", "__rtruediv__", "__itruediv__"],
                operator.itruediv,
            ),
            operator.floordiv: (
                ["__floordiv__", "__rfloordiv__", "__ifloordiv__"],
                operator.ifloordiv,
            ),
            operator.mod: (["__mod__", "__rmod__", "__imod__"], operator.imod),
            pow: (["__pow__", "__rpow__", "__ipow__"], operator.ipow),
            operator.pow: (["__pow__", "__rpow__", "__ipow__"], operator.ipow),
            operator.lshift: (
                ["__lshift__", "__rlshift__", "__ilshift__"],
                operator.ilshift,
            ),
            operator.rshift: (
                ["__rshift__", "__rrshift__", "__irshift__"],
                operator.irshift,
            ),
            # NB: The follow binary operators are not supported for now, since the
            # corresponding magic methods aren't defined on SymInt / SymFloat:
            # operator.matmul
            # divmod
            # operator.and_
            # operator.or_
            # operator.xor
        }
        return fns

    @staticmethod
    @functools.cache
    def _binop_handlers():
        # Multiple dispatch mechanism defining custom binop behavior for certain type
        # combinations. Handlers are attempted in order, and will be used if the type checks
        # match. They are expected to have the signature:
        # fn(tx, arg0: VariableTracker, arg1: VariableTracker) -> VariableTracker
        from .functions import BaseUserFunctionVariable, UserFunctionVariable
        from .nn_module import NNModuleVariable
        from .tensor import supported_const_comparison_ops
        from .torch import BaseTorchVariable
        from .user_defined import (
            UserDefinedClassVariable,
            UserDefinedObjectVariable,
            UserDefinedVariable,
        )

        # Override table contains: op_fn -> [list of handlers]
        op_handlers: dict[
            Callable[..., object],
            list[
                tuple[
                    tuple[
                        type[VariableTracker],
                        _TrackersType,
                    ],
                    _HandlerCallback,
                ]
            ],
        ] = {}
        for (
            op,
            (magic_method_names, in_place_op),
        ) in BuiltinVariable._binops().items():
            op_handlers[op] = []
            op_handlers[in_place_op] = []

            forward_name, reverse_name, inplace_name = magic_method_names

            # User-defined args (highest precedence)
            def user_defined_handler(
                tx,
                a,
                b,
                *,
                forward_name=forward_name,
                reverse_name=reverse_name,
            ):
                # Manually handle reversing logic if needed (e.g. call __radd__)

                # TODO: If we expand this to handle tensor args, we need to manually
                # handle cases like this:
                #
                # class A(int):
                #     def __radd__(self, other):
                #         print("woof")
                # torch.randn(3) + A(3)
                #
                # In this example, A.__radd__() is not called -> nothing is printed, because
                # Tensor.__add__ only does a subtype test against int, ignoring the subclass.
                # To be fully correct, we should not call A.__radd__() here, and there may be
                # other cases to reason about and add exceptions for.
                if isinstance(a, UserDefinedVariable):
                    return a.call_method(tx, forward_name, [b], {})
                else:
                    return b.call_method(tx, reverse_name, [a], {})

            op_handlers[op].append(
                ((UserDefinedVariable, VariableTracker), user_defined_handler)
            )
            op_handlers[op].append(
                ((VariableTracker, UserDefinedVariable), user_defined_handler)
            )

            def user_defined_inplace_handler(
                tx: "InstructionTranslator", a, b, *, forward_name=inplace_name
            ):
                return a.call_method(tx, forward_name, [b], {})

            op_handlers[in_place_op].append(
                ((UserDefinedVariable, VariableTracker), user_defined_inplace_handler)
            )
            op_handlers[in_place_op].append(
                ((VariableTracker, UserDefinedVariable), user_defined_inplace_handler)
            )

            # Dynamic shape args
            def dynamic_handler(tx: "InstructionTranslator", a, b, *, fn=op):
                from .builder import wrap_fx_proxy

                return wrap_fx_proxy(
                    tx,
                    tx.output.create_proxy(
                        "call_function", fn, *proxy_args_kwargs([a, b], {})
                    ),
                )

            op_handlers[op].append(
                ((SymNodeVariable, VariableTracker), dynamic_handler)
            )
            op_handlers[op].append(
                ((VariableTracker, SymNodeVariable), dynamic_handler)
            )

            # NB: Prefer out-of-place op when calling in-place op to generate valid graph
            op_handlers[in_place_op].append(
                ((SymNodeVariable, VariableTracker), dynamic_handler)
            )
            op_handlers[in_place_op].append(
                ((VariableTracker, SymNodeVariable), dynamic_handler)
            )

        # Special cases - lower precedence but still prefer these over constant folding

        # List-like addition (e.g. [1, 2] + [3, 4])
        def tuple_add_handler(tx: "InstructionTranslator", a, b):
            return TupleVariable([*a.items, *b.unpack_var_sequence(tx)])

        def size_add_handler(tx: "InstructionTranslator", a, b):
            return SizeVariable([*a.items, *b.unpack_var_sequence(tx)])

        list_like_addition_handlers: list[
            tuple[
                tuple[
                    type[VariableTracker],
                    _TrackersType,
                ],
                _HandlerCallback,
            ]
        ] = [
            # NB: Prefer the tuple-specific logic over base logic because of
            # some SizeVariable weirdness. Specifically, the tuple-specific logic
            # drops the subclass type (e.g. SizeVariable) and returns TupleVariables.
            (
                (SizeVariable, SizeVariable),
                size_add_handler,
            ),
            (
                (SizeVariable, TupleVariable),
                size_add_handler,
            ),
            (
                (TupleVariable, SizeVariable),
                size_add_handler,
            ),
            (
                (TupleVariable, TupleVariable),
                tuple_add_handler,
            ),
            (
                (TupleVariable, ConstantVariable),
                tuple_add_handler,
            ),
            (
                (ConstantVariable, TupleVariable),
                lambda tx, a, b: TupleVariable(
                    [
                        *a.unpack_var_sequence(tx),
                        *b.items,
                    ],
                ),
            ),
            (
                (
                    ListVariable,
                    (BaseListVariable, ConstantVariable, ListIteratorVariable),
                ),
                lambda tx, a, b: ListVariable(
                    [*a.items, *b.unpack_var_sequence(tx)],
                    mutation_type=ValueMutationNew(),
                ),
            ),
            (
                (BaseListVariable, BaseListVariable),
                lambda tx, a, b: type(a)(
                    [
                        *a.items,
                        *b.items,
                    ]
                ),
            ),
        ]
        op_handlers[operator.add].extend(list_like_addition_handlers)

        def list_iadd_handler(tx: "InstructionTranslator", a, b):
            if a.is_immutable() or not b.has_unpack_var_sequence(tx):
                # Handler doesn't apply
                return None

            seq = b.unpack_var_sequence(tx)
            tx.output.side_effects.mutation(a)
            a.items.extend(seq)
            return a

        list_like_iadd_handlers: list[
            tuple[
                tuple[type[VariableTracker], type[VariableTracker]],
                _HandlerCallback,
            ]
        ] = [
            (
                (ListVariable, VariableTracker),
                list_iadd_handler,
            ),
            (
                (TupleVariable, TupleVariable),
                tuple_add_handler,
            ),
            (
                (TupleVariable, ConstantVariable),
                tuple_add_handler,
            ),
        ]
        op_handlers[operator.iadd].extend(list_like_iadd_handlers)

        # List-like expansion (e.g. [1, 2, 3] * 3)
        def expand_list_like(tx: "InstructionTranslator", lst, const):
            if isinstance(lst, ConstantVariable):
                lst, const = const, lst
            try:
                return lst.__class__(
                    items=lst.items * const.as_python_constant(),
                    mutation_type=ValueMutationNew(),
                )
            except MemoryError as exc:
                raise_observed_exception(
                    type(exc),
                    tx,
                    args=list(map(ConstantVariable.create, exc.args)),
                )

        list_like_expansion_handlers: list[
            tuple[
                tuple[type[VariableTracker], type[VariableTracker]],
                _HandlerCallback,
            ]
        ] = [
            ((ListVariable, ConstantVariable), expand_list_like),
            ((TupleVariable, ConstantVariable), expand_list_like),
            ((ConstantVariable, ListVariable), expand_list_like),
            ((ConstantVariable, TupleVariable), expand_list_like),
        ]
        op_handlers[operator.mul].extend(list_like_expansion_handlers)

        def create_cmp_op_handlers(op):
            def compare_by_value(tx: "InstructionTranslator", a, b):
                try:
                    return ConstantVariable(op(a.value, b.value))
                except TypeError as exc:
                    raise_observed_exception(
                        type(exc),
                        tx,
                        args=list(map(ConstantVariable.create, exc.args)),
                    )

            result: list[
                tuple[
                    tuple[
                        _TrackersType,
                        _TrackersType,
                    ],
                    _HandlerCallback,
                ]
            ] = [((ConstantVariable, ConstantVariable), compare_by_value)]

            if op in polyfill_fn_mapping:
                # For constants, speedup the comparison instead of using
                # polyfill. Removing this line causes major regression for pr
                # time benchmark - add_loop_eager.
                result = [((ConstantVariable, ConstantVariable), compare_by_value)]

                op_var = BuiltinVariable(op)
                # Special handling of SymNode variable
                result.extend(
                    [
                        (
                            (SymNodeVariable, VariableTracker),
                            op_var._comparison_with_symnode,
                        ),
                        (
                            (VariableTracker, SymNodeVariable),
                            op_var._comparison_with_symnode,
                        ),
                    ]
                )

                def handler(tx, a, b):
                    return tx.inline_user_function_return(
                        VariableTracker.build(tx, polyfill_fn_mapping[op]), [a, b], {}
                    )

                result.append(((VariableTracker, VariableTracker), handler))
                return result

            result = [((ConstantVariable, ConstantVariable), compare_by_value)]

            if op in supported_const_comparison_ops.values() and op.__name__.startswith(
                "is_"
            ):
                # Tensor is None, List is not None, etc
                none_result = op(object(), None)

                def never(tx: "InstructionTranslator", a, b):
                    return ConstantVariable(none_result)

                obj_op_none = never
                none_op_obj = never

                types_that_are_never_none = (
                    TensorVariable,
                    SymNodeVariable,
                    NNModuleVariable,
                    BaseListVariable,
                    UserDefinedVariable,
                    BaseUserFunctionVariable,
                    ConstDictVariable,
                    BaseTorchVariable,
                )
                result.extend(
                    [
                        (
                            (types_that_are_never_none, ConstantVariable),
                            obj_op_none,
                        ),
                        (
                            (ConstantVariable, types_that_are_never_none),
                            none_op_obj,
                        ),
                    ]
                )

                op_var = BuiltinVariable(op)
                result.extend(
                    [
                        (
                            (
                                (UserFunctionVariable, BuiltinVariable),
                                (UserFunctionVariable, BuiltinVariable),
                            ),
                            lambda tx, a, b: ConstantVariable(op(a.fn, b.fn)),
                        ),
                        (
                            (
                                NNModuleVariable,
                                NNModuleVariable,
                            ),
                            lambda tx, a, b: ConstantVariable(
                                op(
                                    tx.output.get_submodule(a.module_key),
                                    tx.output.get_submodule(b.module_key),
                                )
                            ),
                        ),
                        (
                            (UserDefinedObjectVariable, UserDefinedObjectVariable),
                            compare_by_value,
                        ),
                        (
                            (UserDefinedClassVariable, UserDefinedClassVariable),
                            compare_by_value,
                        ),
                        (
                            (
                                (StreamVariable, EventVariable, ConstantVariable),
                                (StreamVariable, EventVariable, ConstantVariable),
                            ),
                            compare_by_value,
                        ),
                        (
                            (TensorVariable, VariableTracker),
                            op_var._comparison_with_tensor,
                        ),
                        (
                            (VariableTracker, TensorVariable),
                            op_var._comparison_with_tensor,
                        ),
                        (
                            (SymNodeVariable, VariableTracker),
                            op_var._comparison_with_symnode,
                        ),
                        (
                            (VariableTracker, SymNodeVariable),
                            op_var._comparison_with_symnode,
                        ),
                    ]
                )

                def handle_is(tx: "InstructionTranslator", left, right):
                    # If the two objects are of different type, we can safely return False
                    # and True for `is` and `is not`, respectively
                    if type(left) is not type(right):
                        return ConstantVariable.create(op.__name__ != "is_")
                    if left is right:
                        return ConstantVariable.create(op(left, right))
                    if (
                        istype(left, variables.ExceptionVariable)
                        and istype(right, variables.ExceptionVariable)
                        and left.exc_type is not right.exc_type
                    ):
                        return ConstantVariable.create(op(left, right))

                result.append(((VariableTracker, VariableTracker), handle_is))

            return result

        for op in supported_comparison_ops.values():
            assert callable(op)
            assert op not in op_handlers
            op_handlers[op] = create_cmp_op_handlers(op)

        return op_handlers

    @staticmethod
    def _find_binop_handler(op, a_type, b_type):
        handlers = BuiltinVariable._binop_handlers().get(op)
        if handlers is None:
            return None

        matches = []
        for (type1, type2), handler in handlers:
            if issubclass(a_type, type1) and issubclass(b_type, type2):
                matches.append(handler)
        return matches

    def can_insert_in_graph(self):
        return self.fn in self._fx_graph_functions()

    def __init__(self, fn, **kwargs) -> None:
        super().__init__(**kwargs)
        self.fn = fn

    def __repr__(self) -> str:
        if self.fn is None:
            name = "None"
        else:
            name = self.fn.__name__

        return f"{self.__class__.__name__}({name})"

    def as_python_constant(self):
        return self.fn

    def as_proxy(self):
        DTYPE = {
            bool: torch.bool,
            int: torch.int64,
            float: torch.float64,
        }
        if self.fn in DTYPE:
            return DTYPE[self.fn]
        return super().as_proxy()

    def reconstruct(self, codegen: "PyCodegen"):
        name = self.fn.__name__
        assert self.fn.__module__ == "builtins"
        assert name not in codegen.tx.f_globals, "shadowed global"
        codegen.append_output(codegen.create_load_global(name, add=True))

    def constant_args(self, *args, **kwargs):
        return check_constant_args(args, kwargs)

    def tensor_args(self, *args):
        any_tensor = False
        for arg in args:
            if isinstance(arg, variables.GetAttrVariable):
                return False
            any_tensor = any_tensor or isinstance(arg, variables.TensorVariable)
        return any_tensor

    def tensor_args_type(self, arg_types):
        any_tensor = False
        for arg_type in arg_types:
            if issubclass(arg_type, variables.GetAttrVariable):
                return False
            any_tensor = any_tensor or issubclass(arg_type, variables.TensorVariable)
        return any_tensor

    def python_and_tensor_constant_only(self, *args, **kwargs):
        tensor_args = []
        non_tensor_args = []
        for i in itertools.chain(args, kwargs.values()):
            if isinstance(i, variables.TensorVariable):
                tensor_args.append(i)
            else:
                non_tensor_args.append(i)
        return all(
            is_constant_source(t.source) if t.source is not None else False
            for t in tensor_args
        ) and self.constant_args(*non_tensor_args)

    @staticmethod
    def unwrap_unspec_args_kwargs(args, kwargs):
        return [x.as_python_constant() for x in args], {
            k: v.as_python_constant() for k, v in kwargs.items()
        }

    def has_constant_handler(self, args, kwargs):
        return self.can_constant_fold_through() and check_unspec_or_constant_args(
            args, kwargs
        )

    @staticmethod
    def _make_handler(fn, arg_types: list[type], has_kwargs: bool):
        from .lazy import LazyVariableTracker

        obj = BuiltinVariable(fn)
        handlers: list[_HandlerCallback] = []

        if any(issubclass(t, LazyVariableTracker) for t in arg_types):
            return lambda tx, args, kwargs: obj.call_function(
                tx, [v.realize() for v in args], kwargs
            )

        if inspect.isclass(fn) and (
            issubclass(fn, Exception)
            # GeneratorExit doesn't inherit from Exception
            # >>> issubclass(GeneratorExit, Exception)
            # False
            or fn is GeneratorExit
        ):

            def create_exception_class_object(
                tx: "InstructionTranslator", args, kwargs
            ):
                if fn is AssertionError and not all(
                    isinstance(x, variables.ConstantVariable)
                    and isinstance(x.value, str)
                    for x in args
                ):
                    unimplemented_v2(
                        gb_type="assert with non-string message",
                        context=str(args),
                        explanation="Dynamo only supports asserts with string messages",
                        hints=[*graph_break_hints.SUPPORTABLE],
                    )

                return variables.ExceptionVariable(fn, args, **kwargs)

            return create_exception_class_object

        if obj.can_insert_in_graph() and not (
            fn is operator.getitem
            and not issubclass(arg_types[0], variables.TensorVariable)
        ):
            if obj.tensor_args_type(arg_types):
                return obj._handle_insert_op_in_graph
            elif has_kwargs:
                # need runtime check for kwargs
                handlers.append(obj._handle_insert_op_in_graph)

        # Handle binary ops (e.g. __add__ / __radd__, __iadd__, etc.)
        # NB: Tensor args are handled above and not here
        if len(arg_types) == 2 and not has_kwargs:
            # Try to find a handler for the arg types; otherwise, fall through to constant handler
            binop_handlers = BuiltinVariable._find_binop_handler(fn, *arg_types)
            if not binop_handlers:
                pass
            elif len(binop_handlers) == 1:
                (binop_handler,) = binop_handlers
                handlers.append(lambda tx, args, _: binop_handler(tx, *args))
            else:

                def call_binop_handlers(tx: "InstructionTranslator", args, _):
                    for fn in binop_handlers:
                        rv = fn(tx, *args)
                        if rv:
                            return rv

                handlers.append(call_binop_handlers)

        self_handler = getattr(obj, f"call_{fn.__name__}", None)
        if self_handler:

            def call_self_handler(tx: "InstructionTranslator", args, kwargs):
                try:
                    result = self_handler(tx, *args, **kwargs)
                    if result is not None:
                        return result
                except TypeError:
                    # Check if binding is bad. inspect signature bind is expensive.
                    # So check only when handler call fails.
                    try:
                        inspect.signature(self_handler).bind(tx, *args, **kwargs)
                    except TypeError as e:
                        has_constant_handler = obj.has_constant_handler(args, kwargs)
                        if not has_constant_handler:
                            log.warning(
                                "incorrect arg count %s %s and no constant handler",
                                self_handler,
                                e,
                            )
                            unimplemented_v2(
                                gb_type="invalid call to builtin op handler",
                                context=f"invalid args to {self_handler}: {args} {kwargs}",
                                explanation=f"Encountered TypeError when trying to handle op {fn.__name__}",
                                hints=[*graph_break_hints.DIFFICULT],
                            )
                    else:
                        raise
                except Unsupported as exc:
                    has_constant_handler = obj.has_constant_handler(args, kwargs)
                    if not has_constant_handler:
                        raise
                    # Actually, we will handle this just fine
                    exc.remove_from_stats()

            handlers.append(call_self_handler)

        if obj.can_constant_fold_through():
            if (
                all(issubclass(x, ConstantVariable) for x in arg_types)
                and not has_kwargs
            ):

                def constant_fold_handler(tx: "InstructionTranslator", args, kwargs):
                    # fast path
                    try:
                        res = fn(
                            *[x.as_python_constant() for x in args],
                        )
                    except Exception as exc:
                        raise_observed_exception(
                            type(exc),
                            tx,
                            args=list(map(ConstantVariable.create, exc.args)),
                        )
                    except AsPythonConstantNotImplementedError as exc:
                        unimplemented_v2(
                            gb_type="constant fold exception",
                            context=f"attempted to run function {fn} with arguments {args}",
                            explanation="Encountered exception when attempting to constant fold.",
                            hints=[*graph_break_hints.DYNAMO_BUG],
                            from_exc=exc,
                        )
                    return VariableTracker.build(tx, res)

            else:

                def constant_fold_handler(tx: "InstructionTranslator", args, kwargs):
                    # path with a runtime check
                    if check_unspec_or_constant_args(args, kwargs):
                        try:
                            res = fn(
                                *[x.as_python_constant() for x in args],
                                **{
                                    k: v.as_python_constant() for k, v in kwargs.items()
                                },
                            )
                        except AsPythonConstantNotImplementedError as exc:
                            unimplemented_v2(
                                gb_type="constant fold exception",
                                context=f"attempted to run function {fn} with arguments {args}",
                                explanation="Encountered exception when attempting to constant fold.",
                                hints=[*graph_break_hints.DYNAMO_BUG],
                                from_exc=exc,
                            )
                        except Exception as exc:
                            raise_observed_exception(
                                type(exc),
                                tx,
                                args=list(map(ConstantVariable.create, exc.args)),
                            )
                        return VariableTracker.build(tx, res)

            handlers.append(constant_fold_handler)

        def call_unimplemented_v2(args):
            real_arg_types = [arg.python_type_name() for arg in args]
            unimplemented_v2(
                gb_type="Failed to trace builtin operator",
                context=f"builtin {fn.__name__} {arg_types} {has_kwargs}",
                explanation=f"Dynamo does not know how to trace builtin operator `{fn.__name__}` "
                f"with argument types {real_arg_types} (has_kwargs {has_kwargs})",
                hints=[
                    f"Avoid calling builtin `{fn.__name__}` with argument types {real_arg_types}. "
                    f"Consider using an equivalent alternative function/method to `{fn.__name__}`.",
                    "If you are attempting to call a logging function (e.g. `print`), "
                    "you can try adding it to `torch._dynamo.config.reorderable_logging_functions`.",
                    "Please report an issue to PyTorch.",
                ],
            )

        if len(handlers) == 0:
            return lambda tx, args, kwargs: call_unimplemented_v2(args)
        elif len(handlers) == 1:
            (handler,) = handlers

            def builtin_dispatch(tx: "InstructionTranslator", args, kwargs):
                rv = handler(tx, args, kwargs)
                if rv:
                    return rv
                call_unimplemented_v2(args)

        else:

            def builtin_dispatch(tx: "InstructionTranslator", args, kwargs):
                for fn in handlers:
                    rv = fn(tx, args, kwargs)
                    if rv:
                        return rv
                call_unimplemented_v2(args)

        return builtin_dispatch

    def _handle_insert_op_in_graph(self, tx: "InstructionTranslator", args, kwargs):
        from .builder import wrap_fx_proxy, wrap_fx_proxy_cls

        if kwargs and not self.tensor_args(*args, *kwargs.values()):
            return

        # insert handling for torch function here
        from .builder import SourcelessBuilder
        from .torch_function import can_dispatch_torch_function, dispatch_torch_function

        global BUILTIN_TO_TENSOR_RFN_MAP, BUILTIN_TO_TENSOR_FN_MAP
        if can_dispatch_torch_function(tx, args, kwargs):
            # Only remap the fn to tensor methods if we aren't exporting
            # export serde does not handle method descriptors today
            if not tx.export:
                # Ensure the builtin maps are populated before accessing them
                populate_builtin_to_tensor_fn_map()
                # Use sourceless builder, we built the map ourselves
                if not isinstance(args[0], TensorVariable):
                    if self.fn in BUILTIN_TO_TENSOR_RFN_MAP:
                        func = BUILTIN_TO_TENSOR_RFN_MAP[self.fn]
                    else:
                        func = BUILTIN_TO_TENSOR_FN_MAP[self.fn]

                    tmp = args[0]
                    # swap args and call reverse version of func
                    args[0] = args[1]
                    args[1] = tmp
                else:
                    func = BUILTIN_TO_TENSOR_FN_MAP[self.fn]
            else:
                func = self.fn

            fn_var = SourcelessBuilder.create(tx, func)

            return dispatch_torch_function(tx, fn_var, args, kwargs)

        fn = self.fn
        try:
            # Constant fold for constant tensor and python constants
            if self.python_and_tensor_constant_only(*args, **kwargs):
                from ..bytecode_transformation import unique_id
                from .functions import invoke_and_store_as_constant

                return invoke_and_store_as_constant(
                    tx, fn, unique_id(fn.__name__), args, kwargs
                )

            if fn in IN_PLACE_DESUGARING_MAP and isinstance(
                args[0], variables.ConstantVariable
            ):
                # In-place operators like += usually mustate tensor
                # values, but in the edge case of immutable values they
                # re-bind the variable.
                #
                # The easiest way to keep the graph consistent in this
                # scenario is to de-sugar eagerly.
                fn, args = IN_PLACE_DESUGARING_MAP[fn], [args[0], args[1]]

            if fn is operator.getitem and isinstance(args[1], SymNodeVariable):
                # Standard indexing will force specialization due to
                # __index__.  Rewrite as a regular torch op which will
                # trace fine
                fn, args = (
                    torch.select,
                    [
                        args[0],
                        variables.ConstantVariable.create(0),
                        args[1],
                    ],
                )

            # Interaction between ndarray and tensors:
            #   We prefer the tensor op whenever there are tensors involved
            if check_numpy_ndarray_args(args, kwargs) and not any(
                type(arg) == variables.TensorVariable for arg in args
            ):
                proxy = tx.output.create_proxy(
                    "call_function",
                    numpy_operator_wrapper(fn),
                    *proxy_args_kwargs(args, kwargs),
                )

                return wrap_fx_proxy_cls(variables.NumpyNdarrayVariable, tx, proxy)

            if (
                fn is operator.eq
                and len(args) == 2
                and isinstance(args[0], variables.TensorVariable)
            ):
                # Dynamo expects `__eq__` str while operator.eq gives just `eq`
                # TODO - supporting all comparison operators could also work but
                # it fails lots of tests because graph str changes.
                return args[0].call_method(tx, "__eq__", args[1:], kwargs)
            proxy = tx.output.create_proxy(
                "call_function",
                fn,
                *proxy_args_kwargs(args, kwargs),
            )
            if any(isinstance(arg, FakeItemVariable) for arg in args):
                return wrap_fx_proxy_cls(
                    FakeItemVariable,
                    tx,
                    proxy,
                )
            elif check_unspec_python_args(args, kwargs):
                _args, _kwargs = self.unwrap_unspec_args_kwargs(args, kwargs)
                raw_value = fn(*_args, **_kwargs)

                need_unwrap = any(
                    x.need_unwrap
                    for x in itertools.chain(args, kwargs.values())
                    if isinstance(x, variables.UnspecializedPythonVariable)
                )

                return wrap_fx_proxy_cls(
                    UnspecializedPythonVariable,
                    tx,
                    proxy,
                    raw_value=raw_value,
                    need_unwrap=need_unwrap,
                )
            elif all(isinstance(x, SymNodeVariable) for x in args):
                return SymNodeVariable.create(tx, proxy, None)
            else:
                # Work around for vision_maskrcnn due to precision difference
                # specialize the dividend when float divide by tensor
                if fn is operator.truediv and isinstance(
                    args[0], variables.UnspecializedPythonVariable
                ):
                    args[0] = args[0].as_python_constant()
                return wrap_fx_proxy(tx, proxy)

        except NotImplementedError:
            unimplemented_v2(
                gb_type="unimplemented builtin op on tensor arguments",
                context=f"partial tensor op: {self} {args} {kwargs}",
                explanation=f"Dynamo does not know how to trace builtin operator {self.fn} with tensor arguments",
                hints=[*graph_break_hints.SUPPORTABLE],
            )

    call_function_handler_cache: dict[
        tuple[object, ...],
        Callable[
            [
                "InstructionTranslator",
                Sequence[VariableTracker],
                dict[str, VariableTracker],
            ],
            VariableTracker,
        ],
    ] = {}

    def call_function(
        self,
        tx: "InstructionTranslator",
        args: Sequence["VariableTracker"],
        kwargs: "dict[str, VariableTracker]",
    ) -> "VariableTracker":
        key: tuple[object, ...]
        if kwargs:
            kwargs = {k: v.realize() for k, v in kwargs.items()}
            key = (self.fn, *(type(x) for x in args), True)
        else:
            key = (self.fn, *(type(x) for x in args))

        handler = self.call_function_handler_cache.get(key)
        if not handler:
            self.call_function_handler_cache[key] = handler = self._make_handler(
                self.fn, [type(x) for x in args], bool(kwargs)
            )
        return handler(tx, args, kwargs)

    def call_method(
        self,
        tx,
        name,
        args: "list[VariableTracker]",
        kwargs: "dict[str, VariableTracker]",
    ) -> "VariableTracker":
        if self.fn is object and name == "__setattr__":
            assert len(args) == 3
            assert len(kwargs) == 0
            obj, name_var, val = args
            obj = obj.realize()
            if (
                isinstance(obj, UserDefinedObjectVariable)
                and tx.output.side_effects.is_attribute_mutation(obj)
                and name_var.is_python_constant()
            ):
                return obj.method_setattr_standard(tx, name_var, val)

        if name == "__new__":
            # Supported __new__ methods
            if self.fn is object and len(args) == 1:
                assert len(kwargs) == 0
                return tx.output.side_effects.track_new_user_defined_object(
                    self, args[0], args[1:]
                )

            if self.fn is dict and len(args) == 1 and not kwargs:
                dict_vt = ConstDictVariable({}, dict, mutation_type=ValueMutationNew())
                if isinstance(args[0], BuiltinVariable) and args[0].fn is dict:
                    return dict_vt
                # We don't have to set the underlying dict_vt in
                # UserDefinedDictVariable because it will be set to empty
                # ConstDictVariableTracker in the constructor.
                return tx.output.side_effects.track_new_user_defined_object(
                    self,
                    args[0],
                    args[1:],
                )

            if (
                self.fn is tuple
                and len(args) == 2
<<<<<<< HEAD
                and (
                    is_iterable := tx.inline_user_function_return(
                        VariableTracker.build(tx, polyfills.is_iterable), [args[1]], {}
                    )
                )
                and isinstance(is_iterable, ConstantVariable)
                and is_iterable.value
=======
                and args[1].has_force_unpack_var_sequence(tx)
>>>>>>> c6de7e86
                and not kwargs
            ):
                if isinstance(args[0], BuiltinVariable) and args[0].fn is tuple:
                    init_args = args[1].force_unpack_var_sequence(tx)
                    return variables.TupleVariable(
                        init_args, mutation_type=ValueMutationNew()
                    )

                return tx.output.side_effects.track_new_user_defined_object(
                    self,
                    args[0],
                    args[1:],
                )

            if self.fn is list:
                list_vt = ListVariable([], mutation_type=ValueMutationNew())
                if isinstance(args[0], BuiltinVariable) and args[0].fn is list:
                    return list_vt
                return tx.output.side_effects.track_new_user_defined_object(
                    self,
                    args[0],
                    args[1:],
                )

        if self.fn is float and len(args) == 1 and name in ("fromhex", "hex"):
            if isinstance(args[0], ConstantVariable):
                try:
                    fn = getattr(float, name)
                    res = fn(args[0].as_python_constant())
                    return variables.ConstantVariable.create(res)
                except (OverflowError, ValueError) as e:
                    raise_observed_exception(
                        type(e),
                        tx,
                        args=list(map(ConstantVariable.create, e.args)),
                    )

        if self.fn is object and name == "__init__":
            # object.__init__ is a no-op
            return variables.ConstantVariable(None)

        if self.fn is dict and name == "fromkeys":
            return BuiltinVariable.call_custom_dict_fromkeys(tx, dict, *args, **kwargs)

        if self.fn is dict:
            resolved_fn = getattr(self.fn, name)
            if resolved_fn in dict_methods:
                if isinstance(args[0], variables.UserDefinedDictVariable):
                    return args[0]._dict_vt.call_method(tx, name, args[1:], kwargs)
                elif isinstance(args[0], variables.ConstDictVariable):
                    return args[0].call_method(tx, name, args[1:], kwargs)

        if self.fn is set:
            resolved_fn = getattr(self.fn, name)
            if resolved_fn in set_methods:
                if isinstance(args[0], variables.UserDefinedSetVariable):
                    return args[0]._set_vt.call_method(tx, name, args[1:], kwargs)
                elif isinstance(args[0], variables.SetVariable):
                    return args[0].call_method(tx, name, args[1:], kwargs)

        if self.fn is frozenset:
            resolved_fn = getattr(self.fn, name)
            if resolved_fn in frozenset_methods:
                if isinstance(args[0], variables.FrozensetVariable):
                    return args[0].call_method(tx, name, args[1:], kwargs)

        if self.fn is str and len(args) >= 1:
            resolved_fn = getattr(self.fn, name)
            if resolved_fn in str_methods:
                if isinstance(args[0], ConstantVariable):
                    return args[0].call_method(tx, name, args[1:], kwargs)

        if self.fn is float and len(args) >= 1:
            if isinstance(args[0], ConstantVariable):
                return ConstantVariable.create(
                    getattr(float, name)(args[0].as_python_constant())
                )

        return super().call_method(tx, name, args, kwargs)

    def _call_int_float(self, tx: "InstructionTranslator", arg):
        # Handle cases like int(torch.seed())
        # Also handle sym_float to sym_int cases
        if isinstance(arg, (SymNodeVariable, variables.TensorVariable)):
            if isinstance(arg, variables.TensorVariable):
                item = arg.call_method(tx, "item", [], {})
            else:
                item = arg
            fn_ = sym_int if self.fn is int else sym_float
            from torch._dynamo.variables.builder import wrap_fx_proxy

            return wrap_fx_proxy(
                tx=tx,
                proxy=tx.output.create_proxy(
                    "call_function",
                    fn_,
                    (item.as_proxy(),),
                    {},
                ),
            )

    call_int = _call_int_float
    call_float = _call_int_float

    def call_bool(self, tx: "InstructionTranslator", arg):
        # Emulate `PyBool_Type.tp_vectorcall` which boils down to `PyObject_IsTrue`.
        # https://github.com/python/cpython/blob/3.12/Objects/object.c#L1674-L1697
        if isinstance(arg, SymNodeVariable):
            # Note that we delay specializing on symbolic values to avoid
            # unnecessary guards. Specialization will happen later if, e.g., the
            # resulting boolean is used for branching.
            if isinstance(arg.sym_num, torch.SymBool):
                return arg

            # Emulate `nb_bool` of int/float objects
            # - https://github.com/python/cpython/blob/3.12/Objects/longobject.c#L4940-L4944
            # - https://github.com/python/cpython/blob/3.12/Objects/floatobject.c#L878-L882
            assert istype(arg.sym_num, (torch.SymInt, torch.SymFloat))
            return SymNodeVariable.create(tx, arg.as_proxy() != 0)

        # TODO handle more cases and merge this with this with `generic_jump`.

    def call_str(self, tx: "InstructionTranslator", arg):
        # Handle `str` on a user defined function or object
        if isinstance(arg, (variables.UserFunctionVariable)):
            return variables.ConstantVariable.create(value=str(arg.fn))
        elif isinstance(arg, (variables.UserDefinedObjectVariable)):
            # Check if object has __str__ method
            if hasattr(arg.value, "__str__"):
                str_method = arg.value.__str__
            elif hasattr(arg.value, "__repr__"):
                # account for __repr__ functions when __str__ is absent
                str_method = arg.value.__repr__
            else:
                unimplemented_v2(
                    gb_type="failed to call str() on user defined object",
                    context=str(arg),
                    explanation="User defined object has no __str__ or __repr__ method",
                    hints=[*graph_break_hints.USER_ERROR],
                )

            if type(arg.value).__str__ is object.__str__:
                # Rely on the object str method
                try:
                    return variables.ConstantVariable.create(value=str_method())
                except AttributeError:
                    # Graph break
                    return
            elif is_wrapper_or_member_descriptor(str_method):
                unimplemented_v2(
                    gb_type="Attempted to a str() method implemented in C/C++",
                    context="",
                    explanation=f"{type(arg.value)} has a C/C++ based str method. This is not supported.",
                    hints=["Write the str method in Python"],
                )
            else:
                # Overrides for custom str method
                # Pass method as function to call tx.inline_user_function_return
                bound_method = str_method.__func__  # type: ignore[attr-defined]

                try:
                    # Only supports certain function types
                    user_func_variable = variables.UserFunctionVariable(bound_method)
                except AssertionError as e:
                    # Won't be able to do inline the str method, return to avoid graph break
                    log.warning("Failed to create UserFunctionVariable: %s", e)
                    return

                # Inline the user function
                return tx.inline_user_function_return(user_func_variable, [arg], {})
        elif isinstance(arg, (variables.ExceptionVariable,)):
            if len(arg.args) == 0:
                value = f"{arg.exc_type}"
            else:
                value = ", ".join(a.as_python_constant() for a in arg.args)
            return variables.ConstantVariable.create(value=value)

    def _call_min_max(self, tx: "InstructionTranslator", *args):
        if len(args) == 1 and args[0].has_force_unpack_var_sequence(tx):
            items = args[0].force_unpack_var_sequence(tx)
            return self._call_min_max_seq(tx, items)
        elif len(args) == 2:
            return self._call_min_max_binary(tx, args[0], args[1])
        elif len(args) > 2:
            return self._call_min_max_seq(tx, args)

    def _call_min_max_seq(self, tx: "InstructionTranslator", items):
        assert len(items) > 0
        if len(items) == 1:
            return items[0]

        return functools.reduce(functools.partial(self._call_min_max_binary, tx), items)

    def _call_min_max_binary(self, tx: "InstructionTranslator", a, b):
        if a is None or b is None:
            # a or b could be none if we reduce and _call_min_max_binary failed
            # to return something
            return
        if self.tensor_args(a, b):
            if not isinstance(a, variables.TensorVariable):
                a, b = b, a
            assert isinstance(a, variables.TensorVariable)

            # result of an item call is a scalar convert to a tensor
            if isinstance(a, FakeItemVariable):
                a = variables.TorchInGraphFunctionVariable(torch.tensor).call_function(
                    tx, [a], {}
                )

            # Dynamic input does not get resolved, rather, gets stored as call_function
            if isinstance(a, SymNodeVariable) or isinstance(b, SymNodeVariable):
                from .builder import wrap_fx_proxy_cls

                return wrap_fx_proxy_cls(
                    type(a),
                    tx=tx,
                    proxy=tx.output.create_proxy(
                        "call_function",
                        self.fn,
                        *proxy_args_kwargs([a, b], {}),
                    ),
                )

            # convert min/max to torch ops
            if b.is_python_constant():
                fn: VariableTracker
                if isinstance(a, variables.NumpyNdarrayVariable):
                    import numpy as np

                    fn = variables.NumpyVariable(np.clip)
                else:
                    fn = variables.TorchInGraphFunctionVariable(torch.clamp)
                kwargs = {"min": b} if (self.fn is max) else {"max": b}
                result = fn.call_function(tx, [a], kwargs)
            else:
                if isinstance(a, variables.NumpyNdarrayVariable):
                    import numpy as np

                    np_fn = {max: np.maximum, min: np.minimum}[self.fn]
                    fn = variables.NumpyVariable(np_fn)
                else:
                    torch_fn = {max: torch.maximum, min: torch.minimum}[self.fn]
                    fn = variables.TorchInGraphFunctionVariable(torch_fn)
                result = fn.call_function(tx, [a, b], {})

            # return unspec if both a, b are unspec or const
            if all(
                isinstance(
                    i,
                    (
                        variables.UnspecializedPythonVariable,
                        variables.ConstantVariable,
                    ),
                )
                for i in [a, b]
            ):
                if any(isinstance(val, FakeItemVariable) for val in [a, b]):
                    return variables.FakeItemVariable.from_tensor_variable(result)

                if b.is_python_constant():
                    raw_b = b.as_python_constant()
                else:
                    raw_b = b.raw_value
                if self.fn is max:
                    raw_res = max(a.raw_value, raw_b)
                else:
                    raw_res = min(a.raw_value, raw_b)

                need_unwrap = any(
                    x.need_unwrap
                    for x in [a, b]
                    if isinstance(x, variables.UnspecializedPythonVariable)
                )
                return variables.UnspecializedPythonVariable.from_tensor_variable(
                    result, raw_res, need_unwrap
                )
            # otherwise return tensor
            else:
                return result
        elif isinstance(a, SymNodeVariable) or isinstance(b, SymNodeVariable):
            py_fn = torch.sym_max if self.fn is max else torch.sym_min
            proxy = tx.output.create_proxy(
                "call_function", py_fn, *proxy_args_kwargs([a, b], {})
            )
            return SymNodeVariable.create(tx, proxy, None)
        elif isinstance(a, ConstantVariable) and isinstance(b, ConstantVariable):
            value = self.fn(
                a.as_python_constant(),
                b.as_python_constant(),
            )
            return ConstantVariable(value)

    call_min = _call_min_max
    call_max = _call_min_max

    def call_abs(self, tx: "InstructionTranslator", arg: "VariableTracker"):
        # Call arg.__abs__()
        abs_method = BuiltinVariable(getattr).call_function(
            tx, [arg, ConstantVariable.create("__abs__")], {}
        )
        return abs_method.call_function(tx, [], {})

    def call_pos(self, tx: "InstructionTranslator", arg: "VariableTracker"):
        # Call arg.__pos__()
        pos_method = BuiltinVariable(getattr).call_function(
            tx, [arg, ConstantVariable.create("__pos__")], {}
        )
        return pos_method.call_function(tx, [], {})

    def call_index(self, tx: "InstructionTranslator", arg: "VariableTracker"):
        if isinstance(arg, variables.TensorVariable):
            unimplemented_v2(
                gb_type="unsupported index(Tensor)",
                context="",
                explanation="Dynamo does not support tracing builtin index() on a Tensor",
                hints=[],
            )

        arg = guard_if_dyn(arg)
        constant_value = operator.index(arg)
        return variables.ConstantVariable.create(constant_value)

    def call_round(self, tx: "InstructionTranslator", arg, *args, **kwargs):
        # Call arg.__round__()
        round_method = BuiltinVariable(getattr).call_function(
            tx, [arg, ConstantVariable.create("__round__")], {}
        )
        return round_method.call_function(tx, args, kwargs)

    def call_range(self, tx: "InstructionTranslator", *args):
        if check_unspec_or_constant_args(args, {}):
            return variables.RangeVariable(args)
        elif self._dynamic_args(*args):
            args = tuple(
                variables.ConstantVariable.create(guard_if_dyn(arg)) for arg in args
            )
            return variables.RangeVariable(args)
        # None no-ops this handler and lets the driving function proceed
        return None

    def _dynamic_args(self, *args, **kwargs):
        return any(isinstance(x, SymNodeVariable) for x in args) or any(
            isinstance(x, SymNodeVariable) for x in kwargs.values()
        )

    def call_slice(self, tx: "InstructionTranslator", *args):
        return variables.SliceVariable(args)

    def _dyn_proxy(self, tx: "InstructionTranslator", *args, **kwargs):
        from .builder import wrap_fx_proxy

        return wrap_fx_proxy(
            tx,
            tx.output.create_proxy(
                "call_function", self.fn, *proxy_args_kwargs(args, kwargs)
            ),
        )

    # NOTE must handle IteratorVariable separately!
    def _call_iter_tuple_list(
        self, tx: "InstructionTranslator", obj=None, *args, **kwargs
    ):
        assert not isinstance(obj, variables.IteratorVariable)

        if self._dynamic_args(*args, **kwargs):
            return self._dyn_proxy(tx, *args, **kwargs)

        cls = variables.BaseListVariable.cls_for(self.fn)
        if obj is None:
            return cls(
                [],
                mutation_type=ValueMutationNew(),
            )
        elif obj.has_unpack_var_sequence(tx):
            if obj.source and not is_constant_source(obj.source):
                if isinstance(obj, TupleIteratorVariable):
                    install_guard(
                        obj.source.make_guard(GuardBuilder.TUPLE_ITERATOR_LEN)
                    )
                else:
                    if (
                        getattr(obj, "source", False)
                        and isinstance(obj, ConstDictVariable)
                        and not istype(obj, (SetVariable, FrozensetVariable))
                    ):
                        tx.output.guard_on_key_order.add(obj.source)

                    if isinstance(obj, variables.MappingProxyVariable):
                        # This could be an overguarding, but its rare to iterate
                        # through a mapping proxy and not use the keys.
                        install_guard(
                            obj.source.make_guard(GuardBuilder.MAPPING_KEYS_CHECK)
                        )
                    elif not isinstance(obj, variables.UnspecializedNNModuleVariable):
                        # Prevent calling __len__ method for guards, the tracing
                        # of __iter__ will insert the right guards later.
                        install_guard(
                            obj.source.make_guard(GuardBuilder.SEQUENCE_LENGTH)
                        )

            return cls(
                list(obj.unpack_var_sequence(tx)),
                mutation_type=ValueMutationNew(),
            )

    def _call_iter_tuple_generator(self, tx, obj, *args, **kwargs):
        cls = variables.BaseListVariable.cls_for(self.fn)
        return cls(
            list(obj.force_unpack_var_sequence(tx)),  # exhaust generator
            mutation_type=ValueMutationNew(),
        )

    def _call_tuple_list(self, tx, obj=None, *args, **kwargs):
        if isinstance(obj, variables.IteratorVariable):
            cls = variables.BaseListVariable.cls_for(self.fn)
            return cls(
                list(obj.force_unpack_var_sequence(tx)),
                mutation_type=ValueMutationNew(),
            )
        elif isinstance(obj, variables.LocalGeneratorObjectVariable):
            return self._call_iter_tuple_generator(tx, obj, *args, **kwargs)
        else:
            return self._call_iter_tuple_list(tx, obj, *args, **kwargs)

    def call_iter(self, tx: "InstructionTranslator", obj, *args, **kwargs):
        if isinstance(obj, variables.IteratorVariable):
            ret = obj
        else:
            # Handle the case where we are iterating over a tuple, list or iterator
            ret = self._call_iter_tuple_list(tx, obj, *args, **kwargs)

        if ret is None:
            # If the object doesn't implement a __iter__ method, it will be an error in eager mode when calling iter on it anyway.
            # If the object implements a __iter__ method, inlining effectively forwards the call to another iter call
            # (e.g. when __iter__ just returns iter(self.list)) or return a user-defined iterator.
            # If the object implements a __getitem__ method, iter(...) will call obj.__getitem__()
            # with an integer argument starting at 0, until __getitem__ raises IndexError
            ret = variables.UserFunctionVariable(
                polyfills.builtins.iter_
            ).call_function(tx, [obj, *args], {})

            if len(args):
                # iter(obj, sentinel) returns an object that implements
                # __iter__ and __next__ methods (UserDefinedObjectVariable)
                # Wrap the return value in a IteratorVariable subclass (LazyObjectIteratorVariable)
                # that forwards the next_variable call to the object.
                ret = variables.ObjectIteratorVariable(ret)
        return ret

    call_tuple = _call_tuple_list
    call_list = _call_tuple_list

    def call_callable(self, tx: "InstructionTranslator", arg):
        from .functions import BaseUserFunctionVariable, FunctoolsPartialVariable
        from .nn_module import NNModuleVariable

        if isinstance(
            arg,
            (
                variables.UserDefinedClassVariable,
                BaseUserFunctionVariable,
                FunctoolsPartialVariable,
                NNModuleVariable,
            ),
        ):
            return variables.ConstantVariable.create(True)
        elif isinstance(arg, UserDefinedVariable):
            return variables.ConstantVariable.create(callable(arg.value))
        elif isinstance(
            arg,
            (
                ConstantVariable,
                SymNodeVariable,
                TensorVariable,
                ListVariable,
                TupleVariable,
                ListIteratorVariable,
            ),
        ):
            return variables.ConstantVariable.create(False)

    def call_cast(self, _, *args, **kwargs):
        if len(args) == 2:
            return args[1]

        unimplemented_v2(
            gb_type="bad args to builtin cast()",
            context=f"got args {args} {kwargs}",
            explanation="Dynamo expects exactly 2 args to builtin cast().",
            hints=["Ensure your call to cast() has exactly 2 arguments."],
        )

    def call_dir(self, tx: "InstructionTranslator", arg):
        if isinstance(arg, variables.UserDefinedClassVariable):
            return VariableTracker.build(tx, dir(arg.value))
        if isinstance(arg, BuiltinVariable):
            return VariableTracker.build(tx, dir(arg.fn))

    def call_dict(self, tx: "InstructionTranslator", *args, **kwargs):
        return BuiltinVariable.call_custom_dict(tx, dict, *args, **kwargs)

    @staticmethod
    def call_custom_dict(tx: "InstructionTranslator", user_cls, *args, **kwargs):
        return tx.inline_user_function_return(
            VariableTracker.build(tx, polyfills.construct_dict),
            [VariableTracker.build(tx, user_cls), *args],
            kwargs,
        )

    @staticmethod
    def call_custom_dict_fromkeys(
        tx: "InstructionTranslator", user_cls, *args, **kwargs
    ):
        assert user_cls in {dict, OrderedDict, defaultdict}
        if kwargs:
            # Only `OrderedDict.fromkeys` accepts `value` passed by keyword
            assert user_cls is OrderedDict
            assert len(args) == 1 and len(kwargs) == 1 and "value" in kwargs
            args = (*args, kwargs.pop("value"))
        if len(args) == 0:
            msg = ConstantVariable.create(
                "fromkeys expected at least 1 arguments, got 0"
            )
            raise_observed_exception(TypeError, tx, args=[msg])
        if len(args) == 1:
            args = (*args, ConstantVariable.create(None))
        assert len(args) == 2
        arg, value = args
        DictVariableType = (
            ConstDictVariable if user_cls is not defaultdict else DefaultDictVariable
        )

        if isinstance(arg, dict):
            arg = [ConstantVariable.create(k) for k in arg.keys()]
            return DictVariableType(
                dict.fromkeys(arg, value), user_cls, mutation_type=ValueMutationNew()
            )
        elif arg.has_force_unpack_var_sequence(tx):
            keys = arg.force_unpack_var_sequence(tx)
            if all(is_hashable(v) for v in keys):
                return DictVariableType(
                    dict.fromkeys(keys, value),
                    user_cls,
                    mutation_type=ValueMutationNew(),
                )

        unimplemented_v2(
            gb_type="failed to call dict.fromkeys()",
            context=f"{user_cls.__name__}.fromkeys(): {args} {kwargs}",
            explanation=f"Failed to call {user_cls.__name__}.fromkeys() because "
            "arguments could not be automatically converted to a list, "
            "or some dict key is not hashable.",
            hints=[
                "Manually convert the argument to a list.",
                "Ensure all keys are hashable.",
            ],
        )

    def call_set(self, tx: "InstructionTranslator", *args, **kwargs):
        # Can we merge this implementation and call_dict's one?
        assert not kwargs
        if not args:
            return SetVariable([], mutation_type=ValueMutationNew())
        if len(args) != 1:
            raise_observed_exception(
                TypeError,
                tx,
                args=[
                    ConstantVariable.create(
                        f"set() takes 1 positional argument but {len(args)} were given"
                    )
                ],
            )
        arg = args[0]
        if istype(arg, variables.SetVariable):
            return arg.clone(mutation_type=ValueMutationNew())
        elif arg.has_force_unpack_var_sequence(tx):
            items = arg.force_unpack_var_sequence(tx)
            return SetVariable(items, mutation_type=ValueMutationNew())
        elif isinstance(arg, variables.UserDefinedObjectVariable) and isinstance(
            arg.value, KeysView
        ):
            iter_fn = arg.var_getattr(tx, "__iter__")
            if isinstance(iter_fn, variables.UserMethodVariable):
                out = tx.inline_user_function_return(iter_fn, args, kwargs)
                if isinstance(out, SetVariable):
                    return out
                return BuiltinVariable(set).call_set(tx, out)
        raise_observed_exception(
            TypeError,
            tx,
            args=[ConstantVariable.create("failed to construct builtin set()")],
        )

    def call_frozenset(self, tx: "InstructionTranslator", *args, **kwargs):
        assert not kwargs
        if not args:
            return FrozensetVariable([])
        if len(args) != 1:
            raise_observed_exception(
                TypeError,
                tx,
                args=[
                    ConstantVariable.create(
                        f"frozenset() takes 1 positional argument but {len(args)} were given"
                    )
                ],
            )
        arg = args[0]
        if istype(arg, variables.FrozensetVariable):
            return FrozensetVariable([x.vt for x in arg.set_items])
        elif arg.has_force_unpack_var_sequence(tx):
            items = arg.force_unpack_var_sequence(tx)
            return FrozensetVariable(items)
        raise_observed_exception(
            TypeError,
            tx,
            args=[ConstantVariable.create("failed to construct builtin frozenset()")],
        )

    def call_zip(self, tx: "InstructionTranslator", *args, **kwargs):
        if kwargs:
            assert len(kwargs) == 1 and "strict" in kwargs
        strict = kwargs.pop("strict", False)
        args = [BuiltinVariable(iter).call_function(tx, [arg], {}) for arg in args]
        return variables.ZipVariable(
            args, strict=strict, mutation_type=ValueMutationNew()
        )

    def call_len(self, tx: "InstructionTranslator", *args, **kwargs):
        try:
            return args[0].call_method(tx, "__len__", args[1:], kwargs)
        except AttributeError as e:
            raise_observed_exception(type(e), tx, args=list(e.args))

    def call_getitem(self, tx: "InstructionTranslator", *args, **kwargs):
        return args[0].call_method(tx, "__getitem__", args[1:], kwargs)

    def call_isinstance(self, tx: "InstructionTranslator", arg, isinstance_type):
        try:
            arg_type = arg.python_type()
        except NotImplementedError:
            unimplemented_v2(
                gb_type="builtin isinstance() cannot determine type of argument",
                context=f"isinstance({arg}, {isinstance_type})",
                explanation=f"Dynamo doesn't have a rule to determine the type of argument {arg}",
                hints=[*graph_break_hints.DYNAMO_BUG],
            )

        isinstance_type = isinstance_type.as_python_constant()

        if isinstance(arg, variables.TensorVariable) and arg.dtype is not None:

            def _tensor_isinstance(tensor_var, tensor_type):
                def check_type(ty):
                    if ty not in tensortype_to_dtype:
                        example_val = arg.as_proxy().node.meta["example_value"]
                        if (
                            is_traceable_wrapper_subclass(example_val)
                            and ty is torch.nn.parameter.Parameter
                        ):
                            # N.B: we are calling isinstance directly on the example value.
                            # torch.nn.Parameter has a meta-class that overrides __isinstance__,
                            # the isinstance check here allows us to invoke that logic.
                            return isinstance(example_val, ty)
                        else:
                            return issubclass(arg.python_type(), ty)

                    dtypes = tensortype_to_dtype[ty]
                    return arg.dtype in dtypes

                if type(tensor_type) is tuple:
                    return any(check_type(ty) for ty in tensor_type)
                else:
                    return check_type(tensor_type)

            return variables.ConstantVariable.create(
                _tensor_isinstance(arg, isinstance_type)
            )
        # UserDefinedObject with C extensions can have torch.Tensor attributes,
        # so break graph.
        if isinstance(arg, variables.UserDefinedObjectVariable) and isinstance(
            arg.value, types.MemberDescriptorType
        ):
            unimplemented_v2(
                gb_type="isinstance() called on user defined object with C extensions",
                context=f"isinstance({arg}, {isinstance_type})",
                explanation="User-defined object with C extensions can have torch.Tensor "
                "attributes; intentionally graph breaking.",
                hints=[*graph_break_hints.SUPPORTABLE],
            )
        # handle __instancecheck__ defined in user class
        if (
            isinstance(arg, variables.UserDefinedObjectVariable)
            and "__instancecheck__" in isinstance_type.__class__.__dict__
        ):
            return variables.ConstantVariable.create(
                isinstance_type.__class__.__instancecheck__(isinstance_type, arg.value)
            )

        if isinstance(arg, variables.UserDefinedExceptionClassVariable):
            return ConstantVariable.create(isinstance(arg_type, isinstance_type))

        isinstance_type_tuple: tuple[type, ...]
        if isinstance(isinstance_type, type) or callable(
            # E.g. isinstance(obj, typing.Sequence)
            getattr(isinstance_type, "__instancecheck__", None)
        ):
            isinstance_type_tuple = (isinstance_type,)
        elif sys.version_info >= (3, 10) and isinstance(
            isinstance_type, types.UnionType
        ):
            isinstance_type_tuple = isinstance_type.__args__
        elif isinstance(isinstance_type, tuple) and all(
            isinstance(tp, type) or callable(getattr(tp, "__instancecheck__", None))
            for tp in isinstance_type
        ):
            isinstance_type_tuple = isinstance_type
        else:
            raise_observed_exception(
                TypeError,
                tx,
                args=[
                    "isinstance() arg 2 must be a type, a tuple of types, or a union"
                ],
            )

        try:
            # NB: `isinstance()` does not call `__subclasscheck__` but use `__instancecheck__`.
            # But usually `isinstance(obj, type_info)` and `issubclass(type(obj), type_info)` gives
            # the same result.
            # WARNING: This might run arbitrary user code `__subclasscheck__` and we did not trace
            # through it. This is a limitation of the current implementation.
            # Usually `__subclasscheck__` and `__instancecheck__` can be constant fold through, it
            # might not be a big issue and we trade off it for performance.
            val = issubclass(arg_type, isinstance_type_tuple)
        except TypeError:
            val = arg_type in isinstance_type_tuple
        return variables.ConstantVariable.create(val)

    def call_issubclass(self, tx: "InstructionTranslator", left_ty, right_ty):
        """Checks if first arg is subclass of right arg"""
        try:
            left_ty_py = left_ty.as_python_constant()
            right_ty_py = right_ty.as_python_constant()
        except NotImplementedError:
            unimplemented_v2(
                gb_type="issubclass() with non-constant arguments",
                context=f"issubclass({left_ty}, {right_ty})",
                explanation="issubclass() with non-constant arguments not supported.",
                hints=[
                    "Make sure your arguments are types.",
                    *graph_break_hints.USER_ERROR,
                ],
            )

        # WARNING: This might run arbitrary user code `__subclasscheck__`.
        # See the comment in call_isinstance above.
        return variables.ConstantVariable(issubclass(left_ty_py, right_ty_py))

    def call_super(self, tx: "InstructionTranslator", a, b):
        return variables.SuperVariable(a, b)

    def call_next(self, tx: "InstructionTranslator", arg: VariableTracker):
        try:
            return arg.next_variable(tx)
        except Unsupported as ex:
            if isinstance(arg, variables.BaseListVariable):
                ex.remove_from_stats()
                return arg.items[0]
            raise

    def call_hasattr(self, tx: "InstructionTranslator", obj, attr):
        if attr.is_python_constant():
            name = attr.as_python_constant()
            if isinstance(obj, variables.BuiltinVariable):
                return variables.ConstantVariable(hasattr(obj.fn, name))
            return obj.call_obj_hasattr(tx, name)

    def call_map(self, tx: "InstructionTranslator", fn, *seqs):
        seqs = [
            seq.unpack_var_sequence(tx) if seq.has_unpack_var_sequence(tx) else seq
            for seq in seqs
        ]
        return variables.MapVariable(fn, seqs, mutation_type=ValueMutationNew())

    def call_filter(self, tx: "InstructionTranslator", fn, seq):
        seq = seq.unpack_var_sequence(tx) if seq.has_unpack_var_sequence(tx) else seq
        return variables.FilterVariable(fn, seq, mutation_type=ValueMutationNew())

    def call_getattr(
        self,
        tx: "InstructionTranslator",
        obj: VariableTracker,
        name_var: VariableTracker,
        default=None,
    ):
        if not name_var.is_python_constant():
            unimplemented_v2(
                gb_type="getattr() with non-constant name argument",
                context=f"getattr({obj}, {name_var}, {default})",
                explanation="getattr() with non-constant name argument is not supported",
                hints=["Ensure the name argument of getattr() is a string"],
            )

        name = name_var.as_python_constant()

        # See NOTE [Tensor "grad" and "_grad" attr]
        if isinstance(obj, TensorVariable) and name == "_grad":
            name = "grad"

        if tx.output.side_effects.is_attribute_mutation(obj):
            if isinstance(obj, variables.UnspecializedNNModuleVariable):
                if (
                    name
                    in (
                        "named_parameters",
                        "parameters",
                        "named_buffers",
                        "buffers",
                        "named_modules",
                        "modules",
                    )
                    and obj.is_state_mutated
                    and tx.output.side_effects.has_pending_mutation(obj)
                ):
                    unimplemented_v2(
                        gb_type="getattr() on nn.Module with pending mutation",
                        context=f"getattr({obj}, {name}, {default})",
                        explanation="Intentionally graph breaking on getattr() on a nn.Module "
                        "with a pending mutation",
                        hints=[],
                    )

        if tx.output.side_effects.has_pending_mutation_of_attr(obj, name):
            return tx.output.side_effects.load_attr(obj, name)

        if default is not None:
            hasattr_var = self.call_hasattr(tx, obj, name_var)
            assert hasattr_var.as_python_constant() in (True, False)
            if not hasattr_var.as_python_constant():
                return default

        source = obj.source and AttrSource(obj.source, name)
        if name in {"__bases__", "__base__", "__flags__"}:
            try:
                value = obj.as_python_constant()
                if isinstance(value, type):
                    if name == "__bases__":
                        tuple_args = [
                            VariableTracker.build(
                                tx, b, source and GetItemSource(source, i)
                            )
                            for i, b in enumerate(value.__bases__)
                        ]
                        return variables.TupleVariable(tuple_args, source=source)
                    if name == "__base__":
                        return VariableTracker.build(tx, value.__base__, source)
                    if name == "__flags__":
                        return ConstantVariable.create(value.__flags__)
            except NotImplementedError:
                pass

        if isinstance(obj, variables.NNModuleVariable):
            return obj.var_getattr(tx, name)
        elif isinstance(
            obj,
            (
                variables.TensorVariable,
                variables.NamedTupleVariable,
                variables.ConstantVariable,
                variables.DistributedVariable,
                variables.UserDefinedClassVariable,
                variables.UserDefinedObjectVariable,
            ),
        ):
            if (
                isinstance(obj, variables.UserDefinedObjectVariable)
                and issubclass(obj.value.__class__, unittest.TestCase)
                and config.enable_trace_unittest
                and name
                in (
                    "assertRaisesRegex",
                    "assertNotWarns",
                    "assertWarnsRegex",
                    "assertWarns",
                )
            ):
                unimplemented_v2(
                    gb_type="Failed to trace unittest method",
                    context=f"function: unittest.TestCase.{name}",
                    explanation=f"Dynamo does not know how to trace unittest method `{name}` ",
                    hints=[
                        f"Avoid calling `TestCase.{name}`. "
                        "Please report an issue to PyTorch.",
                    ],
                )
            if isinstance(obj, TensorVariable):
                fake_val = obj.proxy.node.meta["example_value"]
                if (
                    isinstance(fake_val, torch.Tensor)
                    and is_sparse_any(fake_val)
                    and (not tx.export or not config.capture_sparse_compute)
                ):
                    unimplemented_v2(
                        gb_type="Attempted to wrap sparse Tensor",
                        context="",
                        explanation="torch.compile does not support sparse Tensors",
                        hints=[*graph_break_hints.SUPPORTABLE],
                    )

            try:
                return obj.var_getattr(tx, name)
            except NotImplementedError:
                return variables.GetAttrVariable(obj, name, source=source)
        elif isinstance(obj, variables.TorchInGraphFunctionVariable):
            # Get OpOverload from an OpOverloadPacket, e.g., torch.ops.aten.add.default.
            member = getattr(obj.value, name)
            if isinstance(
                member, (torch._ops.OpOverloadPacket, torch._ops.OpOverload)
            ) and torch._dynamo.trace_rules.is_aten_op_or_tensor_method(member):
                return variables.TorchInGraphFunctionVariable(member, source=source)
            elif name in cmp_name_to_op_mapping:
                return variables.GetAttrVariable(obj, name, source=source)
        elif isinstance(obj, DummyModule):
            # TODO(mlazos) - Do we need this?
            if obj.is_torch or name not in obj.value.__dict__:
                member = getattr(obj.value, name)
            else:
                member = obj.value.__dict__[name]

            if config.replay_record_enabled:
                tx.exec_recorder.record_module_access(obj.value, name, member)  # type: ignore[arg-type, union-attr]
            return VariableTracker.build(tx, member, source)

        elif istype(obj, variables.UserFunctionVariable) and name in (
            "__name__",
            "__module__",
        ):
            return ConstantVariable.create(getattr(obj.fn, name))
        else:
            try:
                return obj.var_getattr(tx, name)
            except NotImplementedError:
                return variables.GetAttrVariable(obj, name, source=source)

    def call_setattr(
        self,
        tx: "InstructionTranslator",
        obj: VariableTracker,
        name_var: VariableTracker,
        val: VariableTracker,
    ):
        if isinstance(
            obj,
            (
                variables.PlacementVariable,
                variables.NamedTupleVariable,
                variables.UserDefinedObjectVariable,
                variables.NestedUserFunctionVariable,
                variables.ExceptionVariable,
            ),
        ):
            return obj.call_method(tx, "__setattr__", [name_var, val], {})
        elif (
            tx.output.side_effects.is_attribute_mutation(obj)
            and name_var.is_python_constant()
        ):
            name = name_var.as_python_constant()
            if isinstance(obj, variables.TensorVariable):
                from .builder import wrap_fx_proxy

                # Some special handling for tensor attributes.
                if name == "requires_grad":
                    # TODO(voz): Make it work properly
                    unimplemented_v2(
                        gb_type="setattr() on Tensor.requires_grad",
                        context=f"setattr({obj}, {name}, {val})",
                        explanation="setattr() on Tensor.requires_grad not supported. "
                        "Mutating requires_grad can introduce a new leaf from non-leaf or vice versa in "
                        "the middle of the graph, which AOTAutograd does not currently know how to handle.",
                        hints=[*graph_break_hints.SUPPORTABLE],
                    )
                elif name == "data":
                    # See comments on `test_set_data_on_scoped_tensor` for plans
                    # to support this.
                    if obj.source is None:
                        unimplemented_v2(
                            gb_type="Failed to mutate tensor data attribute",
                            context=f"setattr({obj}, {name}, {val})",
                            explanation="Dyanmo only supports mutating `.data`"
                            " of tensor created outside `torch.compile` region",
                            hints=[
                                "Don't mutate `.data` on this tensor, or move "
                                "the mutation out of `torch.compile` region",
                            ],
                        )
                    elif obj.dtype != val.dtype:  # type: ignore[attr-defined]
                        unimplemented_v2(
                            gb_type="Failed to mutate tensor data attribute to different dtype",
                            context=f"setattr({obj}, {name}, {val})",
                            explanation="Dyanmo only supports mutating `.data`"
                            " of tensor to a new one with the same dtype",
                            hints=[
                                "Don't mutate `.data` on this tensor, or move "
                                "the mutation out of `torch.compile` region",
                            ],
                        )

                    # Remove the old reference in tracked fakes - if we don't do this
                    # new .data value size and shape differences will cause
                    # tracked fakes to produce incorrect guards. This is sound because the TensorVariable
                    # coming out of set_() below will be a new one, and get
                    # installed in tracked fakes.
                    to_remove = [
                        tf for tf in tx.output.tracked_fakes if tf.source == obj.source
                    ]
                    for tf in to_remove:
                        tx.output.tracked_fakes.remove(tf)

                    # Step 1 - disable grads
                    with dynamo_disable_grad(tx), torch.no_grad():
                        # Step 2 - call `set_`
                        out = wrap_fx_proxy(
                            tx,
                            tx.output.create_proxy(
                                "call_function",
                                torch.Tensor.set_,
                                *proxy_args_kwargs([obj, val], {}),
                            ),
                        )

                    # Step 3 - drop the version counter - this is a step required to get
                    # .data setting to play correctly with the autograd engine.
                    # Essentially, dynamo is trying to faithfully preserve the (absurd)
                    # behavior of .data= from eager mode
                    def _lower_version_count_by_1(x):
                        version = x._version
                        if version > 0:
                            version = version - 1
                        torch._C._autograd._unsafe_set_version_counter((x,), (version,))
                        return x

                    tx.output.create_proxy(
                        "call_function",
                        _lower_version_count_by_1,
                        (out.as_proxy(),),
                        {},
                    )
                    _lower_version_count_by_1(obj.as_proxy().node.meta["example_value"])
                    # This handles options prop, guards and ends with a clone
                    # Step 4 - replace all reference to the current object with the new one
                    return out
                elif name in ("_grad", "grad"):
                    # NOTE: [Tensor "grad" and "_grad" attr]
                    # _grad and grad share the same setter/getter, see
                    # THPVariable_properties, and here we make sure setting one
                    # enables reading `val` from the other, by routing all
                    # read/write to `grad`.
                    name = "grad"
                elif is_tensor_getset_descriptor(name):
                    # Attribute like `torch.Tensor.real` has special setters we
                    # don't yet support; it's not as simple adding an entry to
                    # the side effect mapping.
                    unimplemented_v2(
                        gb_type="Failed to set tensor attribute",
                        context=f"setattr({obj}, {name}, {val})",
                        explanation="Dyanmo doesn't support setting these tensor attributes",
                        hints=[
                            f"Don't mutate attribute '{name}' on tensors, or "
                            "move the mutation out of `torch.compile` region",
                        ],
                    )

            tx.output.side_effects.store_attr(obj, name, val)
            return val
        elif isinstance(obj, variables.NNModuleVariable):
            if not tx.output.is_root_tracer():
                raise AttributeMutationError(
                    "Can't inplace modify module params/buffers inside HigherOrderOp"
                )
            if name_var.is_python_constant() and isinstance(
                val, variables.TensorVariable
            ):
                assigning_fake_val = get_fake_value(val.as_proxy().node, tx)

                try:
                    getattr_var = obj.var_getattr(tx, name_var.as_python_constant())
                except (AttributeError, ObservedAttributeError):
                    getattr_var = None

                if isinstance(getattr_var, variables.TensorVariable):
                    # get_fake_val will get the same fake tensor
                    existing_fake_attr = get_fake_value(getattr_var.as_proxy().node, tx)

                    # same tensor identity, setattr is a no-op
                    mod_setattr = inspect.getattr_static(obj.module_type, "__setattr__")
                    if (
                        existing_fake_attr is assigning_fake_val
                        and mod_setattr is torch.nn.Module.__setattr__
                    ):
                        return getattr_var

            obj.convert_to_unspecialized(tx)

    def call_delattr(
        self,
        tx: "InstructionTranslator",
        obj: VariableTracker,
        name_var: VariableTracker,
    ):
        return obj.call_method(tx, "__delattr__", [name_var], {})

    def call_type(self, tx: "InstructionTranslator", obj: VariableTracker):
        try:
            py_type = obj.python_type()
        except NotImplementedError as error:
            raise UserError(
                UserErrorType.INVALID_INPUT,
                str(error),
                case_name="unknown_python_type",
            ) from None

        source = obj.source and TypeSource(obj.source)
        if (
            source is None
            and isinstance(obj, variables.UserDefinedObjectVariable)
            and obj.cls_source
        ):
            source = obj.cls_source
        if py_type is torch.Tensor:
            # In some cases torch isn't available in globals
            name = tx.output.install_global_by_id("", torch)
            source = AttrSource(GlobalSource(name), "Tensor")

        return VariableTracker.build(tx, py_type, source)

    def call_reversed(self, tx: "InstructionTranslator", obj: VariableTracker):
        if obj.has_unpack_var_sequence(tx):
            items = list(reversed(obj.unpack_var_sequence(tx)))
            return variables.TupleVariable(items)

    def call_sorted(
        self,
        tx: "InstructionTranslator",
        obj: VariableTracker,
        **kwargs: VariableTracker,
    ):
        if obj.has_force_unpack_var_sequence(tx) and not isinstance(
            obj, variables.TensorVariable
        ):
            list_var = variables.ListVariable(
                obj.force_unpack_var_sequence(tx),
                mutation_type=ValueMutationNew(),
            )
            list_var.call_method(tx, "sort", [], kwargs)
            return list_var

    # neg is a constant fold function, so we only get here if constant fold is not valid
    def call_neg(self, tx: "InstructionTranslator", a):
        if isinstance(a, SymNodeVariable):
            return SymNodeVariable.create(
                tx,
                (operator.neg)(a.as_proxy()),
                sym_num=None,
            )

        if (
            isinstance(a, UserDefinedObjectVariable)
            and a.call_obj_hasattr(tx, "__neg__").value  # type: ignore[attr-defined]
        ):
            return a.call_method(tx, "__neg__", [], {})

        # None no-ops this handler and lets the driving function proceed
        return None

    def call_format(self, tx: "InstructionTranslator", _format_string, *args, **kwargs):
        format_string = _format_string.as_python_constant()
        format_string = str(format_string)
        return variables.StringFormatVariable.create(format_string, args, kwargs)

    def call_id(self, tx: "InstructionTranslator", *args):
        if len(args) > 0 and isinstance(args[0], variables.NNModuleVariable):
            nn_mod_variable = args[0]
            mod = tx.output.get_submodule(nn_mod_variable.module_key)
            return variables.ConstantVariable.create(id(mod))
        elif len(args) == 1 and isinstance(
            args[0],
            (variables.UserDefinedClassVariable, variables.UserDefinedObjectVariable),
        ):
            if args[0].source:
                install_guard(args[0].source.make_guard(GuardBuilder.ID_MATCH))
            constant_result = id(args[0].value)
            return variables.ConstantVariable.create(constant_result)
        elif len(args) == 1 and isinstance(args[0], TensorVariable):
            tensor_variable = args[0]
            return tensor_variable.call_id(tx)
        elif istype(args[0], variables.UserFunctionVariable):
            return variables.ConstantVariable.create(id(args[0].fn))
        elif istype(args[0], variables.SkipFunctionVariable):
            return variables.ConstantVariable.create(id(args[0].value))
        elif istype(args[0], variables.FunctoolsPartialVariable):
            return variables.ConstantVariable.create(id(args[0].fake_value))
        else:
            unimplemented_v2(
                gb_type="id() with unsupported args",
                context=str(args),
                explanation=f"Dynamo doesn't know how to trace id() call with args {args}",
                hints=[
                    "Supported args are Tensors, and functions/nn.Modules/user-defined objects "
                    "from outside the compiled region.",
                    *graph_break_hints.SUPPORTABLE,
                ],
            )

    def call_deepcopy(self, tx: "InstructionTranslator", x):
        unimplemented_v2(
            gb_type="copy.deepcopy()",
            context=f"copy.deepcopy({x})",
            explanation="Dynamo does not support copy.deepcopy()",
            hints=[
                "Avoid calling copy.deepcopy()",
                *graph_break_hints.SUPPORTABLE,
            ],
        )

    def _comparison_with_tensor(self, tx: "InstructionTranslator", left, right):
        from .builder import wrap_fx_proxy_cls
        from .tensor import supported_tensor_comparison_op_values

        op = self.fn

        if op in [operator.is_, operator.is_not]:
            is_result = (
                isinstance(left, TensorVariable)
                and isinstance(right, TensorVariable)
                and id(extract_fake_example_value(left.as_proxy().node))
                == id(extract_fake_example_value(right.as_proxy().node))
            )
            if op is operator.is_:
                return ConstantVariable.create(is_result)
            else:
                return ConstantVariable.create(not is_result)

        if op not in supported_tensor_comparison_op_values:
            unimplemented_v2(
                gb_type="unsupported Tensor comparison op",
                context=f"{op.__name__}({left}, {right})",
                explanation=f"Dynamo does not support the comparison op {op.__name__} "
                f"with Tensor arguments {left}, {right}",
                hints=[*graph_break_hints.SUPPORTABLE],
            )
        if (
            isinstance(left, TensorVariable)
            and isinstance(right, TensorVariable)
            and (left.size and right.size) is not None
            and left.size != right.size
        ):
            try:
                torch.broadcast_shapes(left.size, right.size)
            except RuntimeError:
                # not broadcastable, can't be compared
                unimplemented_v2(
                    gb_type="failed to broadcast when attempting Tensor comparison op",
                    context=f"{op.__name__}({left}, {right})",
                    explanation=f"Dynamo was unable to broad cast the arguments {left}, {right} "
                    f"when attempting to trace the comparison op {op.__name__}.",
                    hints=[*graph_break_hints.USER_ERROR],
                )
        tensor_cls = left if isinstance(left, TensorVariable) else right
        proxy = tx.output.create_proxy(
            "call_function", op, (left.as_proxy(), right.as_proxy()), {}
        )
        return wrap_fx_proxy_cls(
            type(tensor_cls),  # handle Ndarrays and Tensors
            tx,
            proxy,
        )

    def _comparison_with_symnode(self, tx: "InstructionTranslator", left, right):
        from .tensor import supported_tensor_comparison_op_values

        op = self.fn

        if op not in supported_tensor_comparison_op_values:
            unimplemented_v2(
                gb_type="unsupported SymNode comparison op",
                context=f"{op.__name__}({left}, {right})",
                explanation=f"Dynamo does not support the comparison op {op.__name__} "
                f"with SymNode arguments {left}, {right}",
                hints=[*graph_break_hints.SUPPORTABLE],
            )

        # This is seen in inspect signature where we check if the value is a default value
        if isinstance(right, variables.UserDefinedClassVariable):
            return variables.ConstantVariable(op(object(), None))

        proxy = tx.output.create_proxy(
            "call_function", op, (left.as_proxy(), right.as_proxy()), {}
        )
        return SymNodeVariable.create(
            tx,
            proxy,
            sym_num=None,
        )

    def call_xor(self, tx: "InstructionTranslator", a, b):
        if isinstance(a, (DictKeysVariable, SetVariable, UserDefinedSetVariable)):
            return a.call_method(tx, "__xor__", [b], {})

    def call_ixor(self, tx: "InstructionTranslator", a, b):
        if isinstance(a, (DictKeysVariable, SetVariable, UserDefinedSetVariable)):
            return a.call_method(tx, "__ixor__", [b], {})

    def call_sub(self, tx: "InstructionTranslator", a, b):
        if isinstance(a, (DictKeysVariable, SetVariable, UserDefinedSetVariable)):
            return a.call_method(tx, "__sub__", [b], {})

    def call_isub(self, tx: "InstructionTranslator", a, b):
        if isinstance(a, (DictKeysVariable, SetVariable, UserDefinedSetVariable)):
            return a.call_method(tx, "__isub__", [b], {})

    def call_and_(self, tx: "InstructionTranslator", a, b):
        # Rely on constant_handler
        if isinstance(a, ConstantVariable) and isinstance(b, ConstantVariable):
            return None
        if isinstance(a, (SymNodeVariable, ConstantVariable)) and isinstance(
            b, (SymNodeVariable, ConstantVariable)
        ):
            return SymNodeVariable.create(
                tx,
                tx.output.create_proxy(
                    "call_function", operator.and_, *proxy_args_kwargs([a, b], {})
                ),
                sym_num=None,
            )
        if isinstance(a, (DictKeysVariable, SetVariable, UserDefinedSetVariable)):
            return a.call_method(tx, "__and__", [b], {})
        # None no-ops this handler and lets the driving function proceed

    def call_iand(self, tx: "InstructionTranslator", a, b):
        # Rely on constant_handler
        if isinstance(a, ConstantVariable) and isinstance(b, ConstantVariable):
            return None
        if isinstance(a, (SymNodeVariable, ConstantVariable)) and isinstance(
            b, (SymNodeVariable, ConstantVariable)
        ):
            return SymNodeVariable.create(
                tx,
                tx.output.create_proxy(
                    "call_function", operator.iand, *proxy_args_kwargs([a, b], {})
                ),
                sym_num=None,
            )
        if isinstance(a, (DictKeysVariable, SetVariable, UserDefinedSetVariable)):
            return a.call_method(tx, "__iand__", [b], {})

    def call_or_(self, tx: "InstructionTranslator", a, b):
        # Rely on constant_handler
        if isinstance(a, ConstantVariable) and isinstance(b, ConstantVariable):
            return None
        if isinstance(a, (SymNodeVariable, ConstantVariable)) and isinstance(
            b, (SymNodeVariable, ConstantVariable)
        ):
            return SymNodeVariable.create(
                tx,
                tx.output.create_proxy(
                    "call_function", operator.or_, *proxy_args_kwargs([a, b], {})
                ),
                sym_num=None,
            )

        # This call looks like `{"one": torch.ones(1)} | {"two": torch.ones(2)}`.
        if isinstance(
            a,
            (
                ConstDictVariable,
                DictKeysVariable,
                MutableMappingVariable,
                SetVariable,
                UserDefinedDictVariable,
                UserDefinedSetVariable,
            ),
        ):
            return a.call_method(tx, "__or__", [b], {})

        # None no-ops this handler and lets the driving function proceed
        return None

    def call_ior(self, tx: "InstructionTranslator", a, b):
        # Rely on constant_handler
        if isinstance(a, ConstantVariable) and isinstance(b, ConstantVariable):
            return None
        if isinstance(a, (SymNodeVariable, ConstantVariable)) and isinstance(
            b, (SymNodeVariable, ConstantVariable)
        ):
            return SymNodeVariable.create(
                tx,
                tx.output.create_proxy(
                    "call_function", operator.ior, *proxy_args_kwargs([a, b], {})
                ),
                sym_num=None,
            )

        # This call looks like `{"one": torch.ones(1)} |= {"two": torch.ones(2)}`.
        if isinstance(
            a,
            (
                ConstDictVariable,
                DictKeysVariable,
                MutableMappingVariable,
                SetVariable,
                UserDefinedSetVariable,
            ),
        ):
            return a.call_method(tx, "__ior__", [b], {})

        # None no-ops this handler and lets the driving function proceed
        return None

    def call_not_(self, tx: "InstructionTranslator", a):
        if isinstance(a, SymNodeVariable):
            return SymNodeVariable.create(
                tx,
                tx.output.create_proxy(
                    "call_function", operator.not_, *proxy_args_kwargs([a], {})
                ),
                sym_num=None,
            )

        # Unwrap the underlying ConstDictVariable
        if isinstance(a, DictViewVariable):
            a = a.dv_dict
        if isinstance(a, (ListVariable, ConstDictVariable)):
            return ConstantVariable.create(len(a.items) == 0)

        return None

    def call_contains(
        self, tx: "InstructionTranslator", a: VariableTracker, b: VariableTracker
    ):
        return a.call_method(tx, "__contains__", [b], {})


@contextlib.contextmanager
def dynamo_disable_grad(tx):
    from . import GradModeVariable

    gmv = GradModeVariable.create(tx, False)
    try:
        gmv.enter(tx)
        yield
    finally:
        gmv.exit(tx)<|MERGE_RESOLUTION|>--- conflicted
+++ resolved
@@ -1373,17 +1373,7 @@
             if (
                 self.fn is tuple
                 and len(args) == 2
-<<<<<<< HEAD
-                and (
-                    is_iterable := tx.inline_user_function_return(
-                        VariableTracker.build(tx, polyfills.is_iterable), [args[1]], {}
-                    )
-                )
-                and isinstance(is_iterable, ConstantVariable)
-                and is_iterable.value
-=======
                 and args[1].has_force_unpack_var_sequence(tx)
->>>>>>> c6de7e86
                 and not kwargs
             ):
                 if isinstance(args[0], BuiltinVariable) and args[0].fn is tuple:
