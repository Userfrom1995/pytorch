import json
import logging
import re
from ast import literal_eval
from functools import lru_cache
from typing import Any, Optional

import torch
from torch._inductor import config as inductor_config
from torch._inductor.virtualized import V

<<<<<<< HEAD
=======
from . import config as inductor_config
from .ir import ChoiceCaller

>>>>>>> 7fc51517

log = logging.getLogger(__name__)


def _in_use() -> bool:
    """
    Determine if the gemm config lookup table should be used.
    This system is only used when cuda is available
    Returns True if either:
    1. The kernel_config_lookup_table_path is set, OR
    2. The kernel_config_lookup_table global has been set
    """
    return torch.cuda.is_available() and (
        inductor_config.triton.kernel_config_lookup_table_path is not None
        or kernel_config_lookup_table is not None
    )


@lru_cache(0)
def _read_lookup_table(
    path: str,
) -> Optional[dict[str, dict[str, dict[str, dict[str, str]]]]]:
    """
    Handle actual file reading, so this can be cached depending on the input path
    """
    if not _in_use():
        return None
    # Assert supported file extensions
    if path.endswith(".json"):
        with open(path) as f:
            table = json.load(f)
    elif path.endswith((".yaml", ".yml")):
        try:
            import yaml
        except ImportError as e:
            raise ImportError(
                "PyYAML is required to load YAML files. "
                "Install with: pip install PyYAML, or convert your file to JSON format instead."
            ) from e
        with open(path) as f:
            table = yaml.safe_load(f)
    else:
        raise AssertionError(
            f"Unsupported file format. Only .json and .yaml/.yml files are supported. Got: {path}"
        )
    return table


def _get_lookup_table() -> Optional[dict[str, dict[str, dict[str, dict[str, str]]]]]:
    """
    Load and return the gemm config lookup table from file if configured.

    If the table is already defined, this takes precedence over the file path
    """
    if not _in_use():
        return None

    # If table is directly defined, use that
    if kernel_config_lookup_table is not None:
        # Log warning if both table and path are defined
        if inductor_config.triton.kernel_config_lookup_table_path is not None:
            log.warning(
                "Both kernel_config_lookup_table and kernel_config_lookup_table_path are defined. "
                "Ignoring the path because a table is already defined."
            )
        return kernel_config_lookup_table

    # Otherwise use the path if it's defined
    if inductor_config.triton.kernel_config_lookup_table_path is not None:
        return _read_lookup_table(
            inductor_config.triton.kernel_config_lookup_table_path
        )

    return None


# A static lookup table for (triton) configurations for GEMMs.
# This is a lookup table in the form of
# [device name][op][input_nodes_key][backend_key] = JSON_string
# where the JSON string format is operation-dependent:
#
# For MM family operations (mm, bmm, addmm, mm_plus_mm):

# for triton and tma backend_key:
# - "config": a list of GemmConfig parameters [BLOCK_M, BLOCK_N, BLOCK_K, num_stages, num_warps]
# - "kwargs": an optional dictionary of additional keyword arguments (defaults to empty dict if not present)
# Example: '{"config": [128, 128, 64, 2, 2], "kwargs": {"allow_tf32": "True"}}'
#
# for decompose_k backend_key:
# - "config": a list with a single value representing the k decomposition factor
# - "kwargs": an optional dictionary of additional keyword arguments (defaults to empty dict if not present)
# Example: '{"config": [4], "kwargs": {}}'
#
# Other operations may have different config structures as needed.
kernel_config_lookup_table: Optional[
    dict[str, dict[str, dict[str, dict[str, str]]]]
] = None


def _dev_key(device: torch.device) -> str:
    """
    Generate a device key for lookup table indexing.
    For CPU devices, returns "cpu".
    For CUDA devices, returns a JSON string of device properties with sorted keys.
    """
    if device.type != "cuda":
        return "cpu"

    # Get CUDA device properties
    props = torch.cuda.get_device_properties(device.index)

    # Required properties
    device_dict = {
        "L2_cache_size": props.L2_cache_size,
        "gcnArchName": props.gcnArchName,
        "major": props.major,
        "max_threads_per_multi_processor": props.max_threads_per_multi_processor,
        "minor": props.minor,
        "multi_processor_count": props.multi_processor_count,
        "regs_per_multiprocessor": props.regs_per_multiprocessor,  # type: ignore[attr-defined]
        "total_memory": props.total_memory,
        "warp_size": props.warp_size,
    }

    # Optional shared memory properties (check availability with hasattr)
    if hasattr(props, "shared_memory_per_block"):
        device_dict["shared_memory_per_block"] = props.shared_memory_per_block
    if hasattr(props, "shared_memory_per_block_optin"):
        device_dict["shared_memory_per_block_optin"] = (
            props.shared_memory_per_block_optin
        )
    if hasattr(props, "shared_memory_per_multiprocessor"):
        device_dict["shared_memory_per_multiprocessor"] = (
            props.shared_memory_per_multiprocessor
        )

    # Return JSON string with sorted keys
    return json.dumps(device_dict, sort_keys=True)


def _gemm_lookup_key(input_nodes: list[Any]) -> str:
    return str(
        tuple(
            # List here, because we want a standard encoding e.g. [] instead of ()
            (node.get_dtype(), list(get_size_hint(node)), list(get_stride_hint(node)))
            for node in input_nodes
        )
    )


def get_gemm_lookup_table(
    input_nodes: list[Any], method: str
) -> Optional[dict[str, str]]:
    lookup_dict = None
    lookup_table = _get_lookup_table()
    if _in_use() and lookup_table is not None:
        # Assume the first input parameter is used to determine the device
        device = input_nodes[0].get_device()
        dev_key = _dev_key(device)
        log.debug("device_name: %s", dev_key)
        # Generate lookup table key
        lookup_key = _gemm_lookup_key(input_nodes)
        log.debug("lookup_key: %s", lookup_key)
        # Retrieve the lookup dictionary
        lookup_dict = lookup_table.get(dev_key, {}).get(method, {}).get(lookup_key, {})
    log.debug("lookup_dict for %s: %s", method, lookup_dict)
    return lookup_dict


def lookup_template_dict(
    lookup_dict: Optional[dict[str, str]], key: str
) -> Optional[dict[str, Any]]:
    if not _in_use():
        return None

    # Here, we return an empty config to indicate that
    # the lookup table exists but there is no match
    if lookup_dict is None or key not in lookup_dict:
        return {"config": [], "kwargs": {}}

    # Parse the JSON content from lookup_dict.get(key)
    try:
        parsed_data = json.loads(lookup_dict[key])

        # Ensure the parsed data is a dictionary
        if not isinstance(parsed_data, dict):
            raise ValueError(
                f"Invalid JSON structure for lookup table {lookup_dict[key]}, expected a dictionary"
            )

        # Check that 'config' key exists and is a list (required)
        if "config" not in parsed_data:
            raise ValueError(
                f"Invalid JSON structure for lookup table {lookup_dict[key]}, missing required 'config' key"
            )

        if not isinstance(parsed_data["config"], list):
            raise ValueError(
                f"Invalid JSON structure for lookup table {lookup_dict[key]}, 'config' must be a list"
            )

        # Check that 'kwargs' is a dictionary if present (optional)
        if "kwargs" in parsed_data and not isinstance(parsed_data["kwargs"], dict):
            raise ValueError(
                f"Invalid JSON structure for lookup table {lookup_dict[key]}, 'kwargs' must be a dictionary if present"
            )

        # If kwargs is not present, add an empty dict
        if "kwargs" not in parsed_data:
            parsed_data["kwargs"] = {}

        return parsed_data

    except (json.JSONDecodeError, TypeError) as e:
        raise ValueError(
            f"Invalid JSON structure for lookup table {lookup_dict[key]}, expected valid JSON"
        ) from e


def lookup_table_extract_choice(choices: list[Any]) -> tuple[list[Any], bool]:
    """
    If there are multiple choices, this means we want the last choice as
    the lookup table produces at most one choice. The first choice is ATEN
    and the choice we fall back to when the lookup table has no match
    """
    if not _in_use():
        return choices, False
    if len(choices) > 1:
        return [choices[-1]], False
    # indicate to the caller that we're using the ATEN choice
    # as they might use this information to modify the layout
    return choices, True


def get_size_hint(mat: Any) -> list[int]:
    size = mat.get_size()
    if not all(isinstance(dim, int) for dim in size):
        size = V.graph.sizevars.size_hints(
            size,
            fallback=inductor_config.unbacked_symint_fallback,
        )
    return list(size)


def get_stride_hint(mat: Any) -> list[int]:
    stride = mat.get_stride()
    if not all(isinstance(dim, int) for dim in stride):
        stride = V.graph.sizevars.size_hints(
            stride,
            fallback=inductor_config.unbacked_symint_fallback,
        )
    return list(stride)


<<<<<<< HEAD
def _reduction_lookup_key(
    size_hints: dict[str, int], inductor_meta: dict[str, Any]
) -> Optional[str]:
    """
    Generate a lookup key for reduction configs based on size_hints and inductor_meta.
    Similar to make_config_table_key but adapted for the lookup table structure.
    """
    size_hint = [f"{k}:{v}" for k, v in size_hints.items()]
    inductor_meta_key = []
    if "reduction_hint" not in inductor_meta:
        return None
    for k in ["grid_type", "num_load", "num_reduction", "reduction_hint"]:
        if k in inductor_meta:
            inductor_meta_key.append(f"{k}:{str(inductor_meta[k])}")

    return ",".join(size_hint + inductor_meta_key)


def get_reduction_lookup_table(
    size_hints: dict[str, int], inductor_meta: dict[str, Any], method: str
) -> Optional[dict[str, str]]:
    """
    Get reduction config lookup table for the given size_hints and method.

    Args:
        size_hints: Dictionary of size hints for the reduction operation
        inductor_meta: Metadata dictionary containing reduction information
        method: Method name, must be either 'reduction' or 'persistent_reduction'

    Returns:
        Dictionary containing lookup configurations or None if not available
    """
    assert method in [
        "reduction",
        "persistent_reduction",
    ], f"Method must be 'reduction' or 'persistent_reduction', got {method}"

    lookup_dict = None
    lookup_table = _get_lookup_table()
    if _in_use() and lookup_table is not None:
        # For reductions, we don't have input_nodes with devices, so we'll use the current device
        # or default to cuda device 0 if not available
        try:
            device_name = (
                torch.cuda.get_device_name(0) if torch.cuda.is_available() else "cpu"
            )
        except (RuntimeError, AssertionError):
            device_name = "cpu"

        # Generate lookup table key
        lookup_key = _reduction_lookup_key(size_hints, inductor_meta)
        if lookup_key is not None:
            log.debug(f"reduction lookup_key: {lookup_key}")
            # Retrieve the lookup dictionary
            lookup_dict = (
                lookup_table.get(method, {}).get(device_name, {}).get(lookup_key, {})
            )
    log.debug(f"lookup_dict for {method}: {lookup_dict}")
    return lookup_dict
=======
def _extract_backend_key(caller: ChoiceCaller) -> Optional[str]:
    """
    Helper function to extract backend key from different caller types.
    Returns None if the caller should be skipped.
    """
    from torch._inductor.codegen.subgraph import SubgraphChoiceCaller
    from torch._inductor.select_algorithm import (
        ExternKernelCaller,
        TritonTemplateCaller,
    )

    if isinstance(caller, TritonTemplateCaller):
        # Check if "tma" is in the caller's name
        if "tma" in caller.name.lower():
            return "tma"
        else:
            return "triton"
    elif isinstance(caller, ExternKernelCaller):
        # Skip unless bias_addmm is in the name
        if "bias_addmm" in caller.name.lower():
            return "bias_addmm"
        else:
            return None  # Skip this caller
    elif isinstance(caller, SubgraphChoiceCaller):
        # Look for decompose_k_mm pattern
        if hasattr(caller, "name") and "decompose_k_mm" in caller.name:
            return "decompose_k"
        else:
            return None  # Skip this caller
    return None  # Skip unknown caller types


def _extract_config_dict(caller: ChoiceCaller) -> dict[str, Any]:
    """
    Helper function to extract config dictionary from different caller types.
    """
    from torch._inductor.codegen.subgraph import SubgraphChoiceCaller
    from torch._inductor.select_algorithm import (
        ExternKernelCaller,
        TritonTemplateCaller,
    )

    if isinstance(caller, TritonTemplateCaller):
        # Get config from info_dict similar to select_algorithm.py:1681-1708
        info = caller.info_dict()
        config_list = []
        kwargs_dict = {}

        # Extract tile shape - assume there's always a 3-member tuple
        tile_shape_str = info["tile_shape"]
        tile_vals = literal_eval(tile_shape_str)  # type: ignore[arg-type]
        # Assume there's always a 3-member tuple
        config_list.extend(
            # Note that we're using the order from the GemmConfig object
            # here which is [BLOCK_M, BLOCK_N, BLOCK_K] whereas the tile
            # is [BLOCK_M, BLOCK_K, BLOCK_N]
            [tile_vals[0], tile_vals[2], tile_vals[1]]
        )

        # Add num_stages and num_warps
        config_list.append(info["num_stages"])
        config_list.append(info["num_warps"])

        # Only care about allow_tf32 and make it uppercase
        if "allow_tf32" in info:
            # we know that allow_tf32 is a string, but might be "None" or "True"/"False"
            kwargs_dict["ALLOW_TF32"] = literal_eval(info["allow_tf32"])  # type: ignore[arg-type]

        return {"config": config_list, "kwargs": kwargs_dict}

    elif isinstance(caller, ExternKernelCaller):
        # For bias_addmm, return empty config
        return {"config": [], "kwargs": {}}

    elif isinstance(caller, SubgraphChoiceCaller):
        # Extract k_split from name pattern "decompose_k_mm_{k_split}_split"
        if hasattr(caller, "name"):
            match = re.search(r"decompose_k_mm_(\d+)_split", caller.name)
            if match:
                k_split = int(match.group(1))
                return {"config": [k_split], "kwargs": {}}

        return {"config": [], "kwargs": {}}

    return {"config": [], "kwargs": {}}


def _lookup_table_gemm_choice_entry(
    input_nodes: list[Any], method: str, caller: ChoiceCaller
) -> Optional[str]:
    """
    generate the log string for a gemm choice entry
    """
    # broken out to facilitate testing
    # Extract backend key - skip if None
    backend_key = _extract_backend_key(caller)
    if backend_key is None:
        # No logging to avoid polluting the log file, even in debug here
        return None

    # Get device key
    device = input_nodes[0].get_device()
    dev_key = _dev_key(device)

    # Get input key
    input_key = _gemm_lookup_key(input_nodes)

    # Extract config
    config_dict = _extract_config_dict(caller)

    # Create a valid lookup table entry that can be used with json.loads()
    lookup_entry = {
        dev_key: {
            method: {input_key: {backend_key: json.dumps(config_dict, sort_keys=True)}}
        }
    }

    return json.dumps(lookup_entry, sort_keys=True)


def log_gemm_choice(input_nodes: list[Any], method: str, caller: ChoiceCaller) -> None:
    """
    Log what a lookup table entry would look like for the given choice.
    The logged string is useable in json/python/yaml right away as a single entry.

    Format: A valid JSON string that can be used with json.loads()

    Args:
        input_nodes: List of input nodes
        method: Operation method name (e.g., "mm", "bmm", etc.)
        caller: ChoiceCaller instance (TritonTemplateCaller, ExternKernelCaller, or SubgraphChoiceCaller)
    """
    line = _lookup_table_gemm_choice_entry(input_nodes, method, caller)
    if line is not None:
        log.debug("Lookup table entry for gemm choice")
        log.debug(line)
>>>>>>> 7fc51517
<|MERGE_RESOLUTION|>--- conflicted
+++ resolved
@@ -9,12 +9,9 @@
 from torch._inductor import config as inductor_config
 from torch._inductor.virtualized import V
 
-<<<<<<< HEAD
-=======
 from . import config as inductor_config
 from .ir import ChoiceCaller
 
->>>>>>> 7fc51517
 
 log = logging.getLogger(__name__)
 
@@ -269,67 +266,6 @@
     return list(stride)
 
 
-<<<<<<< HEAD
-def _reduction_lookup_key(
-    size_hints: dict[str, int], inductor_meta: dict[str, Any]
-) -> Optional[str]:
-    """
-    Generate a lookup key for reduction configs based on size_hints and inductor_meta.
-    Similar to make_config_table_key but adapted for the lookup table structure.
-    """
-    size_hint = [f"{k}:{v}" for k, v in size_hints.items()]
-    inductor_meta_key = []
-    if "reduction_hint" not in inductor_meta:
-        return None
-    for k in ["grid_type", "num_load", "num_reduction", "reduction_hint"]:
-        if k in inductor_meta:
-            inductor_meta_key.append(f"{k}:{str(inductor_meta[k])}")
-
-    return ",".join(size_hint + inductor_meta_key)
-
-
-def get_reduction_lookup_table(
-    size_hints: dict[str, int], inductor_meta: dict[str, Any], method: str
-) -> Optional[dict[str, str]]:
-    """
-    Get reduction config lookup table for the given size_hints and method.
-
-    Args:
-        size_hints: Dictionary of size hints for the reduction operation
-        inductor_meta: Metadata dictionary containing reduction information
-        method: Method name, must be either 'reduction' or 'persistent_reduction'
-
-    Returns:
-        Dictionary containing lookup configurations or None if not available
-    """
-    assert method in [
-        "reduction",
-        "persistent_reduction",
-    ], f"Method must be 'reduction' or 'persistent_reduction', got {method}"
-
-    lookup_dict = None
-    lookup_table = _get_lookup_table()
-    if _in_use() and lookup_table is not None:
-        # For reductions, we don't have input_nodes with devices, so we'll use the current device
-        # or default to cuda device 0 if not available
-        try:
-            device_name = (
-                torch.cuda.get_device_name(0) if torch.cuda.is_available() else "cpu"
-            )
-        except (RuntimeError, AssertionError):
-            device_name = "cpu"
-
-        # Generate lookup table key
-        lookup_key = _reduction_lookup_key(size_hints, inductor_meta)
-        if lookup_key is not None:
-            log.debug(f"reduction lookup_key: {lookup_key}")
-            # Retrieve the lookup dictionary
-            lookup_dict = (
-                lookup_table.get(method, {}).get(device_name, {}).get(lookup_key, {})
-            )
-    log.debug(f"lookup_dict for {method}: {lookup_dict}")
-    return lookup_dict
-=======
 def _extract_backend_key(caller: ChoiceCaller) -> Optional[str]:
     """
     Helper function to extract backend key from different caller types.
@@ -466,4 +402,64 @@
     if line is not None:
         log.debug("Lookup table entry for gemm choice")
         log.debug(line)
->>>>>>> 7fc51517
+
+
+def _reduction_lookup_key(
+    size_hints: dict[str, int], inductor_meta: dict[str, Any]
+) -> Optional[str]:
+    """
+    Generate a lookup key for reduction configs based on size_hints and inductor_meta.
+    Similar to make_config_table_key but adapted for the lookup table structure.
+    """
+    size_hint = [f"{k}:{v}" for k, v in size_hints.items()]
+    inductor_meta_key = []
+    if "reduction_hint" not in inductor_meta:
+        return None
+    for k in ["grid_type", "num_load", "num_reduction", "reduction_hint"]:
+        if k in inductor_meta:
+            inductor_meta_key.append(f"{k}:{str(inductor_meta[k])}")
+
+    return ",".join(size_hint + inductor_meta_key)
+
+
+def get_reduction_lookup_table(
+    size_hints: dict[str, int], inductor_meta: dict[str, Any], method: str
+) -> Optional[dict[str, str]]:
+    """
+    Get reduction config lookup table for the given size_hints and method.
+
+    Args:
+        size_hints: Dictionary of size hints for the reduction operation
+        inductor_meta: Metadata dictionary containing reduction information
+        method: Method name, must be either 'reduction' or 'persistent_reduction'
+
+    Returns:
+        Dictionary containing lookup configurations or None if not available
+    """
+    assert method in [
+        "reduction",
+        "persistent_reduction",
+    ], f"Method must be 'reduction' or 'persistent_reduction', got {method}"
+
+    lookup_dict = None
+    lookup_table = _get_lookup_table()
+    if _in_use() and lookup_table is not None:
+        # For reductions, we don't have input_nodes with devices, so we'll use the current device
+        # or default to cuda device 0 if not available
+        try:
+            device_name = (
+                torch.cuda.get_device_name(0) if torch.cuda.is_available() else "cpu"
+            )
+        except (RuntimeError, AssertionError):
+            device_name = "cpu"
+
+        # Generate lookup table key
+        lookup_key = _reduction_lookup_key(size_hints, inductor_meta)
+        if lookup_key is not None:
+            log.debug(f"reduction lookup_key: {lookup_key}")
+            # Retrieve the lookup dictionary
+            lookup_dict = (
+                lookup_table.get(method, {}).get(device_name, {}).get(lookup_key, {})
+            )
+    log.debug(f"lookup_dict for {method}: {lookup_dict}")
+    return lookup_dict