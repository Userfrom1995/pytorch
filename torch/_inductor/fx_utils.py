--- conflicted
+++ resolved
@@ -97,11 +97,7 @@
         def is_intlist_same(new, old) -> bool:
             return statically_known_true(sym_eq(new, old))
 
-<<<<<<< HEAD
-        def is_fake_tensor_same(new, old) -> bool:
-=======
-        def is_fake_tensor_same(new, old, *, node):
->>>>>>> 0e18a3be
+        def is_fake_tensor_same(new, old, *, node) -> bool:
             if type(new) != type(old):
                 return False
             if isinstance(new, (list, tuple)):
