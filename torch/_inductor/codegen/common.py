from __future__ import annotations

import atexit
import contextlib
import dataclasses
import enum
import functools
import itertools
import logging
import math
import operator
import os
import re
import tempfile
from abc import ABC, abstractmethod
from enum import auto, Enum
from itertools import chain
from typing import (
    Any,
    Callable,
    cast,
    ClassVar,
    Generic,
    NamedTuple,
    Optional,
    TYPE_CHECKING,
    Union,
)
from typing_extensions import Self, TypeVar

import sympy

import torch
import torch.fx
from torch._prims_common import ELEMENTWISE_TYPE_PROMOTION_KIND
from torch.utils import _pytree as pytree
from torch.utils._config_module import ConfigModule
from torch.utils._ordered_set import OrderedSet
from torch.utils._sympy.numbers import int_oo
from torch.utils._sympy.printers import PythonPrinter as _PythonPrinter
from torch.utils._sympy.symbol import free_symbol_is_type, symbol_is_type, SymT
from torch.utils._sympy.value_ranges import bound_sympy, ValueRanges

from .. import config, metrics
from ..dtype_propagation import DtypePropagationOpsHandler
from ..ops_handler import BasicMathOpsMixin, DefaultHandler
from ..shape_propagation import ShapePropagationOpsHandler
from ..utils import (
    boolean_ops,
    DeferredLineBase,
    generate_assert,
    get_current_backend,
    IndentedBuffer,
    ir_dataclass,
    ScopedDict,
    sympy_dot,
    sympy_index_symbol,
    sympy_subs,
    triton_type,
    unique,
)
from ..virtualized import ops, OpsHandler, OpsValue, ReductionType, StoreMode, V


if TYPE_CHECKING:
    from collections.abc import Iterator, MutableMapping, Sequence

    from torch.fx import GraphModule

    from ..custom_graph_pass import CustomGraphModulePass
    from ..ir import Buffer, ChoiceCaller, FixedLayout, IRNode
    from ..loop_body import LoopBody
    from ..scheduler import BaseScheduling, Scheduler, SchedulerNode
    from .wrapper import PythonWrapperCodegen

    _T = TypeVar("_T")
    SchedulingConstructor = Callable[[Optional[Scheduler]], BaseScheduling]
    WrapperConstructor = type[PythonWrapperCodegen]
    SymbolLike = Union[str, sympy.Symbol]

    # OpVarT should really be Union[CSEVariable, str], however this
    # causes typing errors in subclasses (defined in other files).
    OpVarT = str

    ShapeType = Optional[Sequence[Union[int, str]]]

schedule_log = torch._logging.getArtifactLogger(__name__, "schedule")
log = logging.getLogger(__name__)


def data_type_logger(msg: str) -> None:
    if schedule_log.isEnabledFor(logging.DEBUG):
        schedule_log.debug("Data type propagation: %s", msg)


@dataclasses.dataclass
class FileBackedGraphModule:
    """
    Output of FX wrapper codegen. Exposes the same methods as ModuleType, but these
    map back to a GraphModule instead of Python source.
    """

    gm: GraphModule
    compiled_fn: Callable[..., Any]

    def __post_init__(self) -> None:
        # Write the code to a file for compatibility with debugging utilities.
        # The file is deleted upon program termination.
        self.tempfile = tempfile.NamedTemporaryFile(
            mode="w+", suffix=".py", delete=False
        )
        atexit.register(os.remove, self.tempfile.name)
        with self.tempfile as f:
            f.write(self.value)

    @property
    def __file__(self) -> str:
        return self.tempfile.name

    def call(self, args: list[Any]) -> Any:
        return self.compiled_fn(*args)

    @property
    def value(self) -> str:
        return self.gm.code


class WorkspaceZeroMode(enum.Enum):
    UNINITIALIZED = 0
    ZERO_ON_CALL = 1  # kernel may leave workspace dirty
    ZERO_PER_GRAPH = 2  # must be re-zeroed by kernel

    @staticmethod
    def combine(a: WorkspaceZeroMode, b: WorkspaceZeroMode) -> WorkspaceZeroMode:
        if a == b or b == WorkspaceZeroMode.UNINITIALIZED:
            return a
        if a == WorkspaceZeroMode.UNINITIALIZED:
            return b
        raise NotImplementedError(f"WorkspaceZeroMode.combine({a!r}, {b!r})")

    @staticmethod
    def from_bool(zero_fill: bool) -> WorkspaceZeroMode:
        if zero_fill:
            return WorkspaceZeroMode.ZERO_ON_CALL
        return WorkspaceZeroMode.UNINITIALIZED


class CodegenSymbol(ABC):
    """
    An IR object possibly corresponding to a variable in the wrapper code.
    """

    @abstractmethod
    def get_name(self) -> str:
        pass

    @abstractmethod
    def get_example(self) -> Union[torch.Tensor, sympy.Symbol]:
        pass


@ir_dataclass(frozen=True)
class WorkspaceArg(CodegenSymbol):
    """A temporary buffer used for a single kernel, then discarded.

    Not registered as a traditional buffer since there are no users,
    so it would be dead code eliminated.

    Args:
        nbytes: The size of the buffer in bytes.
        zero_fill: Whether the buffer should be initialized to zero.

    """

    count: sympy.Expr
    zero_mode: WorkspaceZeroMode
    device: torch.device
    outer_name: str
    inner_name: str = "ws_ptr"
    dtype: torch.dtype = torch.uint8

    @staticmethod
    def unique_name(prefix: str = "workspace_") -> str:
        return f"{prefix}{next(V.graph.workspace_id)}"

    @staticmethod
    def can_join(a: WorkspaceArg, b: WorkspaceArg) -> bool:
        return (
            a.inner_name == b.inner_name and a.dtype == b.dtype and a.device == b.device
        )

    @staticmethod
    def join(a: WorkspaceArg, b: WorkspaceArg) -> WorkspaceArg:
        return WorkspaceArg(
            count=a.count + b.count,
            zero_mode=WorkspaceZeroMode.combine(a.zero_mode, b.zero_mode),
            dtype=a.dtype,
            device=a.device,
            inner_name=a.inner_name,
            outer_name=a.outer_name,
        )

    @staticmethod
    def maximum(a: WorkspaceArg, b: WorkspaceArg) -> WorkspaceArg:
        assert (
            a.dtype == b.dtype and a.device == b.device and a.inner_name == b.inner_name
        )
        return WorkspaceArg(
            count=sympy.Max(a.count, b.count),
            zero_mode=WorkspaceZeroMode.combine(a.zero_mode, b.zero_mode),
            dtype=a.dtype,
            device=a.device,
            inner_name=a.inner_name,
            outer_name=a.outer_name,
        )

    # These methods let WorkspaceArg pretend it is a buffer to reuse allocation code
    def get_device(self) -> torch.device:
        return self.device

    get_device_or_error = get_device

    def get_dtype(self) -> torch.dtype:
        return self.dtype

    def get_example(self) -> Union[torch.Tensor, sympy.Symbol]:
        return self.get_layout().get_example()

    def get_layout(self) -> FixedLayout:
        from ..ir import FixedLayout

        return FixedLayout(
            device=self.device,
            dtype=self.dtype,
            size=[self.count],
            stride=[1],
        )

    @property
    def layout(self) -> FixedLayout:
        return self.get_layout()

    get_output_spec = get_layout
    maybe_get_output_spec = get_layout
    maybe_get_layout = get_layout

    def get_offset(self) -> sympy.Expr:
        return sympy.S.Zero

    def get_size(self) -> list[sympy.Expr]:
        return [self.count]

    def get_stride(self) -> list[sympy.Expr]:
        return [sympy.S.One]

    def get_name(self) -> str:
        return self.outer_name

    def get_inputs_that_alias_output(self) -> list[str]:
        return []


class TritonScratchWorkspace:
    def __init__(self, size: int, generate_dtype_str: Callable[..., str]):
        self.size = size
        self._generate_dtype_str = generate_dtype_str

    def generate_dtype_str(self) -> str:
        return self._generate_dtype_str()


@dataclasses.dataclass
class TensorArg:
    name: str
    buffer: str
    dtype: torch.dtype
    offset: sympy.Expr = sympy.S.Zero  # c++ only
    alias_of: Optional[str] = None  # halide only


@dataclasses.dataclass
class SizeArg:
    name: str
    expr: sympy.Expr

    @property
    def alias_of(self) -> Optional[str]:
        return None


@dataclasses.dataclass
class ConstexprArg:
    name: str


@dataclasses.dataclass
class TMADescriptorArg:
    name: str
    api_type: str  # "experimental" or "stable"
    block_shape: Optional[list[sympy.Expr]]  # only needed for "stable"
    dtype: Optional[torch.dtype]  # only needed for "stable"


@dataclasses.dataclass
class DeviceCodegen:
    scheduling: SchedulingConstructor
    wrapper_codegen: WrapperConstructor
    cpp_wrapper_codegen: Optional[WrapperConstructor] = None


KernelArgType = Union[WorkspaceArg, TensorArg, SizeArg, TMADescriptorArg, ConstexprArg]

device_codegens: dict[str, DeviceCodegen] = {}


class DeviceOpOverrides:
    def import_get_raw_stream_as(self, name: str) -> str:
        raise NotImplementedError

    def set_device(self, device_idx: int) -> str:
        raise NotImplementedError

    def synchronize(self) -> str:
        raise NotImplementedError

    def device_guard(self, device_idx: int) -> str:
        raise NotImplementedError

    def cpp_device_guard(self) -> str:
        raise NotImplementedError

    def cpp_aoti_device_guard(self) -> str:
        raise NotImplementedError

    def cpp_stream_guard(self) -> str:
        raise NotImplementedError

    def cpp_aoti_stream_guard(self) -> str:
        raise NotImplementedError

    def cpp_getStreamFromExternal(self) -> str:
        raise NotImplementedError

    def kernel_header(self) -> str:
        raise NotImplementedError

    def kernel_driver(self) -> str:
        raise NotImplementedError

    def cpp_stream_type(self) -> str:
        raise NotImplementedError

    def aoti_get_stream(self) -> str:
        raise NotImplementedError

    def cpp_kernel_type(self) -> str:
        raise NotImplementedError

    def cpp_device_ptr(self) -> str:
        raise NotImplementedError

    def tma_descriptor_helpers(self) -> str:
        raise NotImplementedError

    def cpp_global_scratch(
        self, idx: int, workspace: TritonScratchWorkspace
    ) -> Optional[tuple[list[str], str]]:
        # optionally return (scratch definition, arg name)
        raise NotImplementedError


device_op_overrides_dict: dict[str, DeviceOpOverrides] = {}
custom_backend_passes: dict[str, Optional[CustomGraphModulePass]] = {}
custom_backend_codegen_configs: dict[str, Optional[ConfigModule]] = {}


# The code generated by Inductor consists of two main parts: kernel code and wrapper code.
# For any new backend looking to integrate with Inductor, customization of these two main
# parts are necessary to generate its specific code.
#
# Kernel code generation is determined by different Scheduling. Consequently, a new
# backend needs to provide a custom Scheduling for its unique kernel code generation. Currently,
# CppScheduling and TritonScheduling serve the C++/OpenMP and Triton backends, respectively.
#
# For the Wrapper, Inductor provides a PythonWrapperCodegen class to generate the Python wrapper code
# that bridges kernels. This allows out-of-tree backends to inherit from PythonWrapperCodegen,
# and override specific member functions to create backend-specific Python wrapper code.
#
# Other classes, such as CppKernel and TritonKernel, used for code generation, typically form part
# of the logic for either Scheduling or PythonWrapperCodegen. So the Scheduling and PythonWrapperCodegen interfaces
# provide flexibility to the backend. A backend can choose to implement these classes from scratch,
# or reuse them by extending and overriding as necessary. And Inductor provides the registration API,
# register_backend_for_device, to equip a new backend at runtime.
#
# Intel has developed a new backend on top of Triton to support Intel GPUs, leveraging these interfaces.
# This backend can be used as a reference:
# https://github.com/intel/intel-extension-for-pytorch/blob/5dcc9d57e5422cf295e1a1ee97896d6b6a554a85/intel_extension_for_pytorch/_inductor/__init__.py#L9
def register_backend_for_device(
    device: str,
    device_scheduling: SchedulingConstructor,
    device_wrapper_codegen: WrapperConstructor,
    device_cpp_wrapper_codegen: Optional[WrapperConstructor] = None,
    device_custom_pass: Optional[CustomGraphModulePass] = None,
    device_custom_config: Optional[ConfigModule] = None,
) -> None:
    device_codegens[device] = DeviceCodegen(
        device_scheduling, device_wrapper_codegen, device_cpp_wrapper_codegen
    )
    custom_backend_passes[device] = device_custom_pass
    if device_custom_config:
        assert (
            isinstance(device_custom_config, ConfigModule)
            and device_custom_config is not config
        ), (
            f"{device_custom_config=} cannot be the same as the default inductor config {config=}"
        )
    custom_backend_codegen_configs[device] = device_custom_config


class BackendFeature(Enum):
    FOREACH = auto()
    BUCKETIZE = auto()
    INPLACE_BUFFERS = auto()
    MASKED_SCATTER_WITH_INDEX = auto()
    SCAN = auto()
    SORT = auto()
    TUPLE_REDUCTION = auto()
    PREFER_STORE_LOOP_ORDER = auto()
    TRITON_TEMPLATES = auto()
    REDUCE_TO_SINGLE_ELEMENT = auto()


def get_backend_features(
    device: Union[torch.device, str, None],
) -> OrderedSet[BackendFeature]:
    if device is None:
        return OrderedSet()
    init_backend_registration()
    if isinstance(device, torch.device):
        device_type = device.type
    else:
        assert isinstance(device, str), type(device)
        device_type = device
        device = torch.device(device_type)
    scheduling_ctor = get_scheduling_for_device(device_type)
    assert scheduling_ctor
    scheduling = scheduling_ctor(None)
    return scheduling.get_backend_features(device)


def has_backend_feature(
    device: Union[torch.device, str, None], feature: BackendFeature
) -> bool:
    """See also V.graph.has_feature"""
    assert isinstance(feature, BackendFeature)
    return feature in get_backend_features(device)


def get_scheduling_for_device(device: str) -> Optional[SchedulingConstructor]:
    return device_codegens[device].scheduling if device in device_codegens else None


def get_wrapper_codegen_for_device(
    device: str, cpp_wrapper: bool = False
) -> Optional[WrapperConstructor]:
    if device in device_codegens:
        wrapper_codegen_obj: DeviceCodegen = device_codegens[device]
        return (
            wrapper_codegen_obj.cpp_wrapper_codegen
            if cpp_wrapper
            else wrapper_codegen_obj.wrapper_codegen
        )
    return None


def get_custom_backend_pass_for_device(device: str) -> Optional[CustomGraphModulePass]:
    return custom_backend_passes[device] if device in custom_backend_passes else None


def get_custom_backend_config_for_device(device: str) -> Optional[ConfigModule]:
    return (
        custom_backend_codegen_configs[device]
        if device in custom_backend_codegen_configs
        else None
    )


@functools.cache
def init_backend_registration() -> None:
    from .cpp import CppScheduling
    from .cpp_wrapper_cpu import CppWrapperCpu
    from .cpp_wrapper_cpu_array_ref import CppWrapperCpuArrayRef
    from .cpp_wrapper_gpu import CppWrapperGpu
    from .cpp_wrapper_mps import CppWrapperMps
    from .cuda_combined_scheduling import CUDACombinedScheduling
    from .halide import HalideScheduling
    from .mps import MetalScheduling
    from .triton import TritonScheduling
    from .wrapper import PythonWrapperCodegen

    if get_scheduling_for_device("cpu") is None:
        cpu_backends = {
            "cpp": CppScheduling,
            "halide": HalideScheduling,
            "triton": TritonScheduling,
        }
        register_backend_for_device(
            "cpu",
            lambda scheduling: cpu_backends[config.cpu_backend](scheduling),
            PythonWrapperCodegen,
            CppWrapperCpuArrayRef
            if config.aot_inductor.allow_stack_allocation
            else CppWrapperCpu,
        )

    if get_scheduling_for_device("cuda") is None:
        # CUDACombinedScheduling combines Triton and CUDA C++ scheduling for CUDA devices via delegation
        cuda_backends = {
            "triton": CUDACombinedScheduling,
            "halide": HalideScheduling,
        }
        register_backend_for_device(
            "cuda",
            lambda scheduling: cuda_backends[config.cuda_backend](scheduling),
            PythonWrapperCodegen,
            CppWrapperGpu,
        )

    if get_scheduling_for_device("xpu") is None:
        register_backend_for_device(
            "xpu",
            TritonScheduling,
            PythonWrapperCodegen,
            CppWrapperGpu,
        )

    if get_scheduling_for_device("mps") is None:
        register_backend_for_device(
            "mps",
            MetalScheduling,
            PythonWrapperCodegen,
            CppWrapperMps,
        )

    private_backend = torch._C._get_privateuse1_backend_name()
    if (
        private_backend != "privateuseone"
        and get_scheduling_for_device(private_backend) is None
    ):
        from torch.utils.backend_registration import _get_custom_mod_func

        try:
            device_scheduling = _get_custom_mod_func("Scheduling")
            wrapper_codegen = _get_custom_mod_func("PythonWrapperCodegen")
            cpp_wrapper_codegen = _get_custom_mod_func("CppWrapperCodegen")
            if device_scheduling and wrapper_codegen and cpp_wrapper_codegen:
                register_backend_for_device(
                    private_backend,
                    device_scheduling,
                    wrapper_codegen,
                    cpp_wrapper_codegen,
                )
        except RuntimeError:
            pass


def index_prevent_reordering(
    index: Sequence[sympy.Expr],
    index_vars: Sequence[sympy.Expr],
    sizes: Sequence[sympy.Expr],
) -> list[sympy.Expr]:
    from ..ir import FlexibleLayout

    # added contiguous index prevents reordering
    return [*index, sympy_dot(index_vars, FlexibleLayout.contiguous_strides(sizes))]


def register_device_op_overrides(
    device: str, device_op_overrides: DeviceOpOverrides
) -> None:
    device_op_overrides_dict[device] = device_op_overrides


def get_device_op_overrides(device: str) -> DeviceOpOverrides:
    assert isinstance(device, str), type(device)

    if not device_op_overrides_dict:
        from . import cpu_device_op_overrides, mps_device_op_overrides  # noqa: F401
        from .cuda import device_op_overrides  # noqa: F401
        from .xpu import device_op_overrides as xpu_op_overrides  # noqa: F401

    return device_op_overrides_dict[device]


DTYPE_TO_COMPUTATION_DTYPE: dict[torch.dtype, torch.dtype] = {
    torch.bfloat16: torch.float,
    torch.float16: torch.float,
    **{
        dtype: dtype
        for dtype in [
            torch.bool,
            torch.float32,
            torch.float64,
            torch.int8,
            torch.int16,
            torch.int32,
            torch.int64,
            torch.uint8,
            torch.uint16,
            torch.uint32,
            torch.uint64,
        ]
    },
}


def deduce_output_dtype_by_name(
    op_name: str,
    *args: Any,
    **kwargs: Any,
) -> Optional[torch.dtype]:
    """
    Given op name and a list of input dtypes, deduce the output dtype
    """
    if op_name in boolean_ops():
        return torch.bool
    elif op_name in (
        "to_dtype",
        "index_expr",
    ):
        return kwargs["dtype"] if "dtype" in kwargs else args[-1]
    elif op_name in (
        "rand",
        "randn",
    ):
        return torch.float
    elif op_name in (
        "get_index",
        "randint64",
        "load_seed",
    ):
        return torch.int64
    elif op_name == "reduction":
        return kwargs["dtype"] if "dtype" in kwargs else args[1]
    elif op_name == "constant":
        return kwargs["dtype"] if "dtype" in kwargs else args[-1]
    elif op_name in (
        "load",
        "store",
        "store_reduction",
    ):
        buf_name = args[1]
        return V.graph.get_dtype(buf_name)  # type: ignore[arg-type]
    elif op_name == "to_dtype_bitcast":
        return kwargs["dtype"] if "dtype" in kwargs else args[-2]
    return None


def check_dtype(
    buffer: IndentedBuffer, var: CSEVariableType, dtype: torch.dtype
) -> None:
    backend = get_current_backend()
    if config.test_configs.runtime_triton_dtype_assert and backend == "triton":
        buffer.writeline(f"tl.static_assert({var}.dtype == {triton_type(dtype)})")
    elif config.test_configs.static_cpp_dtype_assert and backend == "cpp":
        from .cpp_utils import CppCSEVariable, DTYPE_TO_CPP

        assert isinstance(var, CppCSEVariable), type(var)
        if dtype == torch.bool:
            if var.is_vec:
                is_same_dt = f"IsVecMaskType<decltype({var})>::value"
            else:
                # operator&(bool, bool) returns int and it can be used as boolean in C++
                is_same_dt = f"std::is_same_v<decltype({var}), bool> || std::is_same_v<decltype({var}), int>"
        else:
            c_var_type = f"decltype({var})"
            if var.is_vec:
                c_var_type = f"typename {c_var_type}::value_type"
            is_same_dt = f"std::is_same_v<{c_var_type}, {DTYPE_TO_CPP[dtype]}>"

        buffer.writeline(f"static_assert({is_same_dt});")


class DataTypePropagation:
    def __init__(self, body: LoopBody) -> None:
        self.body = body
        self.graphs: dict[Union[Callable[..., Any], str], Any] = {
            "root": body.root_block.graph
        }
        for k, v in body.subblocks.items():
            self.graphs[k] = v.graph

    def deduce_node_dtype_by_inputs(self, node: torch.fx.Node) -> Optional[torch.dtype]:
        inputs = node.all_input_nodes
        input_nodes = [
            n for n in inputs if isinstance(n, torch.fx.Node) and n.op != "placeholder"
        ]
        if len(input_nodes) == 0:
            return None

        all_input_nodes_propagated = all(
            OptimizationContext.key in n.meta
            and n.meta[OptimizationContext.key].dtype is not None
            for n in input_nodes
        )
        if not all_input_nodes_propagated:
            return None

        return functools.reduce(
            torch.promote_types,
            [n.meta[OptimizationContext.key].dtype for n in input_nodes],
        )

    def deduce_node_dtype_by_subgraph(self, node: torch.fx.Node) -> torch.dtype:
        sub_graph = self.graphs[node.target]
        dtype = self.propagate_graph(sub_graph)
        assert dtype
        return dtype

    def deduce_node_dtype(self, node: torch.fx.Node) -> Optional[torch.dtype]:
        if node.op == "placeholder":
            return None

        if node.target == "output" and len(node.args) != 1:
            # we can infer output node if it only have 1 arg
            return None

        if node.target == operator.getitem:
            node_arg = node.args[0]
            assert isinstance(node_arg, torch.fx.Node), type(node_arg)
            return self.deduce_node_dtype(node_arg)

        assert isinstance(node.target, str), type(node.target)

        if node.target.startswith("masked_subblock"):
            return self.deduce_node_dtype_by_subgraph(node)

        if (
            output_dtype := deduce_output_dtype_by_name(
                node.target,
                *node.args,
                **node.kwargs,
            )
        ) is not None:
            return output_dtype

        return self.deduce_node_dtype_by_inputs(node)

    def propagate_graph(self, graph: torch.fx.Graph) -> Optional[torch.dtype]:
        assert graph.nodes
        graph_dtype: Optional[torch.dtype] = None
        # For masked_subblock, we use output's dtype to represent
        # the dtype of this subgraph. For other cases, graph_dtype
        # might be None
        for node in graph.nodes:
            if OptimizationContext.key in node.meta:
                opt_ctx = node.meta[OptimizationContext.key]
            else:
                opt_ctx = OptimizationContext()

            opt_ctx.dtype = self.deduce_node_dtype(node)
            node.meta[OptimizationContext.key] = opt_ctx
            if node.target == "output":
                graph_dtype = opt_ctx.dtype
        return graph_dtype

    def propagate(self) -> Optional[torch.dtype]:
        return self.propagate_graph(self.graphs["root"])

    @classmethod
    def propagate_loopbody(cls, body: LoopBody) -> Optional[torch.dtype]:
        return cls(body).propagate()

    @classmethod
    def propagate_scheduler_node(cls, node: SchedulerNode) -> Optional[torch.dtype]:
        from ..loop_body import LoopBody
        from ..scheduler import SchedulerNode

        assert isinstance(node, SchedulerNode), type(node)
        assert isinstance(node._body, LoopBody), type(node._body)
        return DataTypePropagation.propagate_loopbody(node._body)


class PythonPrinter(_PythonPrinter):
    def doprint(
        self, expr: sympy.Expr, *, simplify: bool = True, p: bool = True
    ) -> str:
        # TODO: why are people passing strings to the printer here :think:
        if simplify and isinstance(expr, sympy.Expr) and hasattr(V.graph, "sizevars"):
            expr = V.graph.sizevars.simplify(expr)
        return super().doprint(expr)


class OpDecompositions:
    """
    Decomposes inductor ops
    """

    @staticmethod
    def identity(value: OpVarT) -> OpVarT:
        # used to trigger cse
        return value

    @staticmethod
    def reciprocal(x: OpVarT) -> OpVarT:
        return ops.truediv(ops.constant(1, torch.int32), x)

    @staticmethod
    def square(x: OpVarT) -> OpVarT:
        return ops.mul(x, x)

    @staticmethod
    def erfc(x: OpVarT) -> OpVarT:
        return ops.sub(ops.constant(1, torch.float32), ops.erf(x))

    @staticmethod
    def erfcx(x: OpVarT) -> OpVarT:
        return ops.mul(ops.exp(ops.square(x)), ops.erfc(x))

    @staticmethod
    def expm1(x: OpVarT) -> OpVarT:
        return ops.sub(ops.exp(x), ops.constant(1, torch.float32))

    @staticmethod
    def log10(x: OpVarT) -> OpVarT:
        return ops.mul(ops.log(x), ops.constant(1 / math.log(10), torch.float32))

    @staticmethod
    def log2(x: OpVarT) -> OpVarT:
        return ops.mul(ops.log(x), ops.constant(1 / math.log(2), torch.float32))

    @staticmethod
    def exp2(x: OpVarT) -> OpVarT:
        return ops.exp(ops.mul(x, ops.constant(math.log(2), torch.float32)))

    @staticmethod
    def log1p(x: OpVarT) -> OpVarT:
        return ops.log(ops.add(x, ops.constant(1, torch.int32)))

    @staticmethod
    def sigmoid(x: OpVarT) -> OpVarT:
        one = ops.constant(1, torch.int32)
        return ops.truediv(one, ops.add(one, ops.exp(ops.neg(x))))

    @staticmethod
    def relu(x: OpVarT) -> OpVarT:
        return ops.maximum(x, ops.constant(0, torch.int32))

    @staticmethod
    def fma(x: OpVarT, y: OpVarT, z: OpVarT) -> OpVarT:
        # for backends that don't override this (halide)
        return ops.add(ops.mul(x, y), z)

    @staticmethod
    def floor_to_int(a: OpVarT, dtype: torch.dtype) -> OpVarT:
        return ops.to_dtype(ops.floor(a), dtype)

    @staticmethod
    def ceil_to_int(a: OpVarT, dtype: torch.dtype) -> OpVarT:
        return ops.to_dtype(ops.ceil(a), dtype)

    @staticmethod
    def trunc_to_int(a: OpVarT, dtype: torch.dtype) -> OpVarT:
        return ops.to_dtype(ops.trunc(a), dtype)

    @staticmethod
    def remainder(a: OpVarT, b: OpVarT) -> OpVarT:
        r = ops.mod(a, b)
        cond = ops.and_(
            ops.ne(r, ops.constant(0, torch.int32)),
            ops.ne(ops.signbit(r), ops.signbit(b)),
        )
        return ops.where(cond, ops.add(r, b), r)

    @staticmethod
    def round_to_int(a: OpVarT, dtype: torch.dtype) -> OpVarT:
        return ops.to_dtype(ops.round(a), dtype)


_RE_PAREN_NOT_NEEDED = re.compile(r"[a-z0-9_.]+|\([^)]*\)|", flags=re.IGNORECASE)


def _all_in_parens(string: str) -> bool:
    if string[0] != "(" or len(string) < 2:
        return False
    count = 1
    for i, char in enumerate(string[1:]):
        if char == "(":
            count += 1
        elif char == ")":
            count -= 1
        if count == 0 and i != len(string) - 2:
            return False
    assert count == 0
    return True


class OpOverrides(BasicMathOpsMixin, OpDecompositions, OpsHandler[Any]):
    @staticmethod
    def paren(string: OpVarT) -> OpVarT:
        if (
            isinstance(string, CSEVariable)
            or _RE_PAREN_NOT_NEEDED.fullmatch(string)
            or _all_in_parens(string)
        ):
            # don't put extra parens for strings that are already wrapped in parens
            return string
        return f"({string})"

    @staticmethod
    def constant(value: Union[bool, float, int], dtype: torch.dtype) -> OpVarT:
        return repr(value)

    @staticmethod
    def bitwise_not(x: OpVarT) -> OpVarT:
        return f"~{OpOverrides.paren(x)}"

    @staticmethod
    def logical_not(a: OpVarT) -> OpVarT:
        return f"{OpOverrides.paren(a)} == 0"

    @staticmethod
    def bitwise_and(x: OpVarT, y: OpVarT) -> OpVarT:
        return f"{OpOverrides.paren(x)} & {OpOverrides.paren(y)}"

    @staticmethod
    def bitwise_or(x: OpVarT, y: OpVarT) -> OpVarT:
        return f"{OpOverrides.paren(x)} | {OpOverrides.paren(y)}"

    @staticmethod
    def bitwise_xor(x: OpVarT, y: OpVarT) -> OpVarT:
        return f"{OpOverrides.paren(x)} ^ {OpOverrides.paren(y)}"

    @staticmethod
    def bitwise_left_shift(x: OpVarT, y: OpVarT) -> OpVarT:
        return f"{OpOverrides.paren(x)} << {OpOverrides.paren(y)}"

    @staticmethod
    def bitwise_right_shift(x: OpVarT, y: OpVarT) -> OpVarT:
        return f"{OpOverrides.paren(x)} >> {OpOverrides.paren(y)}"

    @staticmethod
    def int_truediv(a: OpVarT, b: OpVarT) -> OpVarT:
        # TODO: this is wrong
        # TODO: an easy bandaid is to generate runtime asserts that it's
        # <= 2**53, which is when this equation is correct
        return ops.truediv(a, b)

    @staticmethod
    def load_seed(name: str, offset: OpVarT) -> OpVarT:
        return ops.load(name, sympy.Integer(offset))

    def indirect_indexing(
        self,
        var: OpVarT,
        size: Union[sympy.Expr, int],
        check: bool = True,
        wrap_neg: bool = True,
    ) -> sympy.Symbol:
        return sympy_index_symbol(str(var))

    def check_bounds(
        self, expr: sympy.Expr, size: sympy.Expr, lower: bool, upper: bool
    ) -> None:
        raise NotImplementedError(
            f"{type(self).__name__}: check_bounds should be handled by CSEProxy"
        )

    def load(self, name: str, index: sympy.Expr) -> OpVarT:
        raise NotImplementedError(
            f"{type(self).__name__}: load should be handled by CSEProxy"
        )

    def store(
        self, name: str, index: sympy.Expr, value: OpVarT, mode: StoreMode = None
    ) -> None:
        raise NotImplementedError(
            f"{type(self).__name__}: store should be handled by CSEProxy"
        )

    def store_reduction(self, name: str, index: sympy.Expr, value: OpVarT) -> None:
        raise NotImplementedError(
            f"{type(self).__name__}: store_reduction should be handled by CSEProxy"
        )

    def reduction(
        self,
        dtype: torch.dtype,
        src_dtype: torch.dtype,
        reduction_type: ReductionType,
        value: Union[OpVarT, tuple[OpVarT, ...]],
    ) -> Union[OpVarT, tuple[OpVarT, ...]]:
        raise NotImplementedError(
            f"{type(self).__name__}: reduction should be handled by CSEProxy"
        )

    def scan(
        self,
        dtypes: tuple[torch.dtype, ...],
        combine_fn: Callable[
            [tuple[OpVarT, ...], tuple[OpVarT, ...]],
            tuple[OpVarT, ...],
        ],
        values: tuple[OpVarT, ...],
    ) -> tuple[OpVarT, ...]:
        raise NotImplementedError(
            f"{type(self).__name__}: scan should be handled by CSEProxy"
        )

    def sort(
        self,
        dtypes: tuple[torch.dtype, ...],
        values: tuple[OpVarT, ...],
        stable: bool,
        descending: bool,
    ) -> tuple[OpVarT, ...]:
        raise NotImplementedError(
            f"{type(self).__name__}: sort should be handled by CSEProxy"
        )

    def bucketize(
        self,
        values: OpVarT,
        boundaries: tuple[str, sympy.Expr, sympy.Expr, sympy.Expr],
        boundary_indices: OpVarT,
        indexing_dtype: torch.dtype,
        right: bool,
        sorter: Optional[tuple[str, sympy.Expr]] = None,
        sorter_indices: Optional[OpVarT] = None,
    ) -> OpVarT:
        raise NotImplementedError(
            f"{type(self).__name__}: bucketize should be handled by CSEProxy"
        )

    def halide_clamp(self, value: OpVarT, size: sympy.Expr, check: bool) -> OpVarT:
        raise NotImplementedError(
            f"{type(self).__name__}: halide_clamp only implemented for Halide backend"
        )

    def inline_asm_elementwise(
        self,
        *inputs: OpVarT,
        asm: str,
        constraints: Optional[str] = None,
        dtype: torch.dtype = torch.float32,
        is_pure: bool = True,
        pack: int = 1,
    ) -> OpVarT:
        raise NotImplementedError(
            f"{type(self).__name__}: inline_asm_elementwise only implemented for Triton backend"
        )

    def output(self, *args: OpVarT) -> None:
        raise AssertionError(
            f"{type(self).__name__}: ops.output should not appear at codegen time"
        )

    def placeholder(self, index: int) -> OpVarT:
        raise AssertionError(
            f"{type(self).__name__}: ops.placeholder should not appear at codegen time"
        )

    @staticmethod
    def _unimplemented(name: str) -> Callable[..., OpVarT]:
        def unimplemented(self: OpOverrides, *args: Any, **kwargs: Any) -> OpVarT:
            raise NotImplementedError(
                f"{type(self).__name__} does not implement ops.{name}"
            )

        unimplemented.__name__ = name
        unimplemented.is_unimplemented = True  # type: ignore[attr-defined]
        return unimplemented

    @classmethod
    def _is_unimplemented(cls, name: str) -> bool:
        fn = getattr(cls, name, None)
        default_fn = getattr(OpsHandler, name, None)
        return not fn or fn == default_fn or getattr(fn, "is_unimplemented", False)

    @classmethod
    def _initialize_pointwise_overrides(cls, target: str) -> None:
        assert target in ("triton", "cpp", "cppvec", "halide", "mps"), target

        for funcname, data in pointwise_overrides_data.items():
            impl = getattr(data, target)
            if impl is None:
                if cls._is_unimplemented(funcname):
                    setattr(cls, funcname, cls._unimplemented(funcname))
            else:
                assert funcname not in cls.__dict__, (
                    f"multiple definitions of {funcname} on {cls.__name__}"
                )
                impl.__name__ = funcname
                setattr(cls, funcname, staticmethod(impl))


@dataclasses.dataclass
class OverridesData:
    name: str
    cpp: Callable[..., str]
    # None when not impl in libdevice/triton
    triton: Optional[Callable[..., str]] = None
    # None when not impl in aten/.../vec
    cppvec: Optional[Callable[..., str]] = None
    type_promotion_kind: ELEMENTWISE_TYPE_PROMOTION_KIND = (
        ELEMENTWISE_TYPE_PROMOTION_KIND.DEFAULT
    )
    halide: Optional[Callable[..., str]] = None
    mps: Optional[Callable[..., str]] = None


# NB: if you add a new special function, don't forget to update
# torch._inductor.ops_handler too
pointwise_overrides_data: dict[str, OverridesData] = dict(
    airy_ai=OverridesData(
        type_promotion_kind=ELEMENTWISE_TYPE_PROMOTION_KIND.INT_TO_FLOAT,
        cpp=lambda x: f"airy_ai_forward({x})",
        name="special_airy_ai",
    ),
    bessel_j0=OverridesData(
        type_promotion_kind=ELEMENTWISE_TYPE_PROMOTION_KIND.INT_TO_FLOAT,
        cpp=lambda x: f"bessel_j0_forward({x})",
        triton=lambda x: f"libdevice.j0({x})",
        name="special_bessel_j0",
    ),
    bessel_j1=OverridesData(
        type_promotion_kind=ELEMENTWISE_TYPE_PROMOTION_KIND.INT_TO_FLOAT,
        cpp=lambda x: f"bessel_j1_forward({x})",
        triton=lambda x: f"libdevice.j1({x})",
        name="special_bessel_j1",
    ),
    bessel_y0=OverridesData(
        type_promotion_kind=ELEMENTWISE_TYPE_PROMOTION_KIND.INT_TO_FLOAT,
        cpp=lambda x: f"bessel_y0_forward({x})",
        triton=lambda x: f"libdevice.y0({x})",
        name="special_bessel_y0",
    ),
    bessel_y1=OverridesData(
        type_promotion_kind=ELEMENTWISE_TYPE_PROMOTION_KIND.INT_TO_FLOAT,
        cpp=lambda x: f"bessel_y1_forward({x})",
        triton=lambda x: f"libdevice.y1({x})",
        name="special_bessel_y1",
    ),
    digamma=OverridesData(
        type_promotion_kind=ELEMENTWISE_TYPE_PROMOTION_KIND.INT_TO_FLOAT,
        cpp=lambda x: f"calc_digamma({x})",
        cppvec=lambda x: f"{x}.digamma()",
        name="digamma",
    ),
    # no cpp nor triton implementation for entr, it is defined as decomposition
    # erf, erfc
    erfcx=OverridesData(
        type_promotion_kind=ELEMENTWISE_TYPE_PROMOTION_KIND.INT_TO_FLOAT,
        cpp=lambda x: f"calc_erfcx({x})",
        triton=lambda x: f"libdevice.erfcx({x})",
        name="special_erfcx",
    ),
    fma=OverridesData(
        type_promotion_kind=ELEMENTWISE_TYPE_PROMOTION_KIND.INT_TO_FLOAT,
        cpp=lambda x, y, z: f"std::fma({x}, {y}, {z})",
        cppvec=lambda x, y, z: f"fmadd({x}, {y}, {z})",
        triton=lambda x, y, z: f"libdevice.fma({x}, {y}, {z})",
        name="fma",
    ),
    # erfinv, exp2, expit, gammaln
    igamma=OverridesData(
        type_promotion_kind=ELEMENTWISE_TYPE_PROMOTION_KIND.INT_TO_FLOAT,
        cpp=lambda x, y: f"calc_igamma({x}, {y})",
        name="igamma",
    ),
    igammac=OverridesData(
        type_promotion_kind=ELEMENTWISE_TYPE_PROMOTION_KIND.INT_TO_FLOAT,
        cpp=lambda x, y: f"calc_igammac({x}, {y})",
        name="igammac",
    ),
    gammainc=OverridesData(
        type_promotion_kind=ELEMENTWISE_TYPE_PROMOTION_KIND.INT_TO_FLOAT,
        cpp=lambda x, y: f"calc_igamma({x}, {y})",
        name="special_gammainc",
    ),
    gammaincc=OverridesData(
        type_promotion_kind=ELEMENTWISE_TYPE_PROMOTION_KIND.INT_TO_FLOAT,
        cpp=lambda x, y: f"calc_igammac({x}, {y})",
        name="special_gammaincc",
    ),
    i0=OverridesData(
        type_promotion_kind=ELEMENTWISE_TYPE_PROMOTION_KIND.INT_TO_FLOAT,
        cpp=lambda x: f"calc_i0({x})",
        triton=lambda x: f"libdevice.cyl_bessel_i0({x})",
        cppvec=lambda x: f"{x}.i0()",
        name="i0",
    ),
    i0e=OverridesData(
        type_promotion_kind=ELEMENTWISE_TYPE_PROMOTION_KIND.INT_TO_FLOAT,
        cpp=lambda x: f"calc_i0e({x})",
        cppvec=lambda x: f"{x}.i0e()",
        name="special_i0e",
    ),
    i1=OverridesData(
        type_promotion_kind=ELEMENTWISE_TYPE_PROMOTION_KIND.INT_TO_FLOAT,
        cpp=lambda x: f"calc_i1({x})",
        triton=lambda x: f"libdevice.cyl_bessel_i1({x})",
        name="special_i1",
    ),
    i1e=OverridesData(
        type_promotion_kind=ELEMENTWISE_TYPE_PROMOTION_KIND.INT_TO_FLOAT,
        cpp=lambda x: f"calc_i1e({x})",
        name="special_i1e",
    ),
    log_ndtr=OverridesData(
        type_promotion_kind=ELEMENTWISE_TYPE_PROMOTION_KIND.INT_TO_FLOAT,
        cpp=lambda x: f"calc_log_ndtr({x})",
        name="special_log_ndtr",
    ),
    # logit
    modified_bessel_i0=OverridesData(
        type_promotion_kind=ELEMENTWISE_TYPE_PROMOTION_KIND.INT_TO_FLOAT,
        cpp=lambda x: f"modified_bessel_i0_forward({x})",
        triton=lambda x: f"libdevice.cyl_bessel_i0({x})",
        name="special_modified_bessel_i0",
    ),
    modified_bessel_i1=OverridesData(
        type_promotion_kind=ELEMENTWISE_TYPE_PROMOTION_KIND.INT_TO_FLOAT,
        cpp=lambda x: f"modified_bessel_i1_forward({x})",
        triton=lambda x: f"libdevice.cyl_bessel_i1({x})",
        name="special_modified_bessel_i1",
    ),
    modified_bessel_k0=OverridesData(
        type_promotion_kind=ELEMENTWISE_TYPE_PROMOTION_KIND.INT_TO_FLOAT,
        cpp=lambda x: f"modified_bessel_k0_forward({x})",
        name="special_modified_bessel_k0",
    ),
    modified_bessel_k1=OverridesData(
        type_promotion_kind=ELEMENTWISE_TYPE_PROMOTION_KIND.INT_TO_FLOAT,
        cpp=lambda x: f"modified_bessel_k1_forward({x})",
        name="special_modified_bessel_k1",
    ),
    # multigamma
    ndtr=OverridesData(
        type_promotion_kind=ELEMENTWISE_TYPE_PROMOTION_KIND.INT_TO_FLOAT,
        cpp=lambda x: f"calc_ndtr({x})",
        name="special_ndtr",
    ),
    ndtri=OverridesData(
        type_promotion_kind=ELEMENTWISE_TYPE_PROMOTION_KIND.INT_TO_FLOAT,
        cpp=lambda x: f"calc_ndtri({x})",
        name="special_ndtri",
    ),
    polygamma=OverridesData(
        type_promotion_kind=ELEMENTWISE_TYPE_PROMOTION_KIND.INT_TO_FLOAT,
        cpp=lambda x,
        y: f"{x} == 0 ? calc_digamma({y}) : ({x} == 1 ? trigamma({y}) : calc_polygamma({y}, {x}))",
        name="polygamma",
    ),
    # psi - alias to digamma
    # round
    scaled_modified_bessel_k0=OverridesData(
        type_promotion_kind=ELEMENTWISE_TYPE_PROMOTION_KIND.INT_TO_FLOAT,
        cpp=lambda x: f"scaled_modified_bessel_k0_forward({x})",
        name="special_scaled_modified_bessel_k0",
    ),
    scaled_modified_bessel_k1=OverridesData(
        type_promotion_kind=ELEMENTWISE_TYPE_PROMOTION_KIND.INT_TO_FLOAT,
        cpp=lambda x: f"scaled_modified_bessel_k1_forward({x})",
        name="special_scaled_modified_bessel_k1",
    ),
    # sinc
    spherical_bessel_j0=OverridesData(
        type_promotion_kind=ELEMENTWISE_TYPE_PROMOTION_KIND.INT_TO_FLOAT,
        cpp=lambda x: f"spherical_bessel_j0_forward({x})",
        name="special_spherical_bessel_j0",
    ),
    zeta=OverridesData(
        type_promotion_kind=ELEMENTWISE_TYPE_PROMOTION_KIND.INT_TO_FLOAT,
        cpp=lambda x, y: f"zeta({x}, {y})",
        name="special_zeta",
    ),
    chebyshev_polynomial_t=OverridesData(
        type_promotion_kind=ELEMENTWISE_TYPE_PROMOTION_KIND.INT_TO_FLOAT,
        cpp=lambda x, y: f"chebyshev_polynomial_t_forward({x}, {y})",
        name="special_chebyshev_polynomial_t",
    ),
    chebyshev_polynomial_u=OverridesData(
        type_promotion_kind=ELEMENTWISE_TYPE_PROMOTION_KIND.INT_TO_FLOAT,
        cpp=lambda x, y: f"chebyshev_polynomial_u_forward({x}, {y})",
        name="special_chebyshev_polynomial_u",
    ),
    chebyshev_polynomial_v=OverridesData(
        type_promotion_kind=ELEMENTWISE_TYPE_PROMOTION_KIND.INT_TO_FLOAT,
        cpp=lambda x, y: f"chebyshev_polynomial_v_forward({x}, {y})",
        name="special_chebyshev_polynomial_v",
    ),
    chebyshev_polynomial_w=OverridesData(
        type_promotion_kind=ELEMENTWISE_TYPE_PROMOTION_KIND.INT_TO_FLOAT,
        cpp=lambda x, y: f"chebyshev_polynomial_w_forward({x}, {y})",
        name="special_chebyshev_polynomial_w",
    ),
    legendre_polynomial_p=OverridesData(
        type_promotion_kind=ELEMENTWISE_TYPE_PROMOTION_KIND.INT_TO_FLOAT,
        cpp=lambda x, y: f"legendre_polynomial_p_forward({x}, {y})",
        name="special_legendre_polynomial_p",
    ),
    shifted_chebyshev_polynomial_t=OverridesData(
        type_promotion_kind=ELEMENTWISE_TYPE_PROMOTION_KIND.INT_TO_FLOAT,
        cpp=lambda x, y: f"shifted_chebyshev_polynomial_t_forward({x}, {y})",
        name="special_shifted_chebyshev_polynomial_t",
    ),
    shifted_chebyshev_polynomial_u=OverridesData(
        type_promotion_kind=ELEMENTWISE_TYPE_PROMOTION_KIND.INT_TO_FLOAT,
        cpp=lambda x, y: f"shifted_chebyshev_polynomial_u_forward({x}, {y})",
        name="special_shifted_chebyshev_polynomial_u",
    ),
    shifted_chebyshev_polynomial_v=OverridesData(
        type_promotion_kind=ELEMENTWISE_TYPE_PROMOTION_KIND.INT_TO_FLOAT,
        cpp=lambda x, y: f"shifted_chebyshev_polynomial_v_forward({x}, {y})",
        name="special_shifted_chebyshev_polynomial_v",
    ),
    shifted_chebyshev_polynomial_w=OverridesData(
        type_promotion_kind=ELEMENTWISE_TYPE_PROMOTION_KIND.INT_TO_FLOAT,
        cpp=lambda x, y: f"shifted_chebyshev_polynomial_w_forward({x}, {y})",
        name="special_shifted_chebyshev_polynomial_w",
    ),
    hermite_polynomial_h=OverridesData(
        type_promotion_kind=ELEMENTWISE_TYPE_PROMOTION_KIND.INT_TO_FLOAT,
        cpp=lambda x, y: f"hermite_polynomial_h_forward({x}, {y})",
        name="special_hermite_polynomial_h",
    ),
    hermite_polynomial_he=OverridesData(
        type_promotion_kind=ELEMENTWISE_TYPE_PROMOTION_KIND.INT_TO_FLOAT,
        cpp=lambda x, y: f"hermite_polynomial_he_forward({x}, {y})",
        name="special_hermite_polynomial_he",
    ),
    laguerre_polynomial_l=OverridesData(
        type_promotion_kind=ELEMENTWISE_TYPE_PROMOTION_KIND.INT_TO_FLOAT,
        cpp=lambda x, y: f"laguerre_polynomial_l_forward({x}, {y})",
        name="special_laguerre_polynomial_l",
    ),
)


def is_buffer_removed(name: str) -> bool:
    return any(
        name in x
        for x in (
            V.graph.removed_buffers,
            V.kernel.removed_buffers,
            V.graph.inplaced_to_remove,
            V.kernel.inplaced_to_remove,
        )
    )


class DeferredLine(DeferredLineBase):
    """A line that can be 'unwritten' by adding name to V.graph.removed_buffers"""

    def __init__(self, name: str, line: str):
        super().__init__(line)
        self.name = name
        assert not isinstance(line, DeferredLineBase)

    def __call__(self) -> Optional[str]:
        if not is_buffer_removed(self.name):
            return self.line
        return None

    def _new_line(self, line: str) -> DeferredLine:
        return DeferredLine(self.name, line)


class BracesBuffer(IndentedBuffer):
    def indent(self, offset: int = 1) -> contextlib.AbstractContextManager[None]:
        @contextlib.contextmanager
        def ctx() -> Iterator[None]:
            for _ in range(offset):
                self.writeline("{")
                self._indent += 1
            for _ in range(-offset):
                self._indent -= 1
                self.writeline("}")
            yield
            for _ in range(-offset):
                self.writeline("{")
                self._indent += 1
            for _ in range(offset):
                self._indent -= 1
                self.writeline("}")

        return ctx()


class InplacedBuffer(NamedTuple):
    inner_name: str
    other_names: list[str]


@dataclasses.dataclass
class ArgName:
    name: str
    # is_constexpr=True is used to attach a " : tl.constexpr" into the argument list
    is_constexpr: bool = False

    def full_name(self) -> str:
        return f"{self.name}{' : tl.constexpr' if self.is_constexpr else ''}"


class RemovedArg:
    def __str__(self) -> str:
        return "REMOVED"


REMOVED = RemovedArg()


class KernelArgs:
    @staticmethod
    def _lookup(
        prefix: str,
        odict: Union[dict[_T, Union[str, RemovedArg]], dict[_T, str]],
        name: _T,
    ) -> str:
        result: Union[str, RemovedArg] = odict.get(name, REMOVED)
        if isinstance(result, RemovedArg):
            odict[name] = new_result = f"{prefix}{len(odict)}"
            return new_result
        return result

    def __init__(self) -> None:
        self.input_buffers: dict[str, str] = {}
        self.output_buffers: dict[str, Union[str, RemovedArg]] = {}
        self.inplace_buffers: dict[str, Union[InplacedBuffer, RemovedArg]] = {}
        self.sizevars: dict[sympy.Expr, str] = {}
        self.workspace_args: list[WorkspaceArg] = []

    def __repr__(self) -> str:
        return "KernelArgs({})".format(
            ", ".join(
                map(
                    repr,
                    [
                        self.input_buffers,
                        self.output_buffers,
                        self.inplace_buffers,
                        self.sizevars,
                    ],
                )
            )
        )

    @staticmethod
    def _buffer_is_marked_removed(name: Any) -> bool:
        # this function is needed by MTIA
        return isinstance(name, RemovedArg)

    def input(self, name: str) -> str:
        if V.graph.scheduler:
            name = V.graph.scheduler.mutation_real_name.get(name, name)
        assert name not in V.graph.removed_buffers, name
        if name in self.output_buffers:
            return cast(str, self.output_buffers[name])
        if name in self.inplace_buffers:
            return cast(InplacedBuffer, self.inplace_buffers[name]).inner_name
        if name.startswith("seed"):
            return self._lookup("seed", self.input_buffers, name)
        return self._lookup("in_ptr", self.input_buffers, name)

    def output(self, name: str) -> str:
        if V.graph.scheduler:
            name = V.graph.scheduler.mutation_real_name.get(name, name)
        assert name not in V.graph.removed_buffers, name
        if name in self.inplace_buffers:
            return cast(InplacedBuffer, self.inplace_buffers[name]).inner_name
        return self._lookup("out_ptr", self.output_buffers, name)

    def make_inplace(self, input_name: str, output_name: str) -> None:
        if input_name in V.graph.unaligned_buffers:
            V.graph.unaligned_buffers.add(output_name)
        assert output_name not in self.inplace_buffers, output_name
        if input_name in self.inplace_buffers:
            buf = self.inplace_buffers[input_name]
            assert not isinstance(buf, RemovedArg)
            buf.other_names.append(output_name)
            self.inplace_buffers[output_name] = buf
        else:
            alive_buffers = [
                val
                for val in self.inplace_buffers.values()
                if not isinstance(val, RemovedArg)
            ]
            removed_buffers = [
                val
                for val in self.inplace_buffers.values()
                if isinstance(val, RemovedArg)
            ]
            inplace_buffer_idx = len(unique(alive_buffers)) + len(removed_buffers)
            buf = InplacedBuffer(
                f"in_out_ptr{inplace_buffer_idx}",
                [input_name, output_name],
            )
            self.inplace_buffers[input_name] = buf
            self.inplace_buffers[output_name] = buf

    def workspace(self, nbytes: sympy.Expr, zero_fill: bool) -> tuple[str, int]:
        """
        Allocate or extend a workspace buffer of nbytes bytes.

        This function manages the allocation of a workspace buffer. It either creates
        a new WorkspaceArg or extends an existing one.

        Note:
        - Calling this function will in-place mutate the args by adding or updating
        a WorkspaceArg.
        - The codegen for generating the Python argdefs and call_defs will check
        this field and allocate the buffer accordingly.
        - A new argument "ws_ptr" will be present in the generated code.

        Args:
            nbytes (sympy.Expr): The number of bytes to allocate.
            zero_fill (bool): Whether to initialize the buffer to zero.

        Returns:
            Tuple[str, int]: A tuple containing:
                - "ws_ptr": A string identifier for the workspace pointer.
                - offset: An integer representing the byte offset in the workspace.
        """
        arg = WorkspaceArg(
            count=nbytes,
            zero_mode=WorkspaceZeroMode.from_bool(zero_fill),
            device=V.graph.get_current_device_or_throw(),
            outer_name=WorkspaceArg.unique_name(),
        )
        for i, existing_arg in enumerate(self.workspace_args):
            if WorkspaceArg.can_join(existing_arg, arg):
                offset = existing_arg.count
                self.workspace_args[i] = WorkspaceArg.join(existing_arg, arg)
                return existing_arg.inner_name, offset
            assert (
                existing_arg.inner_name != arg.inner_name
                and existing_arg.outer_name != arg.outer_name
            ), existing_arg
        self.workspace_args.append(arg)
        return arg.inner_name, 0

    def semaphores(self, min_size: sympy.Expr) -> str:
        """
        Lazily allocate a graph-wide semaphores buffer with at least min_size.  This is a single buffer shared by
        all kernels and zero initialized once at graph start.  Each kernel must leave the buffer zeroed on exit.

        Warning: multiple calls to this function will return the same buffer.

        Args:
            min_size: the number of int32 semaphores required

        Returns:
            name of the semaphores buffer
        """
        current_device = V.graph.get_current_device_or_throw()
        arg = WorkspaceArg(
            count=min_size,
            zero_mode=WorkspaceZeroMode.ZERO_PER_GRAPH,
            dtype=torch.uint32,
            inner_name="sem_ptr",
            outer_name=f"semaphores_{current_device.type}_{current_device.index}",
            device=current_device,
        )
        for existing_arg in self.workspace_args:
            if existing_arg.inner_name == arg.inner_name:
                assert arg == existing_arg, (arg, existing_arg)
        self.workspace_args.append(arg)
        return arg.inner_name

    def seed_offset(self, name: str, value: int) -> str:
        assert isinstance(value, int), (type(value), value)
        # here we are lifting a constant integer into an arg to the kernel to try to get additional cache hits
        value = sympy.Integer(value)
        if value in self.sizevars:
            return self.sizevars[value]
        if name in self.sizevars.values():
            name = (
                f"{name}{sum(1 for v in self.sizevars.values() if v.startswith(name))}"
            )
        self.sizevars[value] = name
        return name

    def size(self, name: sympy.Symbol) -> str:
        assert isinstance(name, sympy.Symbol), (type(name), name)
        if name.name == "seed":
            self.sizevars[name] = "seed"  # don't manage the name of seeds
            return "seed"
        return self._lookup("ks", self.sizevars, name)

    def call_names(self) -> Iterator[str]:
        return chain(
            self.input_buffers.keys(), self.output_buffers.keys(), self.sizevars.keys()
        )

    def arg_name(self, name: str) -> Optional[str]:
        """
        Returns inner name of a given outer name.
        """
        inplaced = self.inplace_buffers.get(name, None)
        if inplaced is not None and not isinstance(inplaced, RemovedArg):
            return inplaced.inner_name
        output_name = self.output_buffers.get(name, None)
        if output_name is not None and not isinstance(output_name, RemovedArg):
            return output_name
        return self.input_buffers.get(name, None)

    def wrap_ptr_arg(self, buf: str, dtype: torch.dtype) -> str:
        return buf

    def wrap_size_arg(self, size: SymbolLike) -> str:
        return str(size)

    def cpp_argdefs(
        self, dtype_to_cpp_type: Optional[dict[torch.dtype, str]] = None
    ) -> tuple[list[str], list[str], list[str]]:
        from .cpp_utils import INDEX_TYPE

        if dtype_to_cpp_type is None:
            from .cpp_utils import DTYPE_TO_CPP

            dtype_to_cpp_type = DTYPE_TO_CPP

        call_args = []
        arg_defs = []
        arg_types = []
        for inplaced in unique(self.inplace_buffers.values()):
            if isinstance(inplaced, RemovedArg):
                continue
            outer = inplaced.other_names[-1]
            inner = inplaced.inner_name
            dtype = V.graph.get_dtype(outer)
            cpp_dtype = dtype_to_cpp_type[dtype]
            arg_defs.append(f"{cpp_dtype}* {inner}")
            call_args.append(self.wrap_ptr_arg(outer, dtype))
            arg_types.append(f"{cpp_dtype}*")
        for outer, inner in self.input_buffers.items():
            if outer in self.inplace_buffers:
                continue
            dtype = V.graph.get_dtype(outer)
            cpp_dtype = dtype_to_cpp_type[dtype]
            arg_defs.append(f"const {cpp_dtype}* {inner}")
            call_args.append(self.wrap_ptr_arg(outer, dtype))
            arg_types.append(f"const {cpp_dtype}*")
        for outer, maybe_inner in self.output_buffers.items():
            if outer in self.inplace_buffers or isinstance(maybe_inner, RemovedArg):
                continue
            dtype = V.graph.get_dtype(outer)
            cpp_dtype = dtype_to_cpp_type[dtype]
            arg_defs.append(f"{cpp_dtype}* {maybe_inner}")
            call_args.append(self.wrap_ptr_arg(outer, dtype))
            arg_types.append(f"{cpp_dtype}*")
        for outer, inner in self.sizevars.items():
            arg_defs.append(f"const {INDEX_TYPE} {inner}")
            call_args.append(self.wrap_size_arg(outer))
            arg_types.append(f"const {INDEX_TYPE}")
            if V.graph.wrapper_code:
                V.graph.wrapper_code.ensure_size_computed(outer)
        assert not self.workspace_args, "Workspace not supported on CPU "
        return arg_defs, call_args, arg_types

    def python_argdefs(
        self,
    ) -> tuple[list[ArgName], list[str], list[KernelArgType], list[Any]]:
        arg_defs: list[ArgName] = []
        call_args: list[str] = []
        arg_types: list[Any] = []
        precompile_args: list[KernelArgType] = []
        for inplaced in unique(self.inplace_buffers.values()):
            if isinstance(inplaced, RemovedArg):
                continue
            arg_defs.append(ArgName(inplaced.inner_name))
            call_args.append(inplaced.other_names[-1])
            arg_types.append(V.graph.get_dtype(inplaced.other_names[-1]))
            precompile_args.append(
                TensorArg(
                    name=inplaced.inner_name,
                    buffer=inplaced.other_names[-1],
                    dtype=V.graph.get_dtype(inplaced.other_names[-1]),
                )
            )
        for outer, inner in chain(
            self.input_buffers.items(), self.output_buffers.items()
        ):
            if outer in self.inplace_buffers or isinstance(inner, RemovedArg):
                continue
            arg_defs.append(ArgName(inner))
            call_args.append(outer)
            arg_types.append(V.graph.get_dtype(outer))
            precompile_args.append(
                TensorArg(
                    name=inner,
                    buffer=outer,
                    dtype=V.graph.get_dtype(outer),
                )
            )
        for outer, inner in self.sizevars.items():
            arg_defs.append(ArgName(inner))
            call_args.append(outer)
            arg_types.append(type(outer))
            precompile_args.append(SizeArg(inner, outer))
            if V.graph.wrapper_code:
                V.graph.wrapper_code.ensure_size_computed(outer)
        for arg in self.workspace_args:
            arg_defs.append(ArgName(arg.inner_name))
            call_args.append(arg.outer_name)
            precompile_args.append(arg)
            arg_types.append(arg.dtype)
        return arg_defs, call_args, precompile_args, arg_types

    def aliases(self) -> Iterator[tuple[str, str]]:
        for inplaced in unique(self.inplace_buffers.values()):
            if isinstance(inplaced, RemovedArg):
                continue
            for other in inplaced.other_names:
                if (
                    other in V.graph.inplaced_to_remove
                    or other in V.kernel.inplaced_to_remove
                ):
                    continue
                if other in self.input_buffers:
                    yield self.input_buffers[other], inplaced.inner_name
                if other in self.output_buffers:
                    yield cast(str, self.output_buffers[other]), inplaced.inner_name

    def is_removed(self, name: str) -> bool:
        return isinstance(
            self.output_buffers.get(name, REMOVED), RemovedArg
        ) and isinstance(self.inplace_buffers.get(name, REMOVED), RemovedArg)

    # Includes inplace buffers, excludes removed buffers.  Essentially,
    # after you do a call into this kernel, which buffers actually contain
    # updated data?  Modeled off of python_argdefs.
    def live_output_buffers(self) -> OrderedSet[str]:
        live_outs: OrderedSet[str] = OrderedSet()
        for inplaced in unique(self.inplace_buffers.values()):
            if isinstance(inplaced, RemovedArg):
                continue
            live_outs.add(inplaced.other_names[-1])
        for outer, inner in self.output_buffers.items():
            if outer in self.inplace_buffers or isinstance(inner, RemovedArg):
                continue
            live_outs.add(outer)
        return live_outs


class CSEVariable:
    """A CSEVariable is just a name for an expression but it is useful to be able to annotate them on a backend dependent basis.
    To do so, the backends can simply overload `Kernel.create_cse_var`
    The "CSEVariable.update_on_args" method gives you a hook for annotations
    See example of TritonCSEVariable in triton.py
    """

    def __init__(
        self,
        name: str,
        bounds: ValueRanges[Any],
        dtype: Optional[torch.dtype] = None,
        shape: ShapeType = None,
    ):
        super().__init__()
        assert isinstance(bounds, ValueRanges), type(bounds)
        self.name = name
        self.bounds = bounds
        self.use_count = 1  # track how many times this expression is used
        self.dtype = dtype
        self.shape = shape

    def __str__(self) -> str:
        return self.name

    def __hash__(self) -> int:
        return hash(self.name)

    def __eq__(self, other: object) -> bool:
        return isinstance(other, CSEVariable) and other.name == self.name

    def update_on_args(self, name: str, args: Any, kwargs: Any) -> None:
        pass

    def __repr__(self) -> str:
        return f"{self.__class__.__name__}({self.name!r})"


AugmentedKeyT = TypeVar("AugmentedKeyT", default=str)
CSEVariableType = TypeVar("CSEVariableType", bound=CSEVariable, default=CSEVariable)

if TYPE_CHECKING:
    ReductionCacheKey = tuple[
        torch.dtype,
        ReductionType,
        Union[CSEVariable, tuple[CSEVariable, ...]],
    ]


class CSE(Generic[CSEVariableType, AugmentedKeyT]):
    """Common subexpression elimination"""

    def __init__(
        self,
        prefix: str = "",
        suffix: str = "",
        name_prefix: str = "tmp",
        iter_buffers: Optional[itertools.count[int]] = None,
        store_cache: Optional[MutableMapping[str, CSEVariableType]] = None,
        reduction_cache: Optional[
            MutableMapping[ReductionCacheKey, CSEVariableType]
        ] = None,
        varname_map: Optional[dict[str, CSEVariableType]] = None,
    ):
        self.prefix = prefix
        self.suffix = suffix
        self._cache: MutableMapping[AugmentedKeyT, CSEVariableType] = {}
        self.name_prefix = name_prefix
        self.store_cache: MutableMapping[str, CSEVariableType] = store_cache or {}
        self.reduction_cache: MutableMapping[ReductionCacheKey, CSEVariableType] = (
            reduction_cache or {}
        )
        self.iter_buffer_ids: itertools.count[int] = iter_buffers or itertools.count()
        self.invalidated_stores: OrderedSet[str] = OrderedSet()
        self.varname_map: dict[str, CSEVariableType] = varname_map or {}

    def invalidate(self, keep_vars: OrderedSet[CSEVariable]) -> None:
        for name, tmp in [*self.store_cache.items()]:
            if tmp not in keep_vars:
                del self.store_cache[name]
                self.invalidated_stores.add(name)
        if keep_vars:
            self._cache = {k: v for k, v in self._cache.items() if v in keep_vars}
        else:
            self._cache = {}

    def clone(self) -> Self:
        return type(self)(
            prefix=self.prefix,
            suffix=self.suffix,
            name_prefix=self.name_prefix,
            iter_buffers=self.iter_buffer_ids,
            store_cache=self.store_cache,
            varname_map=self.varname_map,
            reduction_cache=self.reduction_cache,
        )

    def scoped_copy(self) -> Self:
        """Return a copy of using ScopedDict so changes to *_cache aren't visible in self"""
        new_cse = self.clone()
        new_cse._cache = ScopedDict(self._cache)
        new_cse.reduction_cache = ScopedDict(self.reduction_cache)
        new_cse.store_cache = ScopedDict(self.store_cache)
        return new_cse

    def augment_key(self, cache_key: str) -> AugmentedKeyT:
        "Override this method to augment cache key with backend specifics"
        return cast(AugmentedKeyT, cache_key)

    def put(self, cache_key: str, val: CSEVariableType) -> None:
        self._cache[self.augment_key(cache_key)] = val

    def contains(self, cache_key: str) -> bool:
        return self.augment_key(cache_key) in self._cache

    def try_get(self, cache_key: str) -> Optional[CSEVariableType]:
        return self._cache.get(self.augment_key(cache_key), None)

    def get(self, cache_key: str) -> CSEVariableType:
        return self._cache[self.augment_key(cache_key)]

    def generate(
        self,
        buffer: IndentedBuffer,
        expr: Union[str, CSEVariable, OpsValue, IndentedBuffer, DeferredLineBase],
        *,
        bounds: ValueRanges[Any] = ValueRanges.unknown(),
        write: bool = True,
        assignment: bool = True,
        dtype: Optional[torch.dtype] = None,
        shape: ShapeType = None,
    ) -> CSEVariableType:
        if isinstance(expr, OpsValue):
            expr = expr.value

        assert write or assignment
        if isinstance(expr, CSEVariable):
            # If the expressions were always created with all the information, we could
            # assert expr.bounds == bounds, but sometimes the expression is created
            # with the loose ValueRanges.unknown(), so we need to tighten the bounds
            expr.bounds = expr.bounds.tighten(bounds)
            expr.use_count += 1
            return cast(CSEVariableType, expr)
        elif isinstance(expr, IndentedBuffer):
            cache_key = expr.getvalue()
        elif isinstance(expr, DeferredLineBase):
            cache_key = expr.line
        else:
            assert isinstance(expr, str)
            cache_key = expr
        var = self.try_get(cache_key)
        if shape is None and not assignment:
            # since there's no assignment to a variable, use any shape here
            # other than None to avoid the unknown shape failures
            shape = ()
        if not var:
            var = self.newvar(bounds, dtype, shape)
            self.put(cache_key, var)
            if write:
                if V.kernel.current_node:
                    V.kernel.current_node.codegen_originating_info(
                        buffer, only_once=True
                    )
                if isinstance(expr, IndentedBuffer):
                    if assignment:
                        buffer.writeline(f"{self.prefix}{var} =")
                    buffer.splice(expr)
                    buffer.writeline(self.suffix)
                elif isinstance(expr, DeferredLineBase):
                    assert assignment
                    buffer.writeline(
                        expr._new_line(f"{self.prefix}{var} = {expr.line}{self.suffix}")
                    )
                else:
                    if assignment:
                        line = f"{self.prefix}{var} = {expr}{self.suffix}"
                    else:
                        line = f"{expr}{self.suffix}"
                    buffer.writeline(line)

                    # cpp backend cannot determine is_vec at this point
                    if (
                        assignment
                        and (
                            config.test_configs.runtime_triton_dtype_assert
                            or config.test_configs.static_cpp_dtype_assert
                        )
                        and dtype is not None
                        and get_current_backend() != "cpp"
                    ):
                        check_dtype(buffer, var, dtype)

        else:
            var.bounds = var.bounds.tighten(bounds)
            var.use_count += 1

        return var

    def newvar(
        self,
        bounds: ValueRanges[Any] = ValueRanges.unknown(),
        dtype: Optional[torch.dtype] = None,
        shape: ShapeType = None,
    ) -> CSEVariableType:
        var_name = f"{self.name_prefix}{next(self.iter_buffer_ids)}"
        var = V.kernel.create_cse_var(var_name, bounds, dtype, shape)
        self.varname_map[var_name] = var
        return var

    def namedvar(
        self,
        name: str,
        bounds: ValueRanges[Any] = ValueRanges.unknown(),
        dtype: Optional[torch.dtype] = None,
        shape: ShapeType = None,
    ) -> CSEVariableType:
        torch._check_value(
            name not in self.varname_map, lambda: f"duplicate name: {name}"
        )
        var = V.kernel.create_cse_var(name, bounds, dtype, shape)
        self.varname_map[name] = var
        return var


class CodeGen:
    def __init__(self) -> None:
        super().__init__()
        self.exit_stack = contextlib.ExitStack()

    def __enter__(self) -> Self:
        self.exit_stack.__enter__()
        return self

    def __exit__(self, exc_type: Any, exc_val: Any, exc_tb: Any) -> None:
        self.exit_stack.__exit__(exc_type, exc_val, exc_tb)


class Kernel(CodeGen, Generic[CSEVariableType]):
    newvar_prefix: str = ""
    suffix: str = ""
    overrides: Optional[Callable[[], OpsHandler[Any]]] = None

    def __init__(
        self, args: Optional[KernelArgs] = None, increase_kernel_count: bool = True
    ) -> None:
        super().__init__()
        if increase_kernel_count:
            metrics.generated_kernel_count += 1
        self.args = args or KernelArgs()
        self.loads = IndentedBuffer()
        self.compute = IndentedBuffer()
        self.stores = IndentedBuffer()

        self.num_load = 0
        self.num_reduction = 0

        self.cse: CSE[CSEVariableType, Any] = CSE(self.newvar_prefix, self.suffix)
        self.must_keep_buffers: OrderedSet[str] = OrderedSet()
        self.store_buffer_names: OrderedSet[str] = OrderedSet()
        self._load_mask: Optional[str] = None
        self._load_other: Union[None, int, float] = None
        # OrderedSet in set_current_node
        self.current_node: Optional[SchedulerNode] = None
        self.node_to_bounds: Optional[dict[torch.fx.Node, ValueRanges[Any]]] = None

        self.removed_buffers: OrderedSet[str] = OrderedSet()
        self.inplaced_to_remove: OrderedSet[str] = OrderedSet()

        # key: the buffer to write
        # value: the buffer to read and whose memory can be reused for
        #   the buffer specified by key
        self.inplace_update_buffers: dict[str, str] = {}
        # Set minimum number of elements processed per thread.
        self.min_elem_per_thread = 1
        self.kernel_name: Optional[str] = None

    @contextlib.contextmanager
    def set_current_node(self, node: SchedulerNode) -> Iterator[None]:
        prior = self.current_node
        self.current_node = node
        self.node_to_bounds = node._body.bounds().get_bounds()
        try:
            yield
        finally:
            self.current_node = prior

    @contextlib.contextmanager
    def swap_buffers(
        self,
        lb: IndentedBuffer,
        cb: Optional[IndentedBuffer] = None,
        sb: Optional[IndentedBuffer] = None,
    ) -> Iterator[None]:
        if cb is None:
            cb = lb
        if disallow_stores := sb is None:
            sb = IndentedBuffer()
        loads = self.loads
        compute = self.compute
        stores = self.stores
        cse = self.cse
        self.loads = lb
        self.compute = cb
        self.stores = sb
        self.cse = cse.scoped_copy()
        try:
            yield
        finally:
            self.loads = loads
            self.compute = compute
            self.stores = stores
            self.cse = cse
            if disallow_stores:
                assert not sb, "unexpected store inside swap_buffers"

    def load(self, name: str, index: sympy.Expr) -> CSEVariable:
        raise NotImplementedError

    def indirect_load(self, name: str, index: sympy.Expr) -> CSEVariable:
        """A load the depends on an index we have read"""
        prior = self.loads
        try:
            # put the load in the compute section as it might have deps
            self.loads = self.compute
            return self.load(name, index)
        finally:
            self.loads = prior

    def store_reduction(self, name: str, index: sympy.Expr, value: CSEVariable) -> None:
        raise NotImplementedError

    def store(
        self, name: str, index: sympy.Expr, value: CSEVariable, mode: StoreMode = None
    ) -> None:
        raise NotImplementedError

    def reduction(
        self,
        dtype: torch.dtype,
        src_dtype: torch.dtype,
        reduction_type: ReductionType,
        value: Union[CSEVariable, tuple[CSEVariable, ...]],
    ) -> Union[CSEVariable, tuple[CSEVariable, ...]]:
        raise NotImplementedError

    def scan(
        self,
        dtypes: tuple[torch.dtype, ...],
        combine_fn: Callable[
            [tuple[CSEVariable, ...], tuple[CSEVariable, ...]], tuple[CSEVariable, ...]
        ],
        values: tuple[CSEVariable, ...],
    ) -> tuple[CSEVariable, ...]:
        raise NotImplementedError

    def sort(
        self,
        dtypes: tuple[torch.dtype, ...],
        values: tuple[CSEVariable, ...],
        stable: bool,
        descending: bool,
    ) -> tuple[CSEVariable, ...]:
        raise NotImplementedError

    def var_ranges(self) -> dict[sympy.Symbol, sympy.Expr]:
        raise NotImplementedError

    def bucketize(
        self,
        values: CSEVariable,
        boundaries: tuple[str, sympy.Expr, sympy.Expr, sympy.Expr],
        boundary_indices: CSEVariable,
        indexing_dtype: torch.dtype,
        right: bool,
        sorter: Optional[tuple[str, sympy.Expr]] = None,
        sorter_indices: Optional[CSEVariable] = None,
    ) -> CSEVariable:
        """
        See [Note: Inductor bucketize op]
        """
        raise NotImplementedError

    @property
    def assert_function(self) -> str:
        raise NotImplementedError

    def indirect_assert(
        self,
        var: Union[CSEVariable, str],
        lower: Optional[str],
        upper: Optional[str],
        mask: Optional[Union[CSEVariable, str]] = None,
    ) -> str:
        if isinstance(var, CSEVariable):
            var = str(var)
        assert isinstance(var, str), type(var)
        assert lower is None or isinstance(lower, str)
        assert upper is None or isinstance(upper, str)
        if lower and upper:
            # The conditions need to be in parens because of Python's operator precedence.
            # It'd be less error-prone to use and/or/not, which is supported by triton
            cond = f"({lower} <= {var}) & ({var} < {upper})"
            cond_print = f"{lower} <= {var} < {upper}"
        elif lower:
            cond = f"{lower} <= {var}"
            cond_print = cond
        else:
            assert upper
            cond = f"{var} < {upper}"
            cond_print = cond

        if mask:
            cond = f"({cond}) | ~({mask})"

        return f'{self.assert_function}({cond}, "index out of bounds: {cond_print}")'

    def check_bounds(
        self, expr: sympy.Expr, size: sympy.Expr, lower: bool, upper: bool
    ) -> None:
        raise NotImplementedError

    def index_to_str(self, index: sympy.Expr) -> str:
        raise NotImplementedError

    def __enter__(self) -> Self:
        super().__enter__()
        assert self.overrides
        self.exit_stack.enter_context(
            V.set_ops_handler(CSEProxy(self, self.overrides()))
        )
        self.exit_stack.enter_context(V.set_kernel_handler(self))
        return self

    def __exit__(self, exc_type: Any, exc_val: Any, exc_tb: Any) -> None:
        self.remove_kernel_local_buffers()
        super().__exit__(exc_type, exc_val, exc_tb)

    def remove_kernel_local_buffers(self) -> None:
        """
        Any buffers that are both created and have a last use in the
        same kernel can be removed.

        Note that V.graph.scheduler can be None when codegening triton template
        kernels.
        """
        scheduler = V.graph.scheduler
        if not scheduler:
            return
        fused_node_names = OrderedSet(
            scheduler.name_to_buf[buf].defining_op_name()
            for buf in self.store_buffer_names
            if buf in scheduler.name_to_buf
        )
        names_to_remove: OrderedSet[str] = OrderedSet()
        for name in self.store_buffer_names:
            if (
                name not in self.must_keep_buffers
                and name not in self.args.input_buffers
                and scheduler.can_buffer_be_removed_through_fusion(
                    name, fused_node_names
                )
            ):
                names_to_remove.add(name)

        for name in names_to_remove:
            if name in self.args.inplace_buffers:
                buf = self.args.inplace_buffers[name]
                if isinstance(buf, RemovedArg):
                    continue
                remove = all(n in names_to_remove for n in buf.other_names)
                if remove:
                    self.remove_inplace_buffer(name)
                self.inplaced_to_remove.add(name)
            else:
                self.remove_buffer(name)

    def remove_buffer(self, name: str) -> None:
        # Assign a special value instead of deleting the entry
        # because we still rely on output_buffers's length to
        # generate unique arg name.
        log.debug("remove_buffer(%r)", name)
        self.args.output_buffers[name] = REMOVED
        self.removed_buffers.add(name)

    def remove_inplace_buffer(self, name: str) -> None:
        log.debug("removing_inplace_buffer(%r)", name)
        self.args.inplace_buffers[name] = REMOVED
        self.removed_buffers.add(name)

    def rename_indexing(
        self, index: Union[list[sympy.Expr], tuple[sympy.Expr, ...], sympy.Expr]
    ) -> sympy.Expr:
        # adds the necessary kernel args for index expressions
        # and renames variables in index expressions to kernel arg names
        if isinstance(index, (list, tuple)):
            return [self.rename_indexing(x) for x in index]
        index = V.graph.sizevars.simplify(index)
        sorted_symbols = sorted(index.free_symbols, key=lambda s: s.name)
        replacements = {
            x: self.args.size(x)
            for x in sorted_symbols
            if symbol_is_type(
                x,
                (
                    SymT.UNBACKED_INT,
                    SymT.SIZE,
                    SymT.PRECOMPUTED_SIZE,
                ),
            )
        }
        return sympy_subs(index, replacements)

    def create_cse_var(self, *args: Any, **kwargs: Any) -> CSEVariable:
        return CSEVariable(*args, **kwargs)

    def arg_name(self, node: IRNode) -> Optional[str]:
        """
        Returns arg name of a given input or output node.
        """
        if node is None:
            return None
        return self.args.arg_name(node.get_name())


@dataclasses.dataclass
class OptimizationContext:
    key: ClassVar[str] = "opt_ctx"

    dtype: Optional[torch.dtype] = None
    ops_name: str = ""


@functools.cache
def jinja2_env() -> Any:
    try:
        import jinja2

        return jinja2.Environment(
            undefined=jinja2.StrictUndefined,
        )
    except ImportError:
        return None


class KernelTemplate:
    """
    Base class for defining kernel templates.

    Children classes: TritonTemplate, CUDATemplate
    """

    @staticmethod
    def indent_except_first(
        source: str, num_indents: int, indents_spacing: int = 4
    ) -> str:
        lines = source.splitlines(True)
        if len(lines) > 1:
            lines[1:] = [
                (" " * indents_spacing * num_indents) + line for line in lines[1:]
            ]
        return "".join(lines)

    @staticmethod
    def _template_from_string(source: str) -> Any:
        env = jinja2_env()
        if env is None:
            return None
        env.filters["indent_except_first"] = KernelTemplate.indent_except_first
        from jinja2 import TemplateSyntaxError

        try:
            return env.from_string(source)
        except TemplateSyntaxError as e:

            class DetailedTemplateSyntaxError(TemplateSyntaxError):
                def __init__(self, original_error: TemplateSyntaxError) -> None:
                    super().__init__(
                        original_error.message,
                        original_error.lineno,
                        original_error.name,
                        original_error.filename,
                    )
                    self.original_error = original_error

                def __str__(self) -> str:
                    error_info = f"Error in template at line {self.lineno}\n"
                    error_info += f"Error message: {self.message}\n"
                    if hasattr(self.original_error, "source"):
                        lines = self.original_error.source.split("\n")
                        error_info += "Context:\n"
                        start = max(0, self.lineno - 2)
                        end = min(len(lines), self.lineno + 2)
                        for i in range(start, end):
                            if i == self.lineno - 1:
                                error_info += f"{i + 1}: --> {lines[i]}\n"
                                if hasattr(self.original_error, "column"):
                                    error_info += (
                                        "     "
                                        + " " * (self.original_error.column - 1)
                                        + "^\n"
                                    )
                            else:
                                error_info += f"{i + 1}:     {lines[i]}\n"
                    return error_info

            raise DetailedTemplateSyntaxError(e) from e

    @staticmethod
    def _fake_get_dtype(
        fake_outs: Union[list[Buffer], Buffer],
    ) -> Callable[[str], torch.dtype]:
        _get_dtype_real = V.graph.get_dtype
        if isinstance(fake_outs, (list, tuple)):
            lookup = {buf.get_name(): buf.get_dtype() for buf in fake_outs}
        else:
            lookup = {fake_outs.get_name(): fake_outs.get_dtype()}

        def get_dtype(name: str) -> torch.dtype:
            result = lookup.get(name)
            if result is not None:
                return result
            return _get_dtype_real(name)

        return get_dtype

    def __init__(self, name: str) -> None:
        self.name = name

    def maybe_append_choice(
        self, choices: list[Any], **kwargs: Any
    ) -> Optional[NotImplementedError]:
        """
        Maybe generates a new ChoiceCaller and appends it into existing choices.
        Returns None if success, otherwise returns the error.

        choices: A list of ChoiceCallers.
        kwargs: Additional kwargs to be passed to self.generate() to generate a new ChoiceCaller.
        """

        try:
            choices.append(self.generate(**kwargs))
            return None
        except NotImplementedError as e:
            log.info(
                "Cannot Append Choice: %s. KernelTemplate type is %s",
                e,
                type(self),
                stack_info=log.getEffectiveLevel() < logging.INFO,
            )
            return e

    def generate(self, **kwargs: Any) -> ChoiceCaller:
        """
        Generates a ChoiceCaller instance from the given arguments.
        """

        raise NotImplementedError


class CSEProxy(DefaultHandler):
    name = "CSEProxy"

    def __init__(self, kernel: Kernel[Any], parent_handler: OpsHandler[Any]):
        super().__init__()
        from ..bounds import ValueRangeAnalysis

        self.vr_analysis = ValueRangeAnalysis()
        self.kernel = kernel
        self.parent_handler = parent_handler

    def _default(self, name: str, args: tuple[Any, ...], kwargs: dict[str, Any]) -> Any:
        bounds = self._bound_variable(name, *args, **kwargs)

        value = getattr(self.parent_handler, name)(*args, **kwargs)
        dtype_handler = DtypePropagationOpsHandler()
        shape_handler = ShapePropagationOpsHandler()

        backend = get_current_backend()

        shape_op = getattr(shape_handler, name)
        output_dtype = None
        output_shape = None

        if name == "masked" and backend == "triton":
            output_dtype = value.dtype
            output_shape = value.shape
        elif name == "masked" and backend == "cpp":
            output_dtype = V.interpreter.current_node.meta.get(
                OptimizationContext.key, None
            ).dtype
<<<<<<< HEAD
            # TODO: fix me
            output_shape = None
        elif backend in ("triton", "cpp"):
=======
        elif backend in ("triton", "cpp", "mps"):
>>>>>>> 1649c7c6
            dtype_op = getattr(dtype_handler, name)
            output_dtype = dtype_op(*args, **kwargs)
            output_shape = shape_op(*args, **kwargs)

        if backend in ("triton", "cpp"):
            # maybe there are some exceptions on mps?
            assert output_dtype is not None

        output_idx = 0

        def do_cse(v: Union[str, CSEVariable]) -> CSEVariable:
            # we tree_map over the output, so we need to fetch corresponding dtype
            nonlocal output_idx
            var_dtype: Optional[torch.dtype] = (
                output_dtype[output_idx]
                if isinstance(output_dtype, (list, tuple))
                else output_dtype
            )
            var_shape: ShapeType = (
                output_shape[output_idx]  # type: ignore[assignment]
                if isinstance(output_shape, (list, tuple))
                and len(output_shape) > 0
                and isinstance(output_shape[0], (list, tuple))
                else output_shape
            )
            output_idx += 1

            # some cpp op implementations don't set the dtype
            if isinstance(v, CSEVariable):
                if backend == "cpp" and v.dtype is None:
                    v.dtype = var_dtype
                if v.shape is None:
                    v.shape = var_shape

            csevar = V.kernel.cse.generate(
                V.kernel.compute,
                v,
                bounds=bounds,
                dtype=output_dtype,
                shape=output_shape,
            )

            csevar.update_on_args(name, args, kwargs)

            if (
                config.test_configs.runtime_triton_dtype_assert
                or config.test_configs.static_cpp_dtype_assert
            ):
                assert var_dtype is not None
                check_dtype(V.kernel.compute, csevar, var_dtype)
            return csevar

        return pytree.tree_map(do_cse, value)

    def _bound_variable(self, name: str, *args: Any, **kwargs: Any) -> ValueRanges[Any]:
        """
        If the variable comes from an FX node, we forward the bound we have already computed
        Else, if the variable when codegen'ing another op, we try to compute its bounds
        """
        from ..bounds import ValueRangeAnalysis
        from ..select_algorithm import TritonTemplateKernel
        from .cuda.cuda_kernel import CUDATemplateKernel

        if isinstance(V.kernel, TritonTemplateKernel):
            return ValueRanges.unknown()

        if isinstance(V.kernel, CUDATemplateKernel):
            return ValueRanges.unknown()

        fx_node = V.interpreter.current_node
        if fx_node.target == name and self.kernel.node_to_bounds is not None:
            assert isinstance(self.kernel.node_to_bounds, dict), type(
                self.kernel.node_to_bounds
            )
            return self.kernel.node_to_bounds.get(fx_node, ValueRanges.unknown())
        elif config.compute_all_bounds and hasattr(ValueRangeAnalysis, name):
            # These create lots of inner strings. We would need to compute the bounds at the ops
            # We will also likely not get much from computing VRs on these nodes
            if any(s in fx_node.target for s in ("set_indirect", "reduction", "scan")):
                return ValueRanges.unknown()

            # We assume that the inputs come from `ops.` and are not strings. If you want to generate
            # intermediary strings, wrap them in CSE variables with properly initialised bounds.

            # If there is no FX bound but we know how to compute one we do so
            assert not kwargs

            def arg_to_bound(x: Any) -> Any:
                if isinstance(x, CSEVariable):
                    return x.bounds
                elif isinstance(x, sympy.Expr):
                    return bound_sympy(x)
                else:
                    return x

            arg_bounds = list(map(arg_to_bound, args))
            return getattr(self.vr_analysis, name)(*arg_bounds)
        return ValueRanges.unknown()

    def indirect_indexing(
        self,
        var: CSEVariable,
        size: Union[sympy.Expr, int],
        check: bool = True,
        wrap_neg: bool = True,
    ) -> sympy.Symbol:
        if isinstance(size, int):
            size = sympy.Integer(size)
        assert isinstance(size, sympy.Expr), (type(size), size)
        # Skip CSE since this doesn't return an expression

        if var.bounds.lower < 0:
            if wrap_neg:
                stm = ops.add(var, ops.index_expr(size, torch.long))
                # Mixed negative and non-negative
                if var.bounds.upper >= 0:
                    lt = ops.lt(var, 0)
                    stm = ops.where(lt, stm, var)
            else:
                stm = var

            # Propagate bounds as we know how to compute them properly
            new_bounds = ValueRanges.unknown()
            if var.bounds != ValueRanges.unknown() and isinstance(size, sympy.Number):
                # Take the negative part of the bound and add size to it
                # Then take union of that and the positive part
                # This is a tighter bound than that of a generic ops.where, as we have info on the cond
                neg_bounds = var.bounds & ValueRanges(-int_oo, -1)
                new_bounds = ValueRanges(
                    neg_bounds.lower + size, neg_bounds.upper + size
                )
                # We don't have a good way of representing the empty range
                if var.bounds.upper >= 0:
                    pos = var.bounds & ValueRanges(0, int_oo)
                    new_bounds = new_bounds | pos

            var = self.kernel.cse.generate(
                self.kernel.compute,
                stm,
                bounds=new_bounds,
                dtype=var.dtype,
                shape=var.shape,
            )

        sympy_var = self.parent_handler.indirect_indexing(var, size, check)
        if generate_assert(check):
            assert_lower = not (var.bounds.lower >= 0)
            # value ranges cannot x < s when x and s are symbols
            assert_upper = not isinstance(size, sympy.Number) or not (
                var.bounds.upper < size
            )
            self.kernel.check_bounds(sympy_var, size, assert_lower, assert_upper)
        return sympy_var

    def check_bounds(
        self, expr: sympy.Expr, size: sympy.Expr, lower: bool, upper: bool
    ) -> None:
        return self.kernel.check_bounds(expr, size, lower, upper)

    def load(self, name: str, index: sympy.Expr) -> CSEVariable:
        if name in self.kernel.cse.invalidated_stores:
            # A load from an invalidated store requires us to
            # keep the actual buffer around
            V.kernel.must_keep_buffers.add(name)
        if free_symbol_is_type(index, SymT.TMP):
            return self.kernel.indirect_load(name, index)
        store_cache = self.kernel.cse.store_cache
        if name in store_cache:
            return store_cache[name]
        out = self.kernel.load(name, index)
        # count load that is not in the store_cache, and also not in the
        # cse cache.
        if out.use_count == 1:
            self.kernel.num_load += 1
        return out

    def _update_store_cache(self, name: str, value: CSEVariable) -> None:
        self.kernel.cse.store_cache[name] = value
        if self.kernel.current_node and name in V.graph.name_to_buffer:
            buf = self.kernel.current_node.get_output(name)
            for other_name in buf.get_mutations():
                self.kernel.cse.store_cache[other_name] = value

    def store(
        self, name: str, index: sympy.Expr, value: CSEVariable, mode: StoreMode = None
    ) -> None:
        self.kernel.store_buffer_names.add(name)
        if mode is None:
            self._update_store_cache(name, value)
        if name not in V.graph.removed_buffers:
            self.kernel.store(name, index, value, mode=mode)

    def store_reduction(self, name: str, index: sympy.Expr, value: CSEVariable) -> None:
        self.kernel.store_buffer_names.add(name)
        self._update_store_cache(name, value)

        if name not in V.graph.removed_buffers:
            return self.kernel.store_reduction(name, index, value)

    def reduction(
        self,
        dtype: torch.dtype,
        src_dtype: torch.dtype,
        reduction_type: ReductionType,
        value: Union[CSEVariable, tuple[CSEVariable, ...]],
    ) -> Union[CSEVariable, tuple[CSEVariable, ...]]:
        self.kernel.num_reduction += 1
        return self.kernel.reduction(dtype, src_dtype, reduction_type, value)

    def scan(
        self,
        dtypes: tuple[torch.dtype, ...],
        combine_fn: Callable[
            [tuple[CSEVariable, ...], tuple[CSEVariable, ...]],
            tuple[CSEVariable, ...],
        ],
        values: tuple[CSEVariable, ...],
    ) -> tuple[CSEVariable, ...]:
        return self.kernel.scan(dtypes, combine_fn, values)

    def sort(
        self,
        dtypes: tuple[torch.dtype, ...],
        values: tuple[CSEVariable, ...],
        stable: bool,
        descending: bool,
    ) -> tuple[CSEVariable, ...]:
        return self.kernel.sort(dtypes, values, stable, descending)

    def bucketize(
        self,
        values: CSEVariable,
        boundaries: tuple[str, sympy.Expr, sympy.Expr, sympy.Expr],
        boundary_indices: CSEVariable,
        indexing_dtype: torch.dtype,
        right: bool,
        sorter: Optional[tuple[str, sympy.Expr]] = None,
        sorter_indices: Optional[CSEVariable] = None,
    ) -> CSEVariable:
        """
        [Note: Inductor bucketize op]

        Inputs:
        -------
        values: the values to be bucketized.
        boundaries: a tuple containing
          (a) the name of the boundaries tensor (which must be sorted, unless
          the sorting tensor is present),
          (b) the length of the tensor in the last dimension (i.e. the length of
          one set of boundaries),
          (c) the number of elements in the underlying storage (i.e. the length
          of the flattened tensor, ignoring striding), and
          (d) the stride of the tensor in the last dimension.
        boundary_indices: indices into a flattened version of the boundaries
        tensor, of the same size and shape as "values".  Each index points to
        the first element in the set of boundaries to be used for the
        corresponding value.
        indexing_dtype: the dtype to use when indexing into the boundaries
        tensor.  This must be int64 or int32.  This additionally specifies the
        dtype of the return value.
        right: see "Details" below.
        sorter: an optional tuple containing
          (a) the name of an optional sorting tensor, used to access unsorted
          boundaries without reordering the boundaries tensor, and
          (b) the stride of the tensor in the last dimension.
        The values in the sorting tensor are used as indices into the *last*
        dimension of the boundaries tensor, with all other indices matching.
        The size of the sorting and boundaries tensors must be equivalent.
        sorter_indices: must be present if the sorting array is present; see
        "boundary_indices" for the equivalent definition for the boundaries
        tensor.

        Output:
        -------
        The buckets each value belongs in, within a given set of boundaries.  0
        indicates a position before the first boundary, and len(boundaries_set)
        represents a position after the last boundary.

        Details:
        --------
        Given a value and a set of boundaries, calculate the bucket that each
        value belongs to.  This works differently in 1-D and N-D cases.

        for values [[-1, 0, 1, 2], [3, 4, 5, 9]], boundaries [0, 4, 4, 8], right=True
        return =   [[ 0, 1, 1, 1], [1, 3, 3, 4]].

        for values [[-1, 0, 1, 2], [3, 4, 5, 9]], boundaries [[0, 4], [4, 8]], right=True
        return =   [[ 0, 1, 1, 1], [0, 1, 1, 2]]

        Note that in the N-D boundaries case, the shape of "values" and
        "boundaries" must match in every dimension _except_ the last.

        When right == False, bucket i refers to range (boundaries[i], boundaries[i+1]].
        When right == True,  bucket i refers to range [boundaries[i], boundaries[i+1]).

        Boundaries must be non-decreasing, or a sorter must be provided which
        would re-index offsets in a non-decreasing order (e.g. the second output
        of torch.sort(offsets)).  Otherwise, the result is undefined.
        """
        return self.kernel.bucketize(
            values,
            boundaries,
            boundary_indices,
            indexing_dtype,
            right,
            sorter,
            sorter_indices,
        )<|MERGE_RESOLUTION|>--- conflicted
+++ resolved
@@ -71,6 +71,7 @@
     from ..ir import Buffer, ChoiceCaller, FixedLayout, IRNode
     from ..loop_body import LoopBody
     from ..scheduler import BaseScheduling, Scheduler, SchedulerNode
+    from ..shape_propagation import BlockShapeType
     from .wrapper import PythonWrapperCodegen
 
     _T = TypeVar("_T")
@@ -81,8 +82,6 @@
     # OpVarT should really be Union[CSEVariable, str], however this
     # causes typing errors in subclasses (defined in other files).
     OpVarT = str
-
-    ShapeType = Optional[Sequence[Union[int, str]]]
 
 schedule_log = torch._logging.getArtifactLogger(__name__, "schedule")
 log = logging.getLogger(__name__)
@@ -1756,7 +1755,7 @@
         name: str,
         bounds: ValueRanges[Any],
         dtype: Optional[torch.dtype] = None,
-        shape: ShapeType = None,
+        shape: BlockShapeType = None,
     ):
         super().__init__()
         assert isinstance(bounds, ValueRanges), type(bounds)
@@ -1874,7 +1873,7 @@
         write: bool = True,
         assignment: bool = True,
         dtype: Optional[torch.dtype] = None,
-        shape: ShapeType = None,
+        shape: BlockShapeType = None,
     ) -> CSEVariableType:
         if isinstance(expr, OpsValue):
             expr = expr.value
@@ -1946,7 +1945,7 @@
         self,
         bounds: ValueRanges[Any] = ValueRanges.unknown(),
         dtype: Optional[torch.dtype] = None,
-        shape: ShapeType = None,
+        shape: BlockShapeType = None,
     ) -> CSEVariableType:
         var_name = f"{self.name_prefix}{next(self.iter_buffer_ids)}"
         var = V.kernel.create_cse_var(var_name, bounds, dtype, shape)
@@ -1958,7 +1957,7 @@
         name: str,
         bounds: ValueRanges[Any] = ValueRanges.unknown(),
         dtype: Optional[torch.dtype] = None,
-        shape: ShapeType = None,
+        shape: BlockShapeType = None,
     ) -> CSEVariableType:
         torch._check_value(
             name not in self.varname_map, lambda: f"duplicate name: {name}"
@@ -2434,13 +2433,9 @@
             output_dtype = V.interpreter.current_node.meta.get(
                 OptimizationContext.key, None
             ).dtype
-<<<<<<< HEAD
             # TODO: fix me
             output_shape = None
-        elif backend in ("triton", "cpp"):
-=======
         elif backend in ("triton", "cpp", "mps"):
->>>>>>> 1649c7c6
             dtype_op = getattr(dtype_handler, name)
             output_dtype = dtype_op(*args, **kwargs)
             output_shape = shape_op(*args, **kwargs)
@@ -2459,7 +2454,7 @@
                 if isinstance(output_dtype, (list, tuple))
                 else output_dtype
             )
-            var_shape: ShapeType = (
+            var_shape: BlockShapeType = (
                 output_shape[output_idx]  # type: ignore[assignment]
                 if isinstance(output_shape, (list, tuple))
                 and len(output_shape) > 0
