--- conflicted
+++ resolved
@@ -1278,9 +1278,6 @@
             extern_kernel.get_kernel_name(), args, device
         )
 
-<<<<<<< HEAD
-        if not is_inplace:
-=======
         if extern_kernel.python_kernel_name in (
             "torch.ops._c10d_functional.all_reduce_.default",
             "torch.ops._c10d_functional.wait_tensor.default",
@@ -1292,7 +1289,6 @@
                 f"AOTI_TORCH_ERROR_CODE_CHECK(aoti_torch_delete_tensor_object({output_handle_name}));"
             )
         elif not is_inplace:
->>>>>>> eed9dbf7
             self.writeline(f"RAIIAtenTensorHandle {name}({output_handle_name});")
 
     def _generate_extern_kernel_alloc_helper(self, extern_kernel, args):
