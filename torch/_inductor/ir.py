from __future__ import annotations

import contextlib
import dataclasses
import functools
import itertools
import logging
import operator
import textwrap
import traceback
import typing
from collections.abc import Generator, Iterable, Sequence
from contextlib import AbstractContextManager, nullcontext
from enum import Enum
from functools import partial
from typing import (
    Any,
    Callable,
    ClassVar,
    Literal,
    Optional,
    overload,
    TYPE_CHECKING,
    TypeVar,
    Union,
)
from typing_extensions import assert_never, Never, TypeAlias
from unittest.mock import patch

import sympy
from sympy import Expr, Integer, Symbol

import torch._export.serde.schema as export_schema
import torch._library.utils as library_utils
import torch._logging
import torch.fx
import torch.utils._pytree as pytree
from torch._dynamo.utils import identity
from torch._export.serde.serialize import GraphModuleSerializer
from torch._higher_order_ops.auto_functionalize import can_auto_functionalize
from torch._inductor import metrics
from torch._prims_common import (
    compute_required_storage_length,
    is_boolean_dtype,
    is_float_dtype,
    make_channels_last_strides_for,
    StrideType,
)
from torch._subclasses.fake_tensor import get_schema_info
from torch.fx.experimental.symbolic_shapes import (
    _remove_effect_token_unbacked_bindings,
    compute_unbacked_bindings,
    free_symbols,
    free_unbacked_symbols,
    IterateExprs,
    rebind_unbacked,
    resolve_unbacked_bindings,
    ShapeEnv,
    SymTypes,
)
from torch.utils._ordered_set import OrderedSet
from torch.utils._sympy.functions import CleanDiv, FloorDiv, ModularIndexing
from torch.utils._sympy.symbol import SymT

from . import config, dependencies
from .codegen.common import (
    BackendFeature,
    CodegenSymbol,
    get_scheduling_for_device,
    index_prevent_reordering,
)
from .dependencies import (
    Dep,
    extract_free_symbols,
    extract_input_node_reduction_ranges,
    extract_read_writes,
    var_builder,
)
from .loop_body import LoopBody
from .ops_handler import OpCounterCSE, OpCountResult, ReductionType, StoreMode
from .runtime.benchmarking import benchmarker
from .runtime.hints import DeviceProperties, ReductionHint
from .utils import (
    argsort,
    argsort_sym,
    cache_on_self,
    ceildiv,
    convert_shape_to_inductor,
    convert_shape_to_symint,
    developer_warning,
<<<<<<< HEAD
=======
    do_bench_using_profiling,
    get_dtype_size,
>>>>>>> b64dbc34
    get_kernel_metadata,
    GPU_ALIGN_BYTES,
    ir_dataclass,
    is_dynamic,
    is_gpu,
    sympy_dot,
    sympy_index_symbol,
    sympy_index_symbol_with_prefix,
    sympy_product,
    sympy_subs,
    tensor_is_aligned,
)
from .virtualized import ops, OpsValue, V


if TYPE_CHECKING:
    from torch._library.fake_class_registry import FakeScriptObject
    from torch.fx.node import Node

    from .codegen.cuda.cuda_template import CUDATemplate
    from .graph import GraphLowering
    from .utils import IndentedBuffer

else:
    CUDATemplate: TypeAlias = object


try:
    import triton

    triton_version = triton.__version__
    has_triton = True
except ImportError:
    triton_version = None
    has_triton = False


_T = TypeVar("_T")
_U = TypeVar("_U")
_V = TypeVar("_V")

_IntLike: TypeAlias = Union[int, Expr]
_NumLike: TypeAlias = Union[int, float, Expr]

log = logging.getLogger(__name__)
indent = functools.partial(textwrap.indent, prefix="  ")
aten = torch.ops.aten

""" [Note: Inductor IR]

Inductor's IR is produced by executing 'lowering' code (see lowering.py).  Each
lowering is registered to a particular aten operator, and expects inputs that
correspond to the aten schema.  However, in place of torch Tensor inputs, lowerings
expect Inductor TensorBox inputs.

TensorBox IR represents torch tensors.  Tensors are sometimes single objects owning
storage, and sometimes views of another Tensor's storage.  Mutating tensor operations
(such as add_()) affect the underlying storage and any associated views.  Other operations
(such as .t_()) update metadata about the current view but don't modify the underlying storage.

To model this in Inductor, the IR distinguishes between TensorBox, View, StorageBox and Buffer.

TensorBox is the top level IR construct that any lowering should produce and maps to a torch.Tensor
output from an operation.  But just as torch.Tensors take different forms, TensorBox IR can
reference View IR or directly reference StorageBox IRs.

Some Inductor lowerings produce new sets of 'Box'es, while others (such as .t() or other view ops)
may take an existing TensorBox and point it to a new underlying View IR.

Tensors that directly own storage are represented as a chain of:
TensorBox -> StorageBox -> Buffer
where Buffer is a simple (1D) allocation, and StorageBox introduces the concept of a Layout.

If you mutate the data of such a tensor, we swing the StorageBox pointer to point to a new buffer
(leaving the old buffer unmodified and functionalizing the operation).

Tensors backed by views add one more indirection to the IR.
TensorBox -> View -> StorageBox -> Buffer
In these cases, the underlying StorageBox/Buffer will be shared with the pre-view TensorBox.

Computation is represented by Operation nodes, with each operation producing 1
or more output Buffers. In the case of mutations, these will be new Buffers that have the
mutated buffer listed in its get_mutation_names().

It is also possible to have an InputBuffer for which there is no corresponding Operation,
e.g. it may be a graph input or compile time constant.

"""


_NodeOrNodes: TypeAlias = Union[
    int,
    "TensorBox",
    dict[str, "TensorBox"],
    "Symbol",
    "IRNode",
    Sequence[
        Optional[Union[int, dict[str, "TensorBox"], "TensorBox", "Symbol", "IRNode"]]
    ],
]


@dataclasses.dataclass(frozen=True)
class GraphPartitionSignature:
    # symbol inputs that are neccessary for codegen
    symbol_inputs: OrderedSet[sympy.Symbol]

    # mapping from partition input name to IRNode or Expr. Need the name str since
    # we cannot get name from Expr.
    input_nodes: dict[str, Union[IRNode, sympy.Expr, TorchBindObject]]
    output_nodes: list[IRNode]

    # mapping from partition input name to a boolean for whether deallocating it
    # in the partition function
    input_deallocation: dict[str, bool]
    skip_cudagraph: bool

    # name of constants read/written by the graph partition
    constant_names: list[str]


def validate_ir(node_or_nodes: Optional[_NodeOrNodes]) -> None:
    def _check_tensorbox(nodes: Optional[_NodeOrNodes]) -> None:
        # Could expand this to check deeper properties
        # (e.g. TensorBox points to View or StorageBox)
        if nodes is None:
            pass
        elif isinstance(nodes, (list, tuple)):
            for node in nodes:
                _check_tensorbox(node)
        elif isinstance(nodes, dict):
            for node in nodes.values():
                _check_tensorbox(node)
        else:
            assert isinstance(
                nodes,
                (
                    ExpandView,
                    DynamicScalar,
                    AssertScalar,
                    TensorBox,
                    sympy.logic.boolalg.Boolean,
                    Expr,
                    int,
                    EffectfulKernel,
                    ShapeAsConstantBuffer,
                ),
            ), (
                f"Found {type(nodes)}, which is not a supported top level IR node. See [Note: Inductor IR]"
            )

    # Be picky about the accepted data structure (don't use pytree here)
    _check_tensorbox(node_or_nodes)


def ops_wrapper(name: str) -> Callable[..., OpsValue]:
    assert isinstance(name, str)

    def fn(*args: object, **kwargs: object) -> OpsValue:
        return getattr(ops, name)(*args, **kwargs)

    return fn


def inverse_reorder(order: Sequence[int]) -> Callable[[Sequence[_T]], Sequence[_T]]:
    inv_order = dict(zip(order, range(len(order))))

    def reindex(index: Sequence[_T]) -> Sequence[_T]:
        assert len(index) == len(inv_order)
        return [index[inv_order[i]] for i in range(len(index))]

    return reindex


def same_reorder(order: Sequence[int]) -> Callable[[Sequence[_T]], Sequence[_T]]:
    def reindex(index: Sequence[_T]) -> Sequence[_T]:
        assert len(index) == len(order)
        return [index[order[i]] for i in range(len(index))]

    return reindex


def fuse_reindexing(
    reindex1: Callable[[Sequence[_U]], Sequence[_V]],
    reindex2: Callable[[Sequence[_T]], Sequence[_U]],
) -> Callable[[Sequence[_T]], Sequence[_V]]:
    def reindex(index: Sequence[_T]) -> Sequence[_V]:
        return reindex1(reindex2(index))

    return reindex


def get_free_symbols(x: IterateExprs, unbacked_only: bool) -> OrderedSet[sympy.Symbol]:
    if unbacked_only:
        return free_unbacked_symbols(x)
    else:
        return free_symbols(x)


NHWC_STRIDE_ORDER = [3, 0, 2, 1]
NHWDC_STRIDE_ORDER = [4, 0, 3, 2, 1]


def get_fill_order(
    seq: Sequence[Union[int, torch.SymInt, Expr]], shape_env: Optional[ShapeEnv] = None
) -> Sequence[int]:
    """
    Convert strides to fill order (argsort)
    """
    if shape_env is None:
        sorted_idx: Sequence[int] = argsort(seq)
    else:
        # argsort_sym handles unbacked symints (with the help of the shape_env)
        sorted_idx = argsort_sym(shape_env, seq)
    return sorted_idx


def stride_order2fill_order(order: Sequence[Union[int, Integer]]) -> Sequence[int]:
    """
    Convert stride order to fill order
    For channel last format,

    stride order = [3, 0, 2, 1] and fill order = [1, 3, 2, 0]
    """
    lookup = {pos: idx for idx, pos in enumerate(order)}
    fill_order = [lookup[i] for i in range(len(order))]
    return fill_order


def get_stride_order(
    seq: Sequence[Union[int, torch.SymInt, Expr]], shape_env: Optional[ShapeEnv] = None
) -> Sequence[int]:
    """
    Convert strides to stride order
    """
    sorted_idx: Sequence[int] = get_fill_order(seq, shape_env)
    out = [0 for _ in range(len(seq))]
    for i, elem in enumerate(sorted_idx):
        out[elem] = i
    return out


@overload
def ir_node_to_tensor(x: Literal[None], guard_shape: bool = True) -> None: ...


@overload
def ir_node_to_tensor(x: IRNode, guard_shape: bool = True) -> torch.Tensor: ...


def ir_node_to_tensor(
    x: Optional[IRNode], guard_shape: bool = True
) -> Optional[torch.Tensor]:
    if x is None:
        return None

    shape_fn: Callable[[Union[int, Expr]], Union[int, Expr]]
    if not guard_shape:
        shape_fn = V.graph.sizevars.size_hint
    else:
        shape_fn = identity
    size = [shape_fn(s) for s in x.get_size()]
    stride: StrideType
    if is_storage_and_layout(x):
        stride = [shape_fn(s) for s in x.get_layout().stride]
    else:
        stride = FlexibleLayout.contiguous_strides(size)
    dtype = x.get_dtype()
    device = x.get_device()
    size = convert_shape_to_symint(size)
    stride = convert_shape_to_symint(stride)
    with V.graph.sizevars.shape_env.suppress_guards():
        t = torch.empty_strided(
            size=size, stride=stride, dtype=dtype, device=device
        ).zero_()
    return t


def may_convert_to_optional(
    value: Optional[Sequence[_T]],
) -> Optional[Sequence[Optional[_T]]]:
    if isinstance(value, list) and not value:
        # [None] makes sure the cpp wrapper codegen will generate something like
        # {std::nullopt} instead of {}
        return [None]
    return value


def get_device_type(
    x: Union[IRNode, OutputSpec, torch.device, None, str],
) -> Optional[str]:
    if isinstance(x, str) or x is None:
        return x
    elif isinstance(x, torch.device):
        return x.type
    elif isinstance(x, (IRNode, OutputSpec)):
        return get_device_type(x.get_device())
    assert_never(f"get_device_type({x}: {type(x).__name__})")


def is_triton(x: Union[IRNode, torch.device, None, str]) -> bool:
    device = get_device_type(x)
    # Special case cpu and cuda as using the method below
    # to determine if the scheduler is a triton scheduler subclass
    # requires instantiating a scheduler for them
    if device in ["cpu", "cuda"]:
        if getattr(config, f"{device}_backend") == "triton":
            return True
        return False
    if (
        device is None
        or (device_scheduling := get_scheduling_for_device(device)) is None
    ):
        return False
    from .codegen.triton import TritonScheduling

    assert isinstance(device_scheduling, type)
    return issubclass(device_scheduling, TritonScheduling)


def is_cpu(x: Union[IRNode, torch.device, None, str]) -> bool:
    return get_device_type(x) == "cpu"


def is_aligned_realized_tensor(x: Union[Buffer, TensorBox], alignment: int) -> bool:
    if not isinstance(x, IRNode) or x.maybe_get_stride() is None:
        return False

    aligned_strides = all(
        (V.graph.sizevars.size_hint(x.get_stride()[i]) % alignment) == 0
        for i in range(len(x.get_stride()) - 1)
    )
    # if the last dim size is <= 1, stride doesnt matter
    aligned_last_dim = (
        V.graph.sizevars.size_hint(x.get_stride()[-1]) == 1
        or V.graph.sizevars.size_hint(x.get_size()[-1]) <= 1
    )
    return aligned_last_dim and aligned_strides


def significant_strides_equal(
    strides1: Sequence[_IntLike],
    strides2: Sequence[_IntLike],
    shape: Sequence[_IntLike],
) -> bool:
    """
    Returns true if the strides are equal, ignoring dimensions of size 1 .
    """
    assert len(shape) == len(strides1) and len(strides1) == len(strides2)
    for dim, s1, s2 in zip(shape, strides1, strides2):
        if V.graph.sizevars.statically_known_leq(dim, 1):  # type: ignore[arg-type]
            continue

        if not V.graph.sizevars.statically_known_equals(
            s1, s2
        ) and not V.graph.sizevars.symbolic_hint(s1) == V.graph.sizevars.symbolic_hint(
            s2
        ):
            return False

    return True


def try_match_insignificant_strides(
    tensor: Union[TensorBox, BaseView],
    strides: Sequence[Union[int, torch.SymInt]],
) -> Union[TensorBox, BaseView]:
    """
    Tries to match the strides of the tensor to those in the meta_strides. Strides of insignificant
    dimensions - size 0 or 1 - will be updated.

    If there are real stride differences (NHWC vs NCHW), or the tensor is not realized, then the input will be returned
    """
    if not is_storage_and_layout(tensor):
        return tensor

    if all(
        V.graph.sizevars.statically_known_equals(s1, s2)
        for s1, s2 in zip(strides, tensor.get_stride())
    ):
        return tensor  # type: ignore[arg-type]

    if not significant_strides_equal(strides, tensor.get_stride(), tensor.get_size()):
        return tensor

    storage, old_layout = as_storage_and_layout(tensor)
    new_stride = [*old_layout.stride]
    for i, s in enumerate(tensor.get_size()):
        if V.graph.sizevars.statically_known_leq(s, 1):  # type: ignore[arg-type]
            new_stride[i] = strides[i]

    new_layout = FixedLayout(
        old_layout.device,
        old_layout.dtype,
        old_layout.size,
        new_stride,
        old_layout.offset,
    )
    return TensorBox(ReinterpretView(data=storage, layout=new_layout))


def gm_original_output_strides(gm: torch.fx.GraphModule) -> None:
    output_node = gm.graph.find_nodes(op="output")[0]
    output_node.meta["user_visible_output_idxs"] = [
        idx for idx, _ in enumerate(output_node.args)
    ]
    from torch._inductor.compile_fx import record_original_output_strides

    record_original_output_strides(gm)


def add_symbolic_shapes_for_inputs_to_subgraph(
    inputs: list[Buffer], subgraph: GraphLowering
) -> list[Expr]:
    sym_vars: OrderedSet[Expr] = OrderedSet()
    for inp in inputs:
        sym_vars |= get_free_symbols(inp.get_size(), unbacked_only=False)
        sym_vars |= get_free_symbols(inp.get_stride(), unbacked_only=False)

    sym_inputs = []
    for sym_var in sym_vars:
        assert sym_var in V.graph.graph_inputs.values()

        for graph_inp in V.graph.graph_inputs:
            if V.graph.graph_inputs[graph_inp] == sym_var:
                subgraph.graph_inputs[graph_inp] = sym_var
                subgraph.graph_input_names.append(graph_inp)
                sym_inputs.append(sym_var)

    return sym_inputs


class IRNode:
    _current_origins: ClassVar[OrderedSet[Any]] = OrderedSet()

    # NB: These are kinda weird,
    origins: OrderedSet[Any] = dataclasses.field(init=False)
    traceback: Optional[list[str]] = dataclasses.field(init=False)
    origin_node: Optional[torch.fx.Node] = dataclasses.field(init=False)

    @staticmethod
    @contextlib.contextmanager
    def current_origins(origins: OrderedSet[Node]) -> Generator[None, None, None]:
        old = IRNode._current_origins
        IRNode._current_origins = old | origins
        try:
            yield
        finally:
            IRNode._current_origins = old

    def _post_init_setattr(self, attr: str, value: Any) -> None:
        # Intended for use in __post_init__ for enforcing an invariant on a dataclass
        # If you must, can also be used for setting provenance info
        # We would like to try and minimize these usages though
        object.__setattr__(self, attr, value)

    def __post_init__(self) -> None:
        self._post_init_setattr("origins", OrderedSet(self._current_origins))
        self._post_init_setattr(
            "traceback", traceback.format_stack() if config.debug_ir_traceback else None
        )
        self._post_init_setattr("origin_node", None)

    def get_read_names(self) -> OrderedSet[str]:
        return OrderedSet(dep.name for dep in self.get_reads())

    def get_traceback(self) -> Optional[list[str]]:
        return self.traceback

    def get_origin_node(self) -> Optional[torch.fx.Node]:
        return self.origin_node

    def get_defining_op(self) -> Optional[Operation]:
        return None

    def common_repr(self, shorten: bool = True) -> Sequence[str]:
        origins = f"origins={getattr(self, 'origins', '')}"
        if shorten and len(origins) > 64:
            # this can get *very* long
            origins = f"{origins[:61]}..."
        return [origins]

    def str_helper(
        self, lines: Sequence[object], shorten: bool = True, multiline: bool = True
    ) -> str:
        lines = list(lines) + list(self.common_repr(shorten))
        lines = list(map(str, lines))
        if multiline:
            new_lines = indent(",\n".join(lines))
            return f"{type(self).__name__}(\n{new_lines}\n)"
        else:
            return f"{type(self).__name__}({lines})"

    def get_dtype(self) -> torch.dtype:
        return self.dtype

    def maybe_get_dtype(self) -> Optional[torch.dtype]:
        try:
            return self.get_dtype()
        except NotImplementedError:
            return None

    def get_layout(self) -> Layout:
        raise NotImplementedError(f"get_layout() is not implemented by {type(self)}!")

    def maybe_get_layout(self) -> Optional[Layout]:
        try:
            return self.get_layout()
        except NotImplementedError:
            return None

    def get_output_spec(self) -> OutputSpec:
        return self.get_layout()

    def maybe_get_output_spec(self) -> Optional[OutputSpec]:
        try:
            return self.get_output_spec()
        except NotImplementedError:
            return None

    def has_tensor_output(self) -> bool:
        """True for single tensor output (excludes MultiOutput)"""
        return isinstance(self.maybe_get_output_spec(), Layout)

    def get_size(self) -> Sequence[Expr]:
        raise NotImplementedError(f"get_size() is not implemented by {type(self)}!")

    def maybe_get_size(self) -> Optional[Sequence[_IntLike]]:
        try:
            return self.get_size()
        except NotImplementedError:
            return None

    @property
    def shape(self) -> Union[_IntLike, sympy.Rel, Sequence[_IntLike]]:
        return self.get_size()

    def get_numel(self) -> Expr:
        return sympy_product(self.get_size())

    def is_zero_elements(self) -> bool:
        return V.graph.sizevars.is_expr_static_and_true(sympy.Eq(self.get_numel(), 0))

    def realize(self) -> Optional[str]:
        """
        If the IRNode refers to data which has not been materialized (e.g.,
        it is a Pointwise/Reduction that could potentially have more
        compute fused into it), realize the IRNode into physical memory,
        ending the possibility of fusing into it, but allowing, e.g., multiple
        users to access the data without having to recompute.

        Check StorageBox.realize for a particularly notable implementation.

        TODO(ezyang): I think, in principle, every IRNode should have an
        implementation of this, and most of the time no-op is OK, but you
        really do have to audit each IRNode for this, so for now, raise
        an error if it's not implemented.  Note that some code in graph.py
        will catch this thrown error and suppress it with a warning.
        """
        raise NotImplementedError(f"realize NYI on {type(self)}")

    def codegen_reference(self, writer: Optional[IndentedBuffer] = None) -> str:
        raise NotImplementedError(f"codegen_reference NYI on {type(self)}")

    def get_device(self) -> Optional[torch.device]:
        return None

    def get_device_or_error(self) -> torch.device:
        device = self.get_device()
        assert device is not None
        return device

    def has_exceeded_max_reads(self) -> bool:
        return False

    def make_loader(self) -> Callable[[Sequence[Expr]], OpsValue]:
        raise NotImplementedError(type(self).__name__)

    def make_indexer(self) -> Callable[[Sequence[Expr]], Expr]:
        raise NotImplementedError(type(self).__name__)

    def get_stride(self) -> Sequence[_IntLike]:
        raise NotImplementedError(type(self).__name__)

    def maybe_get_stride(self) -> Optional[Sequence[_IntLike]]:
        try:
            return self.get_stride()
        except NotImplementedError:
            return None

    def get_name(self) -> str:
        raise NotImplementedError(type(self).__name__)

    def maybe_get_name(self) -> Optional[str]:
        try:
            return self.get_name()
        except NotImplementedError:
            return None

    def is_input_buffer(self) -> bool:
        try:
            return self.get_name() in V.graph.graph_inputs
        except NotImplementedError:
            return False

    def has_large_inner_fn(self, threshold: Optional[int] = None) -> bool:
        return False

    def mark_reuse(self, users: int) -> None:
        pass

    def realize_hint(self) -> None:
        pass

    def unwrap_view(self) -> IRNode:
        raise NotImplementedError(type(self).__name__)

    def freeze_layout(self) -> None:
        raise NotImplementedError(type(self).__name__)

    def freeze_layout_with_stride_order(
        self, order: list[int], allow_padding: bool = False
    ) -> None:
        raise NotImplementedError(type(self).__name__)

    def freeze_layout_with_fill_order(self, order: list[int]) -> None:
        raise NotImplementedError(type(self).__name__)

    def freeze_layout_with_same_order(self, stride: list[_IntLike]) -> None:
        raise NotImplementedError(type(self).__name__)

    def freeze_layout_with_exact_strides(
        self, exact_strides: list[_IntLike], allow_padding: bool = False
    ) -> None:
        raise NotImplementedError(type(self).__name__)

    def get_read_writes(self) -> dependencies.ReadWrites:
        raise NotImplementedError(type(self).__name__)

    def get_reads(self) -> OrderedSet[Dep]:
        return self.get_read_writes().reads

    def num_reads(self) -> int:
        return len(self.get_reads())

    def get_storage_numel(self) -> _IntLike:
        raise NotImplementedError(type(self).__name__)

    def get_free_symbol_uses(
        self, unbacked_only: bool = False
    ) -> OrderedSet[sympy.Symbol]:
        raise NotImplementedError(type(self).__name__)

    def get_reduction_type(self) -> Optional[str]:
        raise NotImplementedError(type(self).__name__)

    def get_reduction_size(self) -> Sequence[sympy.Expr]:
        raise NotImplementedError(type(self).__name__)

    def is_extern(self) -> bool:
        return False

    def is_no_op(self) -> bool:
        return False

    def constant_to_device(self, device: torch.device) -> IRNode:
        raise NotImplementedError(type(self).__name__)

    def get_mutation_names(self) -> Sequence[str]:
        raise NotImplementedError(type(self).__name__)

    def get_operation_name(self) -> str:
        raise NotImplementedError(type(self).__name__)

    def get_inputs_that_alias_output(self) -> Sequence[str]:
        raise NotImplementedError(type(self).__name__)

    if TYPE_CHECKING:

        @property
        def dtype(self) -> torch.dtype: ...


@ir_dataclass(frozen=False)
class Operation:
    def __post_init__(self) -> None:
        self.operation_name: Optional[str] = None

    def get_device(self) -> Optional[torch.device]:
        raise NotImplementedError

    def get_origin_node(self) -> Optional[torch.fx.Node]:
        assert hasattr(self, "origin_node")
        return self.origin_node

    def get_origins(self) -> OrderedSet[Any]:
        assert hasattr(self, "origins")
        return self.origins

    def get_operation_name(self) -> str:
        assert self.operation_name is not None
        return self.operation_name

    def is_extern(self) -> bool:
        return False

    def is_no_op(self) -> bool:
        return False

    def get_read_writes(self) -> dependencies.ReadWrites:
        raise NotImplementedError

    def is_user_of(self, name: str) -> bool:
        return name in self.get_read_names()

    def get_read_names(self) -> OrderedSet[str]:
        return OrderedSet(dep.name for dep in self.get_reads())

    def get_reads(self) -> OrderedSet[Dep]:
        return self.get_read_writes().reads

    def get_outputs(self) -> list[Buffer]:
        raise NotImplementedError

    def get_unbacked_symbol_defs(self) -> OrderedSet[sympy.Symbol]:
        return OrderedSet()

    def get_free_symbol_uses(
        self, unbacked_only: bool = False
    ) -> OrderedSet[sympy.Symbol]:
        """
        When unbacked_only=True:
        Returns the unbacked symbols which are required to be in scope in
        order to successfully perform codegen for this buffer.  For example,
        a buffer that corresponds to an extern kernel call that takes i0 as
        an argument would return {i0} here.  This is used to generate necessary
        dependencies that ensure we actually bind i0 in codegen before you
        try to use it.

        Note that this is NOT transitive; in particular, if this buffer takes
        in as input another buffer with dynamic shape (e.g., (i0,)), we will
        not report it here, because you will already have a dependency
        on that buffer, which will eventually have a dependency on i0 if
        necessary.

        When unbacked_only=False:
        Similar to `unbacked_only=True` but including all free symbols
        instead of only free unbacked symbols.
        """
        return OrderedSet()

    def get_workspace_size(self) -> int:
        """
        Gets extra global memory size needed by this buffer.
        Some algorithms (e.g. group gemm) may require extra global memory in the generated code.
        """
        return 0


@ir_dataclass
class Loops(IRNode):
    device: torch.device
    dtype: torch.dtype
    inner_fn: Callable[..., Any]
    ranges: Sequence[_IntLike]

    def get_free_symbol_uses(
        self, unbacked_only: bool = False
    ) -> OrderedSet[sympy.Symbol]:
        return OrderedSet().union(
            *(get_free_symbols(e, unbacked_only) for e in self.ranges),
            self.inner_fn_free_symbols(unbacked_only),
        )

    def _to_str(self, names: Sequence[str]) -> str:
        return self.str_helper(
            [
                f"'{self.device.type}'",
                str(self.dtype),
                self.inner_fn_str(),
            ]
            + [f"{name}={getattr(self, name)}" for name in names]
            + [f"origin_node={self.origin_node!r}"]
        )

    def __post_init__(self) -> None:
        super().__post_init__()

    def __str__(self) -> str:
        return self._to_str(("ranges",))

    __repr__ = __str__

    def get_device(self) -> Optional[torch.device]:
        return self.device

    def get_origin_node(self) -> Optional[torch.fx.Node]:
        return self.origin_node

    def get_size(self) -> Sequence[Expr]:
        return self.ranges

    def get_pointwise_size(self) -> Sequence[Expr]:
        return self.ranges

    @classmethod
    def create(cls, *args: Any, **kwargs: Any) -> TensorBox:
        origin_node = kwargs.pop("origin_node", None)
        tb = kwargs.pop("traceback", None)
        r = cls(*args, **kwargs)
        # Need to explicitly set origin_node here to propagate it down.
        # todo(chilli): I think it would be better for IRNode to directly set
        # origin_node
        r._post_init_setattr("origin_node", origin_node)
        r._post_init_setattr("traceback", tb or r.traceback)
        return TensorBox.create(r)

    @staticmethod
    def _index(ranges: Sequence[_IntLike], prefix: SymT = SymT.INDEX) -> Sequence[Expr]:
        return [
            sympy.S.Zero if s == 1 else sympy_index_symbol_with_prefix(prefix, n)
            for n, s in enumerate(ranges)
        ]

    @cache_on_self
    def inner_fn_opcount(self) -> OpCountResult:
        opcounter = OpCounterCSE(V.MockHandler())
        with (
            V.set_ops_handler(opcounter),
            patch.object(FlexibleLayout, "allow_indexing", True),
        ):
            self.inner_fn(*self.inner_fn_args())
            return opcounter.getvalue()

    def inner_fn_args(self) -> Sequence[Sequence[_IntLike]]:
        return (self._index(self.ranges),)

    @cache_on_self
    def inner_fn_str(self) -> str:
        return V.KernelFormatterHandler.ir_to_string(
            self.inner_fn, *self.inner_fn_args()
        )

    def has_large_inner_fn(self, threshold: Optional[int] = None) -> bool:
        if threshold is None:
            threshold = 0
        threshold = max(threshold, config.realize_opcount_threshold)
        return self.inner_fn_opcount().num_ops > threshold

    def inner_fn_free_symbols(self, unbacked_only: bool = False) -> OrderedSet[Symbol]:
        index = self._index(self.ranges)
        return extract_free_symbols(self.inner_fn, index, unbacked_only=unbacked_only)

    def get_reads(self) -> OrderedSet[Dep]:
        with patch.object(FlexibleLayout, "allow_indexing", True):
            if self.get_reduction_type():
                return extract_read_writes(
                    self.make_loader(),
                    self.get_size(),
                    self.get_reduction_size(),
                ).reads
            else:
                return extract_read_writes(
                    self.make_loader(),
                    self.get_size(),
                ).reads

    def get_read_names(self) -> OrderedSet[str]:
        return OrderedSet(self.inner_fn_opcount().read_buffers)

    def num_reads(self) -> int:
        return len(self.inner_fn_opcount().read_buffers)

    def get_reduction_size(self) -> Sequence[sympy.Expr]:
        raise NotImplementedError(
            f"get_reduction_size() is not implemented by {type(self)}!"
        )

    def get_reduction_type(self) -> Optional[str]:
        raise NotImplementedError(
            f"get_reduction_type() is not implemented by {type(self)}!"
        )

    def constant_to_device(self, device: torch.device) -> IRNode:
        raise NotImplementedError(
            f"constant_to_device() is not implemented by {type(self)}!"
        )


def nop_loader_fn(idx: Union[Expr, Sequence[Expr]], *, dtype: torch.dtype) -> OpsValue:
    if dtype.is_floating_point:
        return ops.constant(float("nan"), dtype)
    else:
        return ops.constant(0, dtype)


@ir_dataclass
class Pointwise(Loops):
    def make_loader(self) -> Callable[[Sequence[Expr]], OpsValue]:
        # Make zero-element loops into a no-op
        if self.is_zero_elements():
            return partial(nop_loader_fn, dtype=self.dtype)

        return self.inner_fn

    def get_reduction_size(self) -> Sequence[sympy.Expr]:
        return []

    def get_reduction_type(self) -> Optional[str]:
        return None

    def store_output(
        self,
        output_name: Optional[str],
        indexer: Callable[[Sequence[Expr]], Never],
        vars: Sequence[Expr],
    ) -> None:
        loader = self.make_loader()
        return ops.store(output_name or "unnamed", indexer(vars), loader(vars))

    def constant_to_device(self, device: torch.device) -> IRNode:
        """Move this to a given device. Requires that all reads are to constants."""
        loader = self.make_loader()
        loader = patch.object(ConstantBuffer, "override_device", device)(loader)
        return Pointwise(
            device=device, dtype=self.dtype, inner_fn=loader, ranges=self.ranges
        )


@ir_dataclass
class Scatter(Pointwise):
    output_indexer: Callable[[Sequence[Expr]], Expr]
    scatter_mode: StoreMode = None

    def constant_to_device(self, device: torch.device) -> IRNode:
        """Move this to a given device. Requires that all reads are to constants."""
        loader = self.make_loader()
        loader = patch.object(ConstantBuffer, "override_device", device)(loader)
        return Scatter(
            device=device,
            dtype=self.dtype,
            inner_fn=loader,
            ranges=self.ranges,
            output_indexer=self.output_indexer,
            scatter_mode=self.scatter_mode,
        )

    def store_output(
        self,
        output_name: Optional[str],
        indexer: Callable[[Sequence[Expr]], Never],
        vars: Sequence[Expr],
    ) -> None:
        loader = self.make_loader()
        if output_name is None:
            output_name = "unnamed"
        return ops.store(
            output_name,
            indexer(self.output_indexer(vars)),
            loader(vars),
            mode=self.scatter_mode,
        )


REDUCTION_COMBINE_FN: dict[str, Callable[..., OpsValue]] = {
    "any": ops_wrapper("logical_or"),
    "max": ops_wrapper("maximum"),
    "min": ops_wrapper("minimum"),
    "prod": ops_wrapper("mul"),
    "sum": ops_wrapper("add"),
    "xor_sum": ops_wrapper("bitwise_xor"),
}


def get_reduction_combine_fn(
    reduction_type: str, dtype: torch.dtype, arg_break_ties_left: bool = True
) -> Callable[..., object]:
    if reduction_type in REDUCTION_COMBINE_FN:
        return REDUCTION_COMBINE_FN[reduction_type]

    elif reduction_type in ("argmax", "argmin"):

        def argmax_combine_fn(
            a: tuple[object, object], b: tuple[object, object]
        ) -> tuple[OpsValue, OpsValue]:
            a_value, a_index = a
            b_value, b_index = b

            if reduction_type == "argmin":
                mask = ops.lt(a_value, b_value)
            else:
                mask = ops.gt(a_value, b_value)

            equal = ops.eq(a_value, b_value)
            if is_float_dtype(dtype):
                a_isnan = ops.ne(a_value, a_value)
                b_isnan = ops.ne(b_value, b_value)
                mask = ops.logical_or(mask, ops.gt(a_isnan, b_isnan))
                equal = ops.logical_or(equal, ops.logical_and(a_isnan, b_isnan))

            tie = (
                ops.lt(a_index, b_index)
                if arg_break_ties_left
                else ops.gt(a_index, b_index)
            )
            mask = ops.logical_or(mask, ops.logical_and(equal, tie))
            return (
                ops.where(mask, a_value, b_value),
                ops.where(mask, a_index, b_index),
            )

        return argmax_combine_fn

    elif reduction_type == "welford_combine":

        def welford_combine_fn(
            a: tuple[OpsValue, OpsValue, OpsValue],
            b: tuple[OpsValue, OpsValue, OpsValue],
        ) -> tuple[OpsValue, OpsValue, OpsValue]:
            a_mean, a_m2, a_weight = a
            b_mean, b_m2, b_weight = b

            delta = b_mean - a_mean
            new_weight = a_weight + b_weight
            w2_over_w = b_weight / new_weight
            return (
                a_mean + delta * w2_over_w,
                a_m2 + b_m2 + delta * delta * a_weight * w2_over_w,
                new_weight,
            )

        return welford_combine_fn

    else:
        raise NotImplementedError(f"unknown reduction_type={reduction_type}")


@ir_dataclass
class Reduction(Loops):
    reduction_ranges: Sequence[_IntLike]
    reduction_type: ReductionType
    # self.dtype represents the dst dtype
    src_dtype: torch.dtype
    reduction_hint: ReductionHint

    def __str__(self) -> str:
        return self._to_str(("ranges", "reduction_ranges", "reduction_type"))

    __repr__ = __str__

    def get_free_symbol_uses(self, unbacked_only: bool = False) -> OrderedSet[Symbol]:
        return super().get_free_symbol_uses(unbacked_only) | OrderedSet().union(
            *(get_free_symbols(e, unbacked_only) for e in self.reduction_ranges)
        )

    def get_reduction_size(self) -> Sequence[sympy.Expr]:
        return self.reduction_ranges

    def get_reduction_type(self) -> Optional[str]:
        return self.reduction_type

    def store_reduction(
        self,
        output_name: Optional[str],
        indexer: Callable[[Sequence[Expr]], Never],
        vars: Sequence[Expr],
        reduction_vars: Sequence[Symbol],
    ) -> None:
        value = ops.reduction(
            self.dtype,
            self.src_dtype,
            self.reduction_type,
            self.inner_fn(vars, reduction_vars),
        )
        return ops.store_reduction(output_name or "unnamed", indexer(vars), value)

    def index_length(self) -> int:
        return len(self.ranges) + len(self.reduction_ranges)

    def inner_fn_args(self) -> Sequence[Sequence[Expr]]:
        index = self._index(self.ranges)
        rindex = self._index(self.reduction_ranges, SymT.R0_INDEX)
        return (index, rindex)

    def inner_fn_free_symbols(self, unbacked_only: bool = False) -> OrderedSet[Symbol]:
        index = self._index(self.ranges)
        rindex = self._index(self.reduction_ranges, SymT.R0_INDEX)
        return extract_free_symbols(
            self.inner_fn, index, rindex, unbacked_only=unbacked_only
        )

    def constant_to_device(self, device: torch.device) -> IRNode:
        """Move this to a given device. Requires that all reads are to constants."""
        loader = self.make_loader()
        loader = patch.object(ConstantBuffer, "override_device", device)(loader)
        return Reduction(
            device=device,
            dtype=self.dtype,
            inner_fn=loader,
            ranges=self.ranges,
            reduction_ranges=self.reduction_ranges,
            reduction_type=self.reduction_type,
            src_dtype=self.src_dtype,
            reduction_hint=ReductionHint.DEFAULT,
        )

    @staticmethod
    def num_splits(
        device: torch.device,
        dst_dtype: torch.dtype,
        src_dtype: torch.dtype,
        inner_fn: Callable[..., OpsValue],
        ranges: Sequence[_IntLike],
        reduction_ranges: Sequence[_IntLike],
        reduction_type: Union[ReductionType, Literal["scan"]],
        reduction_numel: Expr,
        input_node: Optional[IRNode] = None,
    ) -> tuple[ReductionHint, _IntLike]:
        def _is_static(x: object) -> bool:
            return isinstance(x, (int, Integer))

        reduction_numel_hint = V.graph.sizevars.symbolic_hint(reduction_numel)
        numel_hint = V.graph.sizevars.symbolic_hint(sympy_product(ranges))

        should_split = reduction_type == "scan" or (
            not V.graph.has_feature(device, BackendFeature.REDUCE_TO_SINGLE_ELEMENT)
            and reduction_type
            not in (
                "argmax",
                "argmin",
            )
            and config.split_reductions
        )
        if not (_is_static(reduction_numel_hint) and _is_static(numel_hint)):
            # We don't support unbacked symints
            return ReductionHint.DEFAULT, 1

        props = DeviceProperties.create(device)
        num_sm = props.multi_processor_count
        min_elements_per_thread = 32
        if should_split:
            inner_reduction_splits: Callable[[int, int], int] = functools.partial(
                V.choices.reduction_split_factor, device, inner_reduction=True
            )
            outer_reduction_splits: Callable[[int, int], int] = functools.partial(
                V.choices.reduction_split_factor, device, inner_reduction=False
            )
        else:

            def inner_reduction_splits(
                reduction_numel_hint: int,
                numel_hint: int,
            ) -> int:
                return 1

            outer_reduction_splits = inner_reduction_splits

        # easy cases
        if numel_hint == 1:
            split = inner_reduction_splits(reduction_numel_hint, numel_hint)
            if split == 1:
                # No need to split.
                return ReductionHint.INNER, split
            if input_node is not None and isinstance(input_node, TensorBox):
                with patch.object(FlexibleLayout, "allow_indexing", True):
                    (
                        new_ranges,
                        new_reduction_ranges,
                    ) = extract_input_node_reduction_ranges(input_node)
                if new_ranges is not None and new_reduction_ranges is not None:
                    extracted_numel_hint = V.graph.sizevars.symbolic_hint(
                        sympy_product(new_ranges + new_reduction_ranges)
                    )
                    if reduction_numel_hint == extracted_numel_hint:
                        log.debug(
                            "Use previous IRNode's range and reduction_ranges instead of split. "
                            "current ranges: %s, current reduction ranges: %s, current split: %d, "
                            "new ranges: %s, new reduction ranges: %s",
                            ranges,
                            reduction_ranges,
                            split,
                            new_ranges,
                            new_reduction_ranges,
                        )
                        # If the input_node or its dependent nodes are also Reduction nodes,
                        # use reduction_sizes of this node or its dependent nodes directly.
                        return ReductionHint.INNER, -1
            return ReductionHint.INNER, split
        if (
            reduction_numel_hint <= min_elements_per_thread
            or numel_hint >= num_sm * 2 * 32
        ):
            return ReductionHint.DEFAULT, 1

        r = Reduction(
            device=device,
            dtype=dst_dtype,
            inner_fn=inner_fn,
            ranges=ranges,
            reduction_ranges=reduction_ranges,
            reduction_type=reduction_type if reduction_type != "scan" else "sum",
            src_dtype=src_dtype,
            reduction_hint=ReductionHint.DEFAULT,
        )

        def get_read_indices(r: Reduction) -> tuple[Sequence[Expr], bool]:
            cb = ComputedBuffer(
                name=None,
                layout=FlexibleLayout(
                    device=r.get_device(),
                    dtype=r.get_dtype(),
                    size=r.get_size(),
                ),
                data=r,
            )
            read_writes = cb.get_read_writes()
            # try finding the full size producer
            # TODO this will fail for something like ((1, N) * (N, 1)).sum()
            # this would also possibly be wrong for producers with the different contiguity but we hope those cases are rare
            assert read_writes.range_vars is not None
            range_vars = [
                r
                for r in read_writes.range_vars
                if isinstance(r, Expr) and not isinstance(r, sympy.Number)
            ]
            indices = []
            changed = False
            for md in sorted(read_writes.reads, key=lambda x: x.name):
                if all(r in md.index.free_symbols for r in range_vars):
                    indices.append(md.index)
                    if md.name in V.graph.name_to_buffer:
                        buf = V.graph.name_to_buffer[md.name]
                        original_stride = getattr(buf.layout, "stride", None)
                        buf.decide_layout()
                        if getattr(buf.layout, "stride", None) != original_stride:
                            changed = True
            return indices, changed

        indices, changed = get_read_indices(r)
        if changed:
            indices, _ = get_read_indices(r)

        if len(indices) == 0:
            # TODO determine splits when all inputs are broadcast
            return ReductionHint.DEFAULT, 1

        (_, reduction_vars), ranges1 = dependencies.index_vars_squeeze(
            r.get_size(), r.get_reduction_size()
        )
        num_outer = 0
        num_inner = 0
        for i in indices:
            j = V.graph.sizevars.simplify_with_ranges(i, ranges1)
            strides = V.graph.sizevars.stride_hints(
                j, reduction_vars, list(ranges1.keys())
            )
            outer = all(s > 1 for s in strides)
            if outer:
                num_outer += 1
            else:
                num_inner += 1
        if num_inner > num_outer:
            return ReductionHint.INNER, inner_reduction_splits(
                reduction_numel_hint, numel_hint
            )
        else:
            return ReductionHint.OUTER, outer_reduction_splits(
                reduction_numel_hint, numel_hint
            )

    @staticmethod
    def _unroll_reduction_fn(
        inner_fn: Callable[[Sequence[_IntLike], Sequence[_IntLike]], OpsValue],
        reduction_ranges: Sequence[_IntLike],
        reduction_type: str,
        src_dtype: torch.dtype,
    ) -> Callable[[Sequence[_IntLike]], OpsValue]:
        """Convert inner_fn from a reduction to an pointwise"""
        reduction_ranges = [
            V.graph.sizevars.evaluate_static_shape(x) for x in reduction_ranges
        ]

        combine_fn = get_reduction_combine_fn(reduction_type, src_dtype)

        def fn(index: Sequence[_IntLike]) -> Any:
            return functools.reduce(
                combine_fn,
                (
                    value_fn(index, rindex)
                    for rindex in itertools.product(
                        *[range(x) for x in reduction_ranges]
                    )
                ),
            )

        value_fn: Callable[[Sequence[_IntLike], Sequence[_IntLike]], Any]
        if reduction_type in ("argmin", "argmax"):
            flatten_index = FixedLayout(
                None,  # type: ignore[arg-type]
                None,  # type: ignore[arg-type]
                reduction_ranges,
                FlexibleLayout.contiguous_strides(reduction_ranges),
            ).make_indexer()

            def value_fn(
                index: Sequence[_IntLike], rindex: Sequence[_IntLike]
            ) -> tuple[OpsValue, OpsValue]:
                rindex = [sympy.expand(i) for i in rindex]
                return (
                    inner_fn(index, rindex),
                    ops.index_expr(flatten_index(rindex), torch.int64),
                )

            return lambda index: fn(index)[1]
        else:
            value_fn = inner_fn
            return fn

    @classmethod
    def create(
        cls,
        device: torch.device,
        dst_dtype: torch.dtype,
        src_dtype: torch.dtype,
        inner_fn: Callable[..., Any],
        ranges: Sequence[Expr],
        reduction_ranges: Sequence[Expr],
        reduction_type: ReductionType,
        reduction_hint: ReductionHint = ReductionHint.DEFAULT,
        input_node: Optional[IRNode] = None,
    ) -> TensorBox:
        reduction_numel = V.graph.sizevars.simplify(sympy_product(reduction_ranges))

        if reduction_numel == 0:
            # N.B. This is a hack to generate the literal of the given type
            # Ideally, we should be fixing `def constant` in triton.py
            # but it breaks due to hardcoded dtypes in other places
            def py_cnst(val: object) -> Union[bool, float, int]:
                if dst_dtype == torch.bool:
                    return bool(val)
                elif dst_dtype.is_floating_point:
                    assert isinstance(val, typing.SupportsFloat)
                    return float(val)
                else:
                    assert isinstance(val, typing.SupportsInt)
                    return int(val)

            rtypes_to_inits = {
                "sum": py_cnst(0),
                "xor_sum": py_cnst(0),
                "prod": py_cnst(1),
                "any": py_cnst(0),
                # "all" is desugared to `!any(!val)`
            }

            assert reduction_type in rtypes_to_inits.keys(), (
                f"{reduction_type} not supported for zero-dimension tensors!"
            )

            def const_fn(index: int) -> OpsValue:
                return ops.constant(rtypes_to_inits[reduction_type], dst_dtype)

            return Pointwise.create(
                device=device,
                dtype=src_dtype,
                inner_fn=const_fn,
                ranges=list(ranges),
            )

        if reduction_numel == 1:
            # this reduction is actually a pointwise op
            if reduction_type in ("argmin", "argmax"):

                def fn(index: int) -> OpsValue:
                    return ops.constant(0, dst_dtype)

            else:

                def fn(index: int) -> OpsValue:
                    reduction_index = [sympy.S.Zero for _ in reduction_ranges]
                    return inner_fn(index, reduction_index)

            return Pointwise.create(
                device=device, dtype=dst_dtype, inner_fn=fn, ranges=ranges
            )

        if (
            isinstance(reduction_numel, Integer)
            and V.graph.sizevars.size_hint(reduction_numel)
            < config.unroll_reductions_threshold
            and (sympy_product(ranges) != 1 or is_gpu(device.type))
        ):
            # NB: This works around https://github.com/pytorch/pytorch/issues/140457
            # since turning reductions into pointwise ops can exacerbate this problem
            return Pointwise.create(
                device=device,
                dtype=dst_dtype,
                inner_fn=cls._unroll_reduction_fn(
                    inner_fn, reduction_ranges, reduction_type, src_dtype
                ),
                ranges=ranges,
            )

        # triton doesn't support reduce to single element well, so break it up
        hint, split = cls.num_splits(
            device,
            dst_dtype,
            src_dtype,
            inner_fn,
            ranges,
            reduction_ranges,
            reduction_type,
            reduction_numel,
            input_node,
        )
        # intermediate reduction in split can contain complex indexing,
        # and num_splits will fail to correctly set the hint
        # reuse the passed hint if available
        if reduction_hint == ReductionHint.DEFAULT:
            reduction_hint = hint
        if split == -1:
            assert input_node is not None
            new_ranges, new_reduction_ranges = extract_input_node_reduction_ranges(
                input_node
            )
            assert new_ranges is not None
            assert new_reduction_ranges is not None
            return cls.create_multilayer_existing_ranges(
                device,
                dst_dtype,
                src_dtype,
                inner_fn,
                ranges,
                reduction_ranges,
                new_ranges,
                new_reduction_ranges,
                reduction_type,
                reduction_hint,
            )
        elif split > 1:
            # triton doesn't support reduce to single element well, so break it up
            return cls.create_multilayer(
                device,
                dst_dtype,
                src_dtype,
                inner_fn,
                ranges,
                reduction_ranges,
                reduction_type,
                split,
                reduction_hint,
                input_node,
            )

        return TensorBox.create(
            Reduction(
                device=device,
                dtype=dst_dtype,
                inner_fn=inner_fn,
                ranges=ranges,
                reduction_ranges=reduction_ranges,
                reduction_type=reduction_type,
                src_dtype=src_dtype,
                reduction_hint=reduction_hint,
            )
        )

    @staticmethod
    def default_accumulator(
        reduction_type: str, dtype: torch.dtype
    ) -> Union[_NumLike, Sequence[_NumLike]]:
        if reduction_type in ("max", "argmax"):
            if is_float_dtype(dtype):
                return float("-inf")
            elif is_boolean_dtype(dtype):
                return False
            else:
                return torch.iinfo(dtype).min
        if reduction_type in ("min", "argmin"):
            if is_float_dtype(dtype):
                return float("inf")
            elif is_boolean_dtype(dtype):
                return True
            else:
                return torch.iinfo(dtype).max

        zero = False if is_boolean_dtype(dtype) else 0
        one = True if is_boolean_dtype(dtype) else 1
        return {
            "sum": zero,
            "prod": one,
            "xor_sum": zero,
            "any": zero,
            "welford_reduce": (zero, zero, zero),
            "welford_combine": (zero, zero, zero),
            "online_softmax_reduce": (float("-inf"), zero),
        }[reduction_type]

    @staticmethod
    def default_value(
        reduction_type: str, dtype: torch.dtype
    ) -> Union[_NumLike, Sequence[_NumLike]]:
        if reduction_type == "welford_reduce":
            return 0
        return Reduction.default_accumulator(reduction_type, dtype)

    @staticmethod
    def _multilayer_second_step_hint(
        split: _IntLike, numel_hint: int, reduction_hint: ReductionHint
    ) -> ReductionHint:
        if split == -1:
            return reduction_hint
        if split <= 512 and numel_hint <= 512 and reduction_hint == ReductionHint.OUTER:
            return ReductionHint.OUTER_TINY
        if (
            split <= 1024
            and numel_hint <= 256
            and reduction_hint == ReductionHint.OUTER
        ):
            return ReductionHint.OUTER_TINY

        return reduction_hint

    @classmethod
    def check_for_split_dense_dim_reindexing(
        cls, reduction_numel: _IntLike, input_node: Optional[IRNode]
    ) -> Optional[int]:
        """
        If we are reducing over the full tensor, and it is non-dense in the last dimension,
        reindex so we reduce over the dense dimension. initially just handle complete
        reduction case
        """
        if input_node is None:
            return None

        if not V.graph.sizevars.statically_known_equals(
            input_node.get_numel(), reduction_numel
        ):
            return None

        input_node.realize()
        try:
            # finalize layout
            as_storage_and_layout(input_node)
        except NotImplementedError:
            return None

        strides = input_node.get_stride()

        for i, s in enumerate(strides[:-1]):
            if V.graph.sizevars.statically_known_equals(s, 1):
                return i

        return None

    @classmethod
    def _multilayer_wrap_loader(
        cls,
        loader: Callable[..., OpsValue],
        reduction_ranges: Sequence[_IntLike],
        reduction_numel: _IntLike,
        split: _IntLike,
        block_size: _IntLike,
        default: Union[_NumLike, Sequence[_NumLike]],
        input_node: Optional[IRNode] = None,
    ) -> Callable[..., object]:
        dense_index = cls.check_for_split_dense_dim_reindexing(
            reduction_numel, input_node
        )
        reindex = View.dynamic_reshape_indexer(
            reduction_ranges, [reduction_numel], dense_index
        )
        need_mask = not V.graph.sizevars.is_expr_static_and_true(
            sympy.Eq(reduction_numel % split, 0)
        )

        def wrapper_fn(
            index: Sequence[Symbol], reduction_index: Sequence[Symbol]
        ) -> OpsValue:
            (reduction_index,) = reduction_index
            *new_index, reduction_block = index
            indices = block_size * reduction_block + reduction_index

            def body() -> OpsValue:
                return loader(new_index, reindex([indices]))

            if need_mask:
                mask = ops.lt(
                    ops.index_expr(indices, torch.int32),
                    ops.index_expr(reduction_numel, torch.int32),
                )
                return ops.masked(mask, body, default)
            else:
                return body()

        return wrapper_fn

    @classmethod
    def _multilayer_wrap_loader_existing_ranges(
        cls,
        loader: Callable[[Sequence[sympy.Expr], Sequence[sympy.Expr]], OpsValue],
        original_ranges: Sequence[Expr],
        original_reduction_ranges: Sequence[Expr],
        new_ranges: Sequence[Integer],
        new_reduction_ranges: Sequence[Integer],
    ) -> Callable[[Sequence[sympy.Expr], Sequence[sympy.Expr]], OpsValue]:
        assert all(r == 1 for r in original_ranges), (
            f"Only enabled for numel_hint == 1, found {original_ranges=}"
        )
        reindex = View.dynamic_reshape_indexer(
            original_reduction_ranges, tuple(new_ranges) + tuple(new_reduction_ranges)
        )

        def wrapper_fn(
            merged_index: Sequence[sympy.Expr],
            new_reduction_index: Sequence[sympy.Expr],
        ) -> OpsValue:
            original_idx = merged_index[: len(original_ranges)]
            new_index = merged_index[len(original_ranges) :]
            return loader(
                original_idx,
                reindex(tuple(new_index) + tuple(new_reduction_index)),
            )

        return wrapper_fn

    @classmethod
    def create_multilayer_helper(
        cls,
        device: torch.device,
        dst_dtype: torch.dtype,
        src_dtype: torch.dtype,
        wrapper_fn: Callable[..., Any],
        original_ranges: Sequence[Expr],
        original_reduction_ranges: Sequence[Expr],
        new_ranges: list[Expr],
        new_reduction_ranges: list[Integer],
        reduction_type: ReductionType,
        split: _IntLike,
        reduction_hint: ReductionHint,
    ) -> TensorBox:
        """
        Break a large reduction up into multiple smaller reductions
        recursively
        """
        # triton will automatically compute reductions in fp32 if reducing over fp16/bf16
        # within the kernel. keep the intermediate in fp32 so as to keep the whole reduction
        # in fp32 and not reduce precision by breaking up the kernel into multiple layers
        intermediate_dtype = (
            dst_dtype
            if dst_dtype not in (torch.float16, torch.bfloat16)
            else torch.float
        )
        intermediate = Reduction.create(
            device,
            intermediate_dtype,
            src_dtype,
            wrapper_fn,
            new_ranges,
            new_reduction_ranges,
            reduction_type,
            reduction_hint,
        )
        intermediate.realize()
        intermediate_loader = intermediate.make_loader()

        def intermediate_fn(
            index: Sequence[_IntLike], reduction_index: Sequence[_IntLike]
        ) -> OpsValue:
            return intermediate_loader([*index, *reduction_index])

        numel_hint = V.graph.sizevars.size_hint(sympy_product(original_ranges))
        reduction_hint = cls._multilayer_second_step_hint(
            split, numel_hint, reduction_hint
        )

        assert original_ranges == new_ranges[: len(original_ranges)]
        return TensorBox.create(
            Reduction(
                device=device,
                dtype=dst_dtype,
                inner_fn=intermediate_fn,
                ranges=original_ranges,
                reduction_ranges=new_ranges[len(original_ranges) :],
                reduction_type=reduction_type,
                src_dtype=src_dtype,
                reduction_hint=reduction_hint,
            )
        )

    @classmethod
    def create_multilayer(
        cls,
        device: torch.device,
        dst_dtype: torch.dtype,
        src_dtype: torch.dtype,
        inner_fn: Callable[..., Any],
        ranges: Sequence[Expr],
        reduction_ranges: Sequence[Expr],
        reduction_type: ReductionType,
        split: _IntLike,
        reduction_hint: ReductionHint,
        input_node: Optional[IRNode] = None,
    ) -> TensorBox:
        """
        Break a large reduction up into multiple smaller reductions
        recursively
        """
        # TODO(jansel): realize the reduction so we can do dynamic indexing
        reduction_numel = sympy_product(reduction_ranges)
        block_size = FloorDiv(reduction_numel + (split - 1), split)
        default = cls.default_value(reduction_type, dst_dtype)
        wrapper_fn = cls._multilayer_wrap_loader(
            inner_fn,
            reduction_ranges,
            reduction_numel,
            split,
            block_size,
            default,
            input_node,
        )

        return cls.create_multilayer_helper(
            device,
            dst_dtype,
            src_dtype,
            wrapper_fn,
            ranges,
            reduction_ranges,
            [*ranges, split],
            [block_size],
            reduction_type,
            split,
            reduction_hint,
        )

    @classmethod
    def create_multilayer_existing_ranges(
        cls,
        device: torch.device,
        dst_dtype: torch.dtype,
        src_dtype: torch.dtype,
        inner_fn: Callable[..., Any],
        original_ranges: Sequence[Expr],
        original_reduction_ranges: Sequence[Expr],
        new_ranges: list[Integer],
        new_reduction_ranges: list[Integer],
        reduction_type: ReductionType,
        reduction_hint: ReductionHint,
    ) -> TensorBox:
        """
        Break a large reduction up into multiple smaller reductions
        recursively
        """
        wrapper_fn = cls._multilayer_wrap_loader_existing_ranges(
            inner_fn,
            original_ranges,
            original_reduction_ranges,
            new_ranges,
            new_reduction_ranges,
        )
        return cls.create_multilayer_helper(
            device,
            dst_dtype,
            src_dtype,
            wrapper_fn,
            original_ranges,
            original_reduction_ranges,
            [*original_ranges, *new_ranges],
            new_reduction_ranges,
            reduction_type,
            -1,
            reduction_hint,
        )


INNER_FN_TY = Callable[[Sequence[Expr], Sequence[Expr]], OpsValue]


class MultiOutputReduction(Reduction):
    output_index: int

    def __init__(
        self,
        device: torch.device,
        dst_dtype: torch.dtype,
        inner_fns: Union[INNER_FN_TY, Sequence[INNER_FN_TY]],
        ranges: Sequence[Integer],
        reduction_ranges: Sequence[Integer],
        reduction_type: ReductionType,
        src_dtype: torch.dtype,
        reduction_hint: ReductionHint,
        output_index: int,
    ):
        if callable(inner_fns):
            inner_fns = (inner_fns,)

        loader: Callable[[Sequence[Expr], Sequence[Expr]], Any]
        if len(inner_fns) == 1:
            loader = inner_fns[0]
        else:

            def loader(
                idx: Sequence[Expr], reduction_idx: Sequence[Expr]
            ) -> tuple[OpsValue, ...]:
                return tuple(fn(idx, reduction_idx) for fn in inner_fns)

        super().__init__(
            device=device,
            dtype=dst_dtype,
            inner_fn=loader,
            ranges=ranges,
            reduction_ranges=reduction_ranges,
            reduction_type=reduction_type,
            src_dtype=src_dtype,
            reduction_hint=reduction_hint,
        )
        self.output_index = output_index

    def store_reduction(
        self,
        output_name: Optional[str],
        indexer: Callable[[Sequence[Expr]], Never],
        vars: Sequence[Expr],
        reduction_vars: Sequence[Symbol],
    ) -> None:
        values = ops.reduction(
            self.dtype,
            self.src_dtype,
            self.reduction_type,
            self.inner_fn(vars, reduction_vars),
        )
        assert isinstance(values, (tuple, list)), f"{type(values)}"
        value = values[self.output_index]
        return ops.store_reduction(output_name or "unnamed", indexer(vars), value)


class OnlineSoftmaxReduction(MultiOutputReduction):
    @classmethod
    def create(  # type: ignore[override]
        cls,
        device: torch.device,
        dst_dtype: torch.dtype,
        src_dtype: torch.dtype,
        inner_fn: Callable[..., Any],
        ranges: Sequence[Expr],
        reduction_ranges: Sequence[Expr],
        num_output: int,
        reduction_hint: ReductionHint = ReductionHint.DEFAULT,
        input_node: Optional[IRNode] = None,
    ) -> Sequence[TensorBox]:
        """
        Create the reduction disregarding splitting.
        """
        results = tuple(
            TensorBox.create(
                MultiOutputReduction(
                    device,
                    dst_dtype,
                    inner_fn,
                    ranges,
                    reduction_ranges,
                    "online_softmax_reduce",  # type: ignore[arg-type]
                    src_dtype,
                    reduction_hint,
                    output_idx,
                )
            )
            for output_idx in range(num_output)
        )
        for t in results:
            t.realize()
        return results


class WelfordReduction(MultiOutputReduction):
    @classmethod
    def create(  # type: ignore[override]
        cls,
        device: torch.device,
        dtype: torch.dtype,
        inner_fns: Sequence[Callable[..., Any]],
        ranges: list[Integer],
        reduction_ranges: list[Integer],
        reduction_type: ReductionType,
        reduction_hint: ReductionHint = ReductionHint.DEFAULT,
    ) -> Sequence[TensorBox]:
        assert reduction_type in ("welford_reduce", "welford_combine")

        reduction_numel = V.graph.sizevars.simplify(sympy_product(reduction_ranges))

        def const(val: int) -> TensorBox:
            def inner_fn(idx: Sequence[Expr]) -> OpsValue:
                return ops.constant(
                    val,
                    dtype,
                )

            return Pointwise.create(
                device=device,
                dtype=dtype,
                inner_fn=inner_fn,
                ranges=list(ranges),
            )

        if reduction_numel == 0:
            mean = const(0)
            m2 = const(0)
            weight = const(0)
            return mean, m2, weight

        if reduction_numel == 1:

            def copy(
                loader: Callable[[Sequence[Expr], Sequence[Expr]], OpsValue],
            ) -> TensorBox:
                def inner_fn(idx: Sequence[Expr]) -> OpsValue:
                    reduction_index = [sympy.S.Zero for _ in reduction_ranges]
                    return loader(idx, reduction_index)

                return Pointwise.create(
                    device=device,
                    dtype=dtype,
                    inner_fn=inner_fn,
                    ranges=list(ranges),
                )

            if reduction_type == "welford_reduce":
                return copy(inner_fns[0]), const(0), const(1)
            else:
                return tuple(copy(fn) for fn in inner_fns)

        # TODO: Unrolled reduction
        # if (
        #     isinstance(reduction_numel, Integer)
        #     and V.graph.sizevars.size_hint(reduction_numel)
        #     < config.unroll_reductions_threshold
        #     and sympy_product(ranges) != 1
        # ):
        #     return Pointwise.create(
        #         device,
        #         dst_dtype,
        #         cls._unroll_reduction_fn(
        #             inner_fn, reduction_ranges, reduction_type, src_dtype,
        #         ),
        #         ranges,
        #     )

        # triton doesn't support reduce to single element well, so break it up
        hint, split = Reduction.num_splits(
            device,
            dtype,
            dtype,
            inner_fns[0],
            ranges,
            reduction_ranges,
            reduction_type=reduction_type,
            reduction_numel=reduction_numel,
        )
        # intermediate reduction in split can contain complex indexing,
        # and num_splits will fail to correctly set the hint
        # reuse the passed hint if available
        if reduction_hint == ReductionHint.DEFAULT:
            reduction_hint = hint
        if split > 1:
            # triton doesn't support reduce to single element well, so break it up
            return cls.create_multilayer(
                device,
                dtype,
                inner_fns,
                ranges,
                reduction_ranges,
                reduction_type,
                split,
                reduction_hint,
            )

        results = [
            TensorBox.create(
                WelfordReduction(
                    device,
                    dtype,
                    inner_fns,
                    ranges,
                    reduction_ranges,
                    reduction_type,
                    dtype,
                    reduction_hint,
                    output_idx,
                )
            )
            for output_idx in range(3)
        ]
        for t in results:
            t.realize()
        return results

    @staticmethod
    def default_value(
        reduction_type: str, dtype: torch.dtype
    ) -> Union[_NumLike, Sequence[_NumLike]]:
        return (0, 0, 0)

    @classmethod
    def create_multilayer(  # type: ignore[override]
        cls,
        device: torch.device,
        dtype: torch.dtype,
        inner_fns: Sequence[Callable[..., Any]],
        ranges: list[Integer],
        reduction_ranges: list[Integer],
        reduction_type: ReductionType,
        split: _IntLike,
        reduction_hint: ReductionHint,
    ) -> Sequence[TensorBox]:
        """
        Break a large reduction up into multiple smaller reductions
        recursively
        """
        reduction_numel = sympy_product(reduction_ranges)
        need_mask = not V.graph.sizevars.is_expr_static_and_true(
            sympy.Eq(reduction_numel % split, 0)
        )

        if need_mask and reduction_type != "welford_combine":
            # If we need mask, then "welford_reduce" doesn't work because
            # masked inputs shouldn't count towards the welford weight

            def constant(
                idx: Sequence[Expr], reduction_idx: Sequence[Expr], value: int
            ) -> OpsValue:
                return ops.constant(value, dtype)

            return cls.create_multilayer(
                device=device,
                dtype=dtype,
                inner_fns=(
                    inner_fns[0],
                    partial(constant, value=0),
                    partial(constant, value=1),
                ),
                ranges=ranges,
                reduction_ranges=reduction_ranges,
                reduction_type="welford_combine",
                split=split,
                reduction_hint=reduction_hint,
            )

        block_size = FloorDiv(reduction_numel + (split - 1), split)
        intermediates = WelfordReduction.create(
            device,
            dtype,
            tuple(
                cls._multilayer_wrap_loader(
                    loader,
                    reduction_ranges,
                    reduction_numel,
                    split,
                    block_size,
                    default=0,
                )
                for loader in inner_fns
            ),
            [*ranges, split],
            [block_size],
            reduction_type,
            reduction_hint,
        )
        for i in intermediates:
            i.realize()

        def intermediate_loader_fn(
            index: Sequence[Expr],
            reduction_index: Sequence[Expr],
            loader: Callable[[Sequence[Expr]], OpsValue],
        ) -> OpsValue:
            return loader([*index, *reduction_index])

        numel_hint = V.graph.sizevars.size_hint(sympy_product(ranges))
        reduction_hint = cls._multilayer_second_step_hint(
            split, numel_hint, reduction_hint
        )
        return WelfordReduction.create(
            device,
            dtype,
            tuple(
                partial(intermediate_loader_fn, loader=i.make_loader())
                for i in intermediates
            ),
            ranges,
            [split],
            # welford_reduce turns one input into three outputs, which are combined with welford_combine
            "welford_combine",
            reduction_hint,
        )


@ir_dataclass
class Scan(Loops):
    scan_ranges: list[Integer]
    size: list[Integer]
    combine_fn: Callable[[tuple[Any, ...], tuple[Any, ...]], tuple[Any, ...]]
    reindex: Callable[[Sequence[_IntLike], Sequence[_IntLike]], Sequence[_IntLike]]
    reduction_hint: ReductionHint
    output_index: int
    # output_index indexes the following tuples
    dtypes: tuple[torch.dtype, ...]
    inner_fns: tuple[Callable[..., Any], ...]

    # HACK we mimick reduction

    def get_free_symbol_uses(self, unbacked_only: bool = False) -> OrderedSet[Symbol]:
        # TODO: Can combine_fn/reindex close over unbacked symbols? If so, we
        # need to explicitly represent the closure so we can pull out unbacked
        # symbols here
        return (
            super().get_free_symbol_uses(unbacked_only)
            | OrderedSet().union(
                *(get_free_symbols(e, unbacked_only) for e in self.scan_ranges)
            )
            | OrderedSet().union(
                *(get_free_symbols(e, unbacked_only) for e in self.size)
            )
        )

    def __post_init__(self) -> None:
        assert len(self.ranges) + len(self.scan_ranges) == len(self.size)
        super().__post_init__()

    def store_reduction(
        self,
        output_name: Optional[str],
        indexer: Callable[[Sequence[_IntLike]], Never],
        vars: Sequence[Expr],
        scan_vars: Sequence[Symbol],
    ) -> None:
        idx = self.reindex(vars, scan_vars)
        values = tuple(inner_fn(idx) for inner_fn in self.inner_fns)
        result = ops.scan(self.dtypes, self.combine_fn, values)
        return ops.store(
            output_name or "unnamed", indexer(idx), result[self.output_index]
        )

    def get_reduction_type(self) -> Optional[str]:
        # return self.scan_op
        return "custom"

    def get_reduction_size(self) -> Sequence[sympy.Expr]:
        return self.scan_ranges

    def get_size(self) -> Sequence[Expr]:
        return self.size

    def get_pointwise_size(self) -> Sequence[Expr]:
        return self.ranges

    def index_length(self) -> int:
        return len(self.ranges) + len(self.scan_ranges)

    def inner_fn_args(self) -> Sequence[Sequence[_IntLike]]:
        index = self._index(self.ranges)
        rindex = self._index(self.scan_ranges, SymT.R0_INDEX)
        idx = self.reindex(index, rindex)
        return (idx,)

    def inner_fn_free_symbols(self, unbacked_only: bool = False) -> OrderedSet[Symbol]:
        index = self._index(self.ranges)
        rindex = self._index(self.scan_ranges, SymT.R0_INDEX)
        idx = self.reindex(index, rindex)
        return extract_free_symbols(self.inner_fn, idx, unbacked_only=unbacked_only)

    @classmethod
    def create(  # type: ignore[override]
        cls,
        device: torch.device,
        dtypes: tuple[torch.dtype, ...],
        inner_fns: tuple[Callable[[Sequence[Expr]], Any], ...],
        size: list[Integer],
        axis: int,
        combine_fn: Callable[[tuple[Any, ...], tuple[Any, ...]], tuple[Any, ...]],
        reduction_hint: ReductionHint = ReductionHint.DEFAULT,
        *,
        # Whether we have the option to fallback to aten
        can_fallback_to_aten: bool = True,
        **kwargs: Any,
    ) -> Sequence[Optional[TensorBox]]:
        pointwise_ranges = [*size[:axis], *size[axis + 1 :]]
        scan_ranges = [size[axis]]

        if not V.graph.has_feature(device, BackendFeature.SCAN):
            return [None] * len(dtypes)

        if len(dtypes) > 1 and not V.graph.has_feature(
            device, BackendFeature.TUPLE_REDUCTION
        ):
            return [None] * len(dtypes)

        sizevars = V.graph.sizevars
        scan_numel = sizevars.simplify(sympy_product(scan_ranges))

        assert len(dtypes) == len(inner_fns)

        # Scan with a single element is just a copy
        if sizevars.is_expr_static_and_true(sympy.Le(scan_numel, 1)):
            return [
                Pointwise.create(
                    device=device,
                    dtype=dtypes[output_index],
                    inner_fn=inner_fns[output_index],
                    ranges=size,
                )
                for output_index in range(len(dtypes))
            ]

        reduction_hint, num_splits = cls.num_splits(
            device=device,
            dtype=dtypes[0],
            inner_fn=inner_fns[0],
            axis=axis,
            pointwise_ranges=pointwise_ranges,
            scan_ranges=scan_ranges,
            combine_fn=combine_fn,
            scan_numel=scan_numel,
        )
        scan_type = Scan
        if num_splits > 1:
            supports_split = (
                torch.version.hip is None or (has_triton and triton_version >= "3.3.0")
            ) and (len(dtypes) == 1)
            if not supports_split:
                if can_fallback_to_aten:
                    # Fallback to ATen
                    return [None] * len(dtypes)
                else:
                    num_splits = 1
            else:
                scan_type = SplitScan

        def reindex(index: Sequence[Expr], scan_index: Sequence[Expr]) -> list[Expr]:
            assert len(scan_index) == len(scan_ranges)
            assert len(index) == len(pointwise_ranges)
            return [*index[:axis], *scan_index, *index[axis:]]

        results = [
            TensorBox.create(
                scan_type(
                    device=device,
                    dtype=dtypes[output_index],
                    dtypes=dtypes,
                    inner_fn=inner_fns[output_index],
                    inner_fns=inner_fns,
                    size=size,
                    ranges=pointwise_ranges,
                    scan_ranges=scan_ranges,
                    combine_fn=combine_fn,
                    reindex=reindex,
                    reduction_hint=reduction_hint,
                    output_index=output_index,
                    **kwargs,
                )
            )
            for output_index in range(len(dtypes))
        ]

        for result in results:
            result.realize()

        return results

    @classmethod
    def num_splits(
        cls,
        device: torch.device,
        dtype: torch.dtype,
        inner_fn: Callable[[Sequence[Expr]], OpsValue],
        axis: int,
        pointwise_ranges: list[Integer],
        scan_ranges: list[Integer],
        combine_fn: Callable[[tuple[Any, ...], tuple[Any, ...]], tuple[Any, ...]],
        scan_numel: Expr,
    ) -> tuple[ReductionHint, _IntLike]:
        # TODO: custom splitting heuristic for scan
        def wrapper_fn(idx: Sequence[Expr], reduction_idx: Sequence[Expr]) -> OpsValue:
            return inner_fn([*idx[:axis], *reduction_idx, *idx[axis:]])

        return Reduction.num_splits(
            device=device,
            dst_dtype=dtype,
            src_dtype=dtype,
            inner_fn=wrapper_fn,
            ranges=pointwise_ranges,
            reduction_ranges=scan_ranges,
            reduction_type="scan",
            reduction_numel=scan_numel,
        )


# This signifies a scan op that should go through TritonSplitScanKernel codegen on CUDA.
@ir_dataclass
class SplitScan(Scan):
    pass


@ir_dataclass
class Sort(Loops):
    # Sorts a tuple of key, value pairs
    sort_ranges: list[Integer]
    size: list[Integer]
    reindex: Callable[[Sequence[Expr], Sequence[Expr]], Sequence[Expr]]
    reduction_hint: ReductionHint
    output_index: int
    # output_index indexes the following tuples
    dtypes: tuple[torch.dtype, ...]
    inner_fns: tuple[Callable[..., Any], ...]

    stable: bool
    descending: bool

    # HACK we mimick reduction

    def get_free_symbol_uses(self, unbacked_only: bool = False) -> OrderedSet[Symbol]:
        return (
            super().get_free_symbol_uses(unbacked_only)
            | OrderedSet().union(
                *(get_free_symbols(e, unbacked_only) for e in self.sort_ranges)
            )
            | OrderedSet().union(
                *(get_free_symbols(e, unbacked_only) for e in self.size)
            )
        )

    def __post_init__(self) -> None:
        assert len(self.ranges) + len(self.sort_ranges) == len(self.size)
        super().__post_init__()

    def store_reduction(
        self,
        output_name: Optional[str],
        indexer: Callable[[Sequence[Expr]], Expr],
        vars: Sequence[Expr],
        reduction_vars: Sequence[Expr],
    ) -> None:
        idx = self.reindex(vars, reduction_vars)
        values = tuple(inner_fn(idx) for inner_fn in self.inner_fns)
        result = ops.sort(self.dtypes, values, self.stable, self.descending)
        return ops.store(
            output_name or "unnamed", indexer(idx), result[self.output_index]
        )

    def get_reduction_type(self) -> Optional[str]:
        return "sort"

    def get_reduction_size(self) -> Sequence[Expr]:
        return self.sort_ranges

    def get_size(self) -> Sequence[Expr]:
        return self.size

    def get_pointwise_size(self) -> Sequence[Expr]:
        return self.ranges

    def index_length(self) -> int:
        return len(self.ranges) + len(self.sort_ranges)

    def inner_fn_args(self) -> Sequence[Sequence[Expr]]:
        index = self._index(self.ranges)
        rindex = self._index(self.sort_ranges, SymT.R0_INDEX)
        idx = self.reindex(index, rindex)
        return (idx,)

    def inner_fn_free_symbols(self, unbacked_only: bool = False) -> OrderedSet[Symbol]:
        index = self._index(self.ranges)
        rindex = self._index(self.sort_ranges, SymT.R0_INDEX)
        idx = self.reindex(index, rindex)
        return extract_free_symbols(self.inner_fn, idx, unbacked_only=unbacked_only)

    @classmethod
    def create(  # type: ignore[override]
        cls,
        device: torch.device,
        dtypes: tuple[torch.dtype, ...],
        inner_fns: tuple[Callable[[list[Expr]], Any], ...],
        size: list[Integer],
        axis: int,
        stable: bool,
        descending: bool,
        reduction_hint: ReductionHint = ReductionHint.DEFAULT,
        **kwargs: Any,
    ) -> Sequence[Optional[TensorBox]]:
        pointwise_ranges = [*size[:axis], *size[axis + 1 :]]
        sort_ranges = [size[axis]]

        if not V.graph.has_feature(device, BackendFeature.SORT):
            return [None] * len(dtypes)

        sizevars = V.graph.sizevars
        sort_numel = sizevars.simplify(sympy_product(sort_ranges))

        # Heuristic, smallest rblock where triton usually outperforms aten.sort
        # It also isn't bandwidth bound so fusion is unlikely to help.
        max_rblock = 512
        is_persistent_kernel = (
            config.triton.persistent_reductions
            and sizevars.is_expr_static_and_true(sympy.Le(sort_numel, max_rblock))
        )
        if not is_persistent_kernel:
            # We only support persistent triton kernels
            return [None] * len(dtypes)

        assert len(dtypes) == len(inner_fns)

        # Sort with a single element is just a copy
        if sizevars.is_expr_static_and_true(sympy.Le(sort_numel, 1)):
            return [
                Pointwise.create(
                    device=device,
                    dtype=dtypes[output_index],
                    inner_fn=inner_fns[output_index],
                    ranges=size,
                )
                for output_index in range(len(dtypes))
            ]

        def reindex(index: Sequence[Expr], sort_index: Sequence[Expr]) -> list[Expr]:
            assert len(sort_index) == len(sort_ranges)
            assert len(index) == len(pointwise_ranges)
            return [*index[:axis], *sort_index, *index[axis:]]

        results = [
            TensorBox.create(
                Sort(
                    device=device,
                    dtype=dtypes[output_index],
                    dtypes=dtypes,
                    inner_fn=inner_fns[output_index],
                    inner_fns=inner_fns,
                    size=size,
                    ranges=pointwise_ranges,
                    sort_ranges=sort_ranges,
                    reindex=reindex,
                    reduction_hint=reduction_hint,
                    output_index=output_index,
                    stable=stable,
                    descending=descending,
                    **kwargs,
                )
            )
            for output_index in range(len(dtypes))
        ]

        for result in results:
            result.realize()

        return results


def is_storage_and_layout(x: IRNode) -> bool:
    try:
        as_storage_and_layout(x, freeze=False)
        return True
    except NotImplementedError:
        return False


def is_contiguous_storage_and_layout(x: IRNode) -> bool:
    try:
        _buffer, layout = as_storage_and_layout(x, freeze=False)
        # pad the stride here so we will NOT claim an tensor as contiguous
        # if a padding is gonna happen.
        if layout.should_pad_strides():
            layout.pad_strides()
        return layout.is_contiguous()
    except NotImplementedError:
        return False


def as_storage_and_layout(
    x: IRNode,
    freeze: bool = True,
    want_contiguous: bool = False,
    stride_order: Optional[Sequence[Union[int, Integer]]] = None,
    allow_padding: bool = False,
    exact_strides: Optional[Sequence[Union[int, Integer]]] = None,
) -> tuple[StorageBox, Layout]:
    """
    Try to simplify x into a StorageBox and a Layout.

    allow_padding only affect how we apply stride_order. When allow_padding
    is True, we have the freedom to add padding when applying the stride_order.
    """
    if isinstance(x, TensorBox):
        return as_storage_and_layout(
            x.data,
            freeze=freeze,
            want_contiguous=want_contiguous,
            stride_order=stride_order,
            allow_padding=allow_padding,
            exact_strides=exact_strides,
        )
    if isinstance(x, StorageBox):
        _, layout = as_storage_and_layout(
            x.data,
            freeze=freeze,
            want_contiguous=want_contiguous,
            stride_order=stride_order,
            allow_padding=allow_padding,
            exact_strides=exact_strides,
        )
        return x, x.data.get_layout()
    if isinstance(x, Buffer):
        if freeze:
            if want_contiguous:
                x.freeze_layout()
                assert x.get_layout().is_contiguous()
            elif stride_order is not None:
                x.freeze_layout_with_stride_order(
                    stride_order, allow_padding=allow_padding
                )
            elif exact_strides is not None:
                x.freeze_layout_with_exact_strides(
                    exact_strides, allow_padding=allow_padding
                )
            else:
                x.decide_layout()
        return StorageBox(x), x.get_layout()
    if isinstance(x, ReinterpretView):
        # making the base of x contiguous or stride_ordered will not necessarily make
        # the ReinterpretView either, so don't pass along those arguments
        buffer, _ = as_storage_and_layout(
            x.data,
            freeze=freeze,
        )
        return buffer, x.layout
    raise NotImplementedError


def is_stride_order_storage_and_layout(
    x: IRNode, stride_order: Sequence[Union[int, Integer]]
) -> bool:
    try:
        _buffer, layout = as_storage_and_layout(x, freeze=False)
        return layout.is_stride_ordered(stride_order)
    except NotImplementedError:
        return False


@ir_dataclass
class BaseView(IRNode):
    data: IRNode

    def get_free_symbol_uses(self, unbacked_only: bool = False) -> OrderedSet[Symbol]:
        return self.data.get_free_symbol_uses(unbacked_only)

    def make_reindexer(self) -> Callable[[Sequence[Expr]], Sequence[Expr]]:
        raise NotImplementedError(f"make_reindexer NYI on {self}")

    def make_indexer(self) -> Callable[[Sequence[Expr]], Expr]:
        inner = self.data.make_indexer()
        reindex = self.make_reindexer()

        def indexer(idx: Sequence[Expr]) -> Expr:
            return inner(reindex(idx))

        return indexer

    def make_loader(self) -> Callable[[Sequence[Expr]], OpsValue]:
        inner = self.data.make_loader()
        reindex = self.make_reindexer()

        def loader(idx: Sequence[Expr]) -> OpsValue:
            return inner(reindex(idx))

        return loader

    @property
    def dtype(self) -> torch.dtype:
        return self.data.get_dtype()

    def get_layout(self) -> Layout:
        return self.data.get_layout()

    def get_device(self) -> Optional[torch.device]:
        return self.data.get_device()

    def get_origin_node(self) -> Optional[torch.fx.Node]:
        return None

    def get_name(self) -> str:
        return self.data.get_name()

    def get_pointwise_size(self) -> Sequence[Expr]:
        return self.get_size()

    def mark_reuse(self, users: int) -> None:
        return self.data.mark_reuse(users)

    def has_exceeded_max_reads(self) -> bool:
        return self.data.has_exceeded_max_reads()

    def realize(self) -> Optional[str]:
        return self.data.realize()

    def realize_hint(self):  # type: ignore[no-untyped-def]
        return self.data.realize_hint()

    def get_storage_numel(self):  # type: ignore[no-untyped-def]
        return self.data.get_storage_numel()

    def is_extern(self) -> bool:
        return self.data.is_extern()  # type: ignore[attr-defined]

    def is_module_buffer(self) -> bool:
        return self.data.is_module_buffer()  # type: ignore[attr-defined]

    def get_read_names(self) -> OrderedSet[str]:
        return self.data.get_read_names()

    def get_reads(self) -> OrderedSet[Dep]:
        with patch.object(FlexibleLayout, "allow_indexing", True):
            return extract_read_writes(
                self.make_loader(),
                self.get_size(),  # type: ignore[arg-type]
            ).reads

    def unwrap_view(self):  # type: ignore[no-untyped-def]
        x: IRNode = self
        while isinstance(x, BaseView):
            x = x.data
        return x

    def constant_to_device(self, device: torch.device) -> IRNode:
        """Move this to a given device. Requires that all reads are to constants."""
        loader = self.make_loader()
        loader = patch.object(ConstantBuffer, "override_device", device)(loader)
        return Pointwise(
            device=device,
            dtype=self.get_dtype(),
            inner_fn=loader,
            ranges=self.get_size(),
        )


@ir_dataclass
class ExpandView(BaseView):
    size: list[Expr]

    @staticmethod
    def _normalize_size(x, new_size):  # type: ignore[no-untyped-def]
        """Replace `-1` with correct sizes"""
        sizevars = V.graph.sizevars
        new_size = list(map(sympy.expand, new_size))
        old_size = x.get_size()
        old_size = [None] * (len(new_size) - len(old_size)) + list(old_size)
        assert len(new_size) == len(old_size)
        for i in range(len(new_size)):
            if new_size[i] == -1:
                assert old_size[i] is not None
                new_size[i] = old_size[i]
            elif old_size[i] is None or V.graph.sizevars.shape_env.evaluate_expr(
                sympy.Eq(old_size[i], 1), size_oblivious=True
            ):
                pass
            else:
                # Sanity check: Expect broadcast compatibility
                #
                # NB: new_size[i] == old_size[i] is expected to already be
                # guarded because the meta formula was expected to have taught
                # us this equality.
                assert sizevars.size_hint(new_size[i] - old_size[i], fallback=0) == 0, (
                    "Broadcast failed in ExpandView({x.get_size()}, {new_size}) on dimension {i}"
                )
        return new_size

    @classmethod
    def create(cls, x, new_size):  # type: ignore[no-untyped-def]
        new_size = cls._normalize_size(x, new_size)

        if is_storage_and_layout(x):
            storage, old_layout = as_storage_and_layout(x)
            skip = len(new_size) - len(old_layout.size)
            assert skip >= 0
            new_stride = [sympy.S.Zero] * skip
            for stride, size in zip(old_layout.stride, old_layout.size):
                new_stride.append(
                    stride
                    if not V.graph.sizevars.shape_env.evaluate_expr(
                        sympy.Eq(size, 1), size_oblivious=True
                    )
                    else sympy.S.Zero
                )
            new_layout = FixedLayout(
                old_layout.device,
                old_layout.dtype,
                list(new_size),
                new_stride,
                old_layout.offset,
            )
            return ReinterpretView(data=storage, layout=new_layout)

        return ExpandView(data=x, size=new_size)

    def get_size(self) -> Sequence[Expr]:
        return self.size

    def make_reindexer(self):  # type: ignore[no-untyped-def]
        target = self.get_size()
        actual = self.data.get_size()
        skip = len(target) - len(actual)

        def reindex(index):  # type: ignore[no-untyped-def]
            index = list(index[skip:])
            assert len(index) == len(actual)
            for i in range(len(actual)):
                if actual[i] == 1:
                    # zero out broadcast dimension
                    index[i] = sympy.S.Zero
            return index

        return reindex


@ir_dataclass
class PermuteView(BaseView):
    dims: list[Expr]

    @classmethod
    def create(cls, x, dims):  # type: ignore[no-untyped-def]
        dims = cls._map_neg_dims(dims)
        assert OrderedSet(dims) == OrderedSet(range(len(dims)))

        if is_storage_and_layout(x):
            storage, old_layout = as_storage_and_layout(x)
            new_layout = FixedLayout(
                old_layout.device,
                old_layout.dtype,
                [old_layout.size[i] for i in dims],
                [old_layout.stride[i] for i in dims],
                old_layout.offset,
            )
            return ReinterpretView(data=storage, layout=new_layout)

        return PermuteView(data=x, dims=dims)

    @classmethod
    def _map_neg_dims(cls, dims):  # type: ignore[no-untyped-def]
        return [dim if dim >= 0 else len(dims) + dim for dim in dims]

    def get_size(self) -> Sequence[Expr]:
        assert OrderedSet(self._map_neg_dims(self.dims)) == OrderedSet(
            range(len(self.dims))
        )
        size = self.data.get_size()
        return [size[i] for i in self.dims]

    def make_reindexer(self):  # type: ignore[no-untyped-def]
        inv = {j: i for i, j in enumerate(self.dims)}
        inv = [inv[i] for i in range(len(self.dims))]
        assert OrderedSet(inv) == OrderedSet(range(len(self.dims)))

        def reindex(index):  # type: ignore[no-untyped-def]
            return [index[i] for i in inv]

        return reindex


@ir_dataclass
class SqueezeView(BaseView):
    @classmethod
    def create(cls, x, *, dim=None):  # type: ignore[no-untyped-def]
        if is_storage_and_layout(x):
            storage, old_layout = as_storage_and_layout(x)
            new_size = []
            new_stride = []
            if dim is not None:
                assert isinstance(dim, int), "expected integer dim argument"
                assert 0 <= dim and dim < len(old_layout.size)

            for i, (size, stride) in enumerate(zip(old_layout.size, old_layout.stride)):
                if dim is None:
                    if size != 1:
                        new_size.append(size)
                        new_stride.append(stride)
                else:
                    if i != dim:
                        new_size.append(size)
                        new_stride.append(stride)
                    else:
                        assert size == 1, "expected squeezed size to be 1"

            new_layout = FixedLayout(
                old_layout.device,
                old_layout.dtype,
                new_size,
                new_stride,
                old_layout.offset,
            )
            return ReinterpretView(data=storage, layout=new_layout)

        if dim is None:
            # redirect to a generic view
            return View.create(x, [s for s in x.get_size() if s != 1])
        else:
            assert x.get_size()[dim] == 1
            return View.create(x, [s for i, s in enumerate(x.get_size()) if i != dim])

    @staticmethod
    def squeezer(size: Sequence[sympy.Expr]):  # type: ignore[no-untyped-def]
        new_size = [s for s in size if s != 1]
        not_one = [i for i, s in enumerate(size) if s != 1]
        length = len(size)

        def reindex(index: list[sympy.Expr]) -> tuple[sympy.Expr, ...]:
            assert len(index) == len(not_one), f"{index} {not_one}"
            new_index = [sympy.S.Zero] * length
            for idx, s in zip(not_one, index):
                new_index[idx] = s
            return tuple(new_index)

        return new_size, reindex

    def __init__(self, data) -> None:  # type: ignore[no-untyped-def]
        raise AssertionError("use SqueezeView.create()")


@ir_dataclass
class GenericView(BaseView):
    size: list[Expr]
    reindex: Callable[..., Any]

    def make_reindexer(self):  # type: ignore[no-untyped-def]
        return self.reindex

    def reindex_str(self) -> str:
        index_old = [
            sympy_index_symbol_with_prefix(SymT.INDEX, n) for n in range(len(self.size))
        ]
        index_new = list(self.reindex(index_old))
        return f"lambda {', '.join(map(str, index_old))}: {index_new}"

    def __str__(self) -> str:
        return self.str_helper(
            [self.data, f"size={self.size}", f"reindex={self.reindex_str()}"]
        )

    __repr__ = __str__

    @classmethod
    def create(cls, x, new_size, reindex):  # type: ignore[no-untyped-def]
        return cls(data=x, size=list(new_size), reindex=reindex)

    def get_size(self) -> Sequence[Expr]:
        return self.size


@ir_dataclass
class View(GenericView):
    @staticmethod
    def handle_negative_index(idx, size):  # type: ignore[no-untyped-def]
        idx = sympy.expand(idx)
        size = sympy.expand(size)
        evaluate_expr = V.graph.sizevars.shape_env.evaluate_expr
        if evaluate_expr(sympy.Lt(idx, 0)):
            idx = idx + size
        return idx

    @classmethod
    def create(cls, x, new_size):  # type: ignore[no-untyped-def]
        assert isinstance(new_size, (tuple, list))
        old_size, new_size = cls.resolve_negative_size(x.get_size(), new_size)

        # Skip pointless views
        if V.graph.sizevars.statically_known_list_equals(old_size, new_size):
            return x

        unbacked_symbols_in_sizes = False
        if (
            len(free_unbacked_symbols(old_size)) > 0
            or len(free_unbacked_symbols(new_size)) > 0
        ):
            unbacked_symbols_in_sizes = True

        if 0 in new_size:

            def fake_reindex(index):  # type: ignore[no-untyped-def]
                return tuple([0] * len(old_size))

            return cls(data=x, size=list(new_size), reindex=fake_reindex)
        # TODO: a new class for FixedTransferLayout that output layout is constrained by input layout
        elif is_contiguous_storage_and_layout(x) or unbacked_symbols_in_sizes:
            if unbacked_symbols_in_sizes and (not is_contiguous_storage_and_layout(x)):
                # realize x; otherwise, the dynamic_reshape_indexer below will fail
                # due to the size_hint's inability to process unbacked SymInts
                # TODO: unbacked should not diverge from backed in determining striding
                # Need to require contiguous here instead of realize, see:
                # https://github.com/pytorch/pytorch/issues/145561
                x = ExternKernel.require_exact_strides(
                    x, FlexibleLayout.contiguous_strides(x.get_size())
                )

            storage, old_layout = as_storage_and_layout(x, want_contiguous=True)
            new_layout = FixedLayout(
                old_layout.device,
                old_layout.dtype,
                new_size,
                FlexibleLayout.contiguous_strides(new_size),
                old_layout.offset,
            )
            return ReinterpretView(data=storage, layout=new_layout)

        reindex = cls.dynamic_reshape_indexer(old_size, new_size)
        return cls(data=x, size=list(new_size), reindex=reindex)

    @staticmethod
    def resolve_negative_size(old_size, new_size):  # type: ignore[no-untyped-def]
        new_size = [V.graph.sizevars.simplify(x) for x in new_size]
        old_size = [V.graph.sizevars.simplify(x) for x in old_size]

        new_size = list(new_size)
        for i in range(len(new_size)):
            if new_size[i] == -1:
                new_size[i] = sympy.S.One
                new_size[i] = CleanDiv(sympy_product(old_size), sympy_product(new_size))
                break

        V.graph.sizevars.guard_equals(sympy_product(old_size), sympy_product(new_size))
        return old_size, new_size

    @classmethod
    def dynamic_reshape_indexer(
        cls,
        old_size: Sequence[_IntLike],
        new_size: Sequence[_IntLike],
        dense_dim: Optional[int] = None,  # type: ignore[no-untyped-def]
    ) -> Callable[[Sequence[_T]], Sequence[_V]]:
        try:
            reindex = cls._dynamic_reshape_indexer(old_size, new_size, dense_dim)
        except (AssertionError, IndexError):
            # optimistic algorithm failed, lets do a fallback
            flat = [sympy_product(old_size)]
            reindex1 = cls._dynamic_reshape_indexer(old_size, flat)
            reindex2 = cls._dynamic_reshape_indexer(flat, new_size)
            reindex = fuse_reindexing(reindex1, reindex2)
        return reindex

    @staticmethod
    def _dynamic_reshape_indexer(old_size, new_size, dense_dim: Optional[int] = None):  # type: ignore[no-untyped-def]
        """
        Perform a reshape entirely by modifying indexing math
        """
        size_hint = V.graph.sizevars.size_hint
        # TODO: These symbols may not escape, if they don't assert so and
        # treat them as temporary
        vars = [
            sympy_index_symbol_with_prefix(SymT.VIEW, i) for i in range(len(new_size))
        ]

        stack_new = list(zip(vars, new_size))
        stack_old = list(old_size)

        # process the dense dim first
        reordering_dense_dim = (
            dense_dim is not None
            and dense_dim != len(stack_old) - 1
            and len(new_size) == 1
        )
        if reordering_dense_dim:
            assert dense_dim is not None  # mypy
            old_dim = stack_old.pop(dense_dim)
            stack_old.append(old_dim)

        view_expr = []
        while stack_new and stack_old:
            size_old = stack_old.pop()
            var, size_new = stack_new.pop()
            if size_old == 1:
                view_expr.append(sympy.S.Zero)
                stack_new.append((var, size_new))  # re-add
            elif size_new == 1:
                stack_old.append(size_old)  # re-add
            elif size_hint(size_new) == size_hint(size_old):
                view_expr.append(var)
                V.graph.sizevars.guard_equals(size_new, size_old)
            elif size_hint(size_new) < size_hint(size_old):
                while size_hint(size_new) < size_hint(size_old):
                    var2, size_new2 = stack_new.pop()
                    var = var2 * size_new + var
                    size_new = size_new * size_new2
                view_expr.append(var)
                V.graph.sizevars.guard_equals(size_new, size_old)
            elif size_hint(size_new) > size_hint(size_old):
                divisor = sympy.S.One
                modulus = size_old
                view_expr.append(ModularIndexing(var, divisor, modulus))
                divisor = divisor * modulus
                while size_hint(size_new) > size_hint(size_old):
                    modulus = stack_old.pop()
                    view_expr.append(ModularIndexing(var, divisor, modulus))
                    divisor = divisor * modulus
                    size_old = size_old * modulus
                V.graph.sizevars.guard_equals(size_new, size_old)
            else:
                raise AssertionError

        while stack_old:
            size_old = stack_old.pop()
            V.graph.sizevars.guard_equals(size_old, 1)
            view_expr.append(sympy.S.Zero)

        while stack_new:
            var, size_new = stack_new.pop()
            V.graph.sizevars.guard_equals(size_new, 1)

        if dense_dim is not None and len(new_size) == 1:
            view_expr.reverse()
            # Move the last expression (dense dim) to its original position
            dense_expr = view_expr.pop()
            view_expr.insert(dense_dim, dense_expr)
        else:
            view_expr.reverse()

        assert len(view_expr) == len(old_size)

        def reindex(index):  # type: ignore[no-untyped-def]
            assert len(index) == len(vars), (len(index), len(vars))
            replacements = dict(zip(vars, index))
            return tuple(sympy_subs(x, replacements) for x in view_expr)

        return reindex


@ir_dataclass
class ReinterpretView(BaseView):
    """Pretend our storage has a different layout"""

    layout: Layout

    def __post_init__(self) -> None:
        super().__post_init__()
        if isinstance(self.data, BaseView):
            object.__setattr__(self, "data", self.data.unwrap_view())

    def __str__(self) -> str:
        return self.str_helper(
            [
                self.data,
                self.layout,
            ]
        )

    __repr__ = __str__

    def get_name(self):  # type: ignore[no-untyped-def]
        return self.data.get_name()

    def get_device(self) -> Optional[torch.device]:
        return self.layout.device

    def get_origin_node(self) -> Optional[torch.fx.Node]:
        return None

    @property
    def dtype(self):  # type: ignore[no-untyped-def]
        return self.layout.dtype

    def get_size(self) -> Sequence[Expr]:
        return list(self.layout.size)

    def get_stride(self):  # type: ignore[no-untyped-def]
        return list(self.layout.stride)

    def make_loader(self) -> Callable[[Sequence[Expr]], OpsValue]:
        def loader(index: Sequence[Expr]) -> OpsValue:
            indexer = self.layout.make_indexer()
            tmp_loader = ops.load(self.get_name(), indexer(index))
            if self.layout.dtype != self.data.dtype:
                return ops.to_dtype_bitcast(tmp_loader, self.dtype, self.data.dtype)
            else:
                return tmp_loader

        return loader

    def make_indexer(self) -> Callable[[Sequence[Expr]], Expr]:
        return self.layout.make_indexer()

    def get_layout(self) -> Layout:
        return self.layout

    def freeze_layout(self):  # type: ignore[no-untyped-def]
        pass

    def get_free_symbol_uses(
        self, unbacked_only: bool = False
    ) -> OrderedSet[sympy.Symbol]:
        return (
            get_free_symbols(self.layout.size, unbacked_only)
            | get_free_symbols(self.layout.stride, unbacked_only)
            | get_free_symbols(self.layout.offset, unbacked_only)
        )

    def codegen_reference(self, writer: Optional[IndentedBuffer] = None) -> str:
        # reinterpret_tensor is similar to as_strided except:
        # - offset is added to the existing offset (rather than replacing it)
        # - view tracking is disabled similar to unsafe_view
        return V.graph.wrapper_code.codegen_reinterpret_view(
            self.data,
            self.layout.size,
            self.layout.stride,
            self.layout.offset,
            writer.writeline if writer is not None else V.graph.wrapper_code.writeline,
            dtype=self.layout.dtype,
        )

    def num_reads(self) -> int:
        return 1


@ir_dataclass
class DtypeView(BaseView):
    """Pretend our storage has a different type"""

    target_dtype: torch.dtype

    @classmethod
    def create(cls, x, new_dtype):  # type: ignore[no-untyped-def]
        if is_storage_and_layout(x):
            storage, old_layout = as_storage_and_layout(x)
            new_layout = FixedLayout(
                old_layout.device,
                new_dtype,
                old_layout.size,
                old_layout.stride,
                old_layout.offset,
            )
            return ReinterpretView(data=storage, layout=new_layout)
        return DtypeView(data=x, target_dtype=new_dtype)

    def __str__(self) -> str:
        return self.str_helper([self.data, self.target_dtype])

    __repr__ = __str__

    @property
    def dtype(self):  # type: ignore[no-untyped-def]
        return self.target_dtype

    def get_size(self) -> Sequence[Expr]:
        return self.data.get_size()

    def make_loader(self) -> Callable[[Sequence[Expr]], OpsValue]:
        inner = self.data.make_loader()

        def loader(idx):  # type: ignore[no-untyped-def]
            return ops.to_dtype_bitcast(inner(idx), self.target_dtype, self.data.dtype)

        return loader


class SliceView(View):
    @classmethod
    def normalize_start_end(cls, x, dim, start, end):  # type: ignore[no-untyped-def]
        """
        Normalize start and end such that both are in the range
        [0, x.get_size()[dim]] and start <= end.
        """
        sizevars = V.graph.sizevars
        dim_size = x.get_size()[dim]

        if any(free_unbacked_symbols(x) for x in (start, end, dim_size)):
            min_func = sympy.Min
            max_func = sympy.Max
        else:
            min_func = sizevars.evaluate_min
            max_func = sizevars.evaluate_max

        def clamp(x, lower, upper):  # type: ignore[no-untyped-def]
            clamped_lower = (
                x if sizevars.statically_known_geq(x, lower) else max_func(x, lower)
            )
            clamped_full = (
                clamped_lower
                if sizevars.statically_known_leq(clamped_lower, upper)
                else min_func(clamped_lower, upper)
            )
            return clamped_full

        def clamp_wrap(val, lower, upper, default):  # type: ignore[no-untyped-def]
            if val is None:
                return default
            val = cls.handle_negative_index(val, dim_size)
            return clamp(val, lower, upper)

        start = clamp_wrap(start, 0, dim_size, 0)
        end = clamp_wrap(end, start, dim_size, dim_size)
        return start, end

    @classmethod
    def create(cls, x, dim, start, end, step=1, clamp=True):  # type: ignore[no-untyped-def]
        step = sympy.expand(step)
        assert isinstance(step, sympy.Expr) or step > 0
        try:
            if start == 0 and end >= 2**63 - 1 and step == 1:
                return x
        except TypeError:
            pass

        new_size = list(x.get_size())

        # NB: Ordinarily we default to clamping.
        # We only don't clamp for split_with_sizes. For split_with_sizes, sizes should be already valid
        # failing in this situation is ok, since invalid sizes could trigger silent errors.
        if clamp:
            start, end = cls.normalize_start_end(x, dim, start, end)

        new_size[dim] = FloorDiv(end - start + (step - 1), step)

        if is_storage_and_layout(x):
            # Fast path
            storage, old_layout = as_storage_and_layout(x)
            new_stride = list(old_layout.stride)
            new_stride[dim] = new_stride[dim] * step
            new_layout = FixedLayout(
                old_layout.device,
                old_layout.dtype,
                new_size,
                new_stride,
                old_layout.offset + old_layout.stride[dim] * start,
            )
            return ReinterpretView(data=storage, layout=new_layout)

        def reindex(index):  # type: ignore[no-untyped-def]
            assert len(index) == len(new_size), f"wrong ndim {index} {new_size}"
            index = list(index)
            index[dim] = index[dim] * step + start
            return index

        # redirect to a generic view
        return SliceView(data=x, size=new_size, reindex=reindex)


@ir_dataclass
class BaseConstant(IRNode):
    dtype: torch.dtype
    device: torch.device

    def get_size(self) -> Sequence[Expr]:
        return ()

    def get_device(self) -> Optional[torch.device]:
        return self.device

    def get_origin_node(self) -> Optional[torch.fx.Node]:
        return None

    def get_reads(self) -> OrderedSet[Dep]:
        return OrderedSet()


@ir_dataclass
class Constant(BaseConstant):
    value: Any
    dtype: torch.dtype
    device: torch.device

    def make_loader(self) -> Callable[[Sequence[Expr]], OpsValue]:
        def loader(index: Sequence[Expr]) -> OpsValue:
            return ops.constant(self.value, self.dtype)

        return loader

    def realize(self) -> Optional[str]:
        pass

    def constant_to_device(self, device: torch.device) -> IRNode:
        return Constant(value=self.value, dtype=self.dtype, device=device)


@ir_dataclass
class IndexingConstant(BaseConstant):
    index: Any
    dtype: torch.dtype
    device: torch.device

    def make_loader(self) -> Callable[[Sequence[Expr]], OpsValue]:
        def loader(index: Sequence[Expr]) -> OpsValue:
            return ops.index_expr(self.index, self.dtype)

        return loader

    def constant_to_device(self, device: torch.device) -> IRNode:
        return IndexingConstant(index=self.index, dtype=self.dtype, device=device)


def is_contiguous_strides_for_shape(
    stride: Sequence[_IntLike], shape: Sequence[_IntLike]
) -> bool:
    return all(
        size == 1 or left == right
        for left, right, size in zip(
            stride, FlexibleLayout.contiguous_strides(shape), shape
        )
    )


def get_align_for_dtype(dtype: torch.dtype) -> int:
    return config.padding_alignment_bytes // dtype.itemsize


class OutputSpec:
    """Abstract base for Layout, MultiOutputLayout, NoneLayout.
    Represents the memory layout of the output of an Operation."""

    def get_device(self) -> Optional[torch.device]:
        raise NotImplementedError(type(self).__name__)

    def storage_size(self) -> int:
        raise NotImplementedError(type(self).__name__)


@ir_dataclass
class Layout(OutputSpec):
    def __init__(
        self,
        device: torch.device,
        dtype: torch.dtype,
        size: list[Expr],
        stride: Optional[list[Expr]] = None,
        offset: Expr = Integer(0),
    ) -> None:
        if stride is None:
            stride = FlexibleLayout.contiguous_strides(size)
        self.device = device
        self.dtype = dtype
        assert len(size) == len(stride), f"size={size}, stride={stride}"
        assert all(isinstance(s, (Expr, int)) for s in size)
        self.size: list[Expr] = size
        self.stride: list[Expr] = stride
        self.offset: Expr = offset

    def __str__(self) -> str:
        offset = ""
        if self.offset != 0:
            offset = f", offset={self.offset}"

        device_index_str = "" if self.device.index is None else f":{self.device.index}"
        return (
            f"{type(self).__name__}('{self.device.type}{device_index_str}', {self.dtype}, "
            f"size={self.size}, stride={self.stride}{offset})"
        )

    __repr__ = __str__

    def get_device(self) -> torch.device:
        return self.device

    def get_example(self) -> torch.Tensor:
        with V.fake_mode:
            return torch.empty_strided(
                convert_shape_to_symint(self.size),
                convert_shape_to_symint(self.stride),
                dtype=self.dtype,
                device=self.device,
            )

    def is_contiguous(self) -> bool:
        return is_contiguous_strides_for_shape(self.stride, self.size)

    @staticmethod
    def is_channels_last_contiguous(
        shape: Sequence[_IntLike], strides: Sequence[_IntLike]
    ) -> bool:
        ndim = len(shape)
        if ndim not in [4, 5] or shape[1] == 1:
            return False
        for left, right, size in zip(
            strides, make_channels_last_strides_for(shape), shape
        ):
            if size != 1 and left != right:
                return False
        return True

    def is_transposed(self) -> bool:
        for left, right, size in zip(
            self.stride,
            reversed(FlexibleLayout.contiguous_strides(list(reversed(self.size)))),
            self.size,
        ):
            if size != 1 and left != right:
                return False
        return True

    def is_stride_ordered(self, order) -> bool:  # type: ignore[no-untyped-def]
        assert len(self.stride) == len(order)

        # ignore dimensions of size 1, they dont affect layout
        non_1_indices = [
            i
            for i, dim in enumerate(self.size)
            if V.graph.sizevars.size_hint(dim, fallback=2) != 1
        ]

        stride = [self.stride[i] for i in non_1_indices]
        order = [order[i] for i in non_1_indices]

        def sorted_indices(arr):  # type: ignore[no-untyped-def]
            sorted_arr = sorted(arr)
            return [sorted_arr.index(element) for element in arr]

        # since we may have removed dimensions, need to re-sort & re-index order
        order = sorted_indices(order)

        # reorder the stride given order
        stride_ordered = [-1] * len(order)
        for i in range(len(order)):
            stride_ordered[order[i]] = stride[i]
        # check if it is in ascending order
        for i in range(len(order) - 1):
            expr = stride_ordered[i] > stride_ordered[i + 1]
            if not isinstance(expr, bool):
                expr = V.graph._shape_env.evaluate_expr(
                    stride_ordered[i] > stride_ordered[i + 1], size_oblivious=True
                )
            if expr:
                return False
        return True

    def is_channels_last_stride_ordered(self):  # type: ignore[no-untyped-def]
        # create channels_last order(NCHW, NCDHW, the C is the first order).
        order = [0] + list(reversed(range(1, len(self.stride) - 1)))
        order = [len(order)] + order
        return self.is_stride_ordered(order)

    @staticmethod
    def _pad_strides(in_strides, size, dtype):  # type: ignore[no-untyped-def]
        """
        The padding does not change stride order but makes sure all strides larger
        than the threshold are multiple of align.
        """
        align = get_align_for_dtype(dtype)
        if len(in_strides) == 0:
            return in_strides

        if not config.pad_channels_last and Layout.is_channels_last_contiguous(
            size, in_strides
        ):
            return in_strides

        current_fx_node = V.get_current_node()
        if hasattr(current_fx_node, "meta") and current_fx_node.meta.get(
            "dislike_padding", False
        ):
            return in_strides

        # get_stride_order does not work with dynamic shape. Also we can not
        # statically decide if a padding is needed or how much padding we should
        # do for dynamic shape.
        #
        # Skip padding the strides for dynamic shape for now.
        if not all(
            isinstance(s, (int, sympy.Integer))
            for s in itertools.chain(in_strides, size)
        ):
            return in_strides

        stride_order = get_stride_order(in_strides)
        fill_order = stride_order2fill_order(stride_order)

        new_strides = [0 for _ in range(len(in_strides))]
        # since we pad when the layout is flexible, we can decide the
        # smallest stride to be 1.
        new_strides[fill_order[0]] = 1

        padded = False
        for rank, idx in enumerate(fill_order[1:], start=1):
            prev_idx = fill_order[rank - 1]
            stride = new_strides[prev_idx] * size[prev_idx]

            if stride > config.padding_stride_threshold and stride % align != 0:
                stride = ceildiv(stride, align) * align
                padded = True
            new_strides[idx] = stride

        if not padded:
            # Consider a tensor with shape [256, 1, 5, 5]
            # Avoid strides like [25, 5, 5, 1] being padded to equivalent strides
            # [25, 25, 5, 1].
            return in_strides

        metrics.num_comprehensive_padding += 1
        return new_strides

    def pad_strides(self):  # type: ignore[no-untyped-def]
        assert isinstance(self, FlexibleLayout)
        assert self.stride is not None
        self.stride = self._pad_strides(self.stride, self.size, self.dtype)

    def should_pad_strides(self):  # type: ignore[no-untyped-def]
        return config.comprehensive_padding and isinstance(self, FlexibleLayout)

    def as_fixed(self):  # type: ignore[no-untyped-def]
        if isinstance(self, FixedLayout):
            return self

        if self.should_pad_strides():
            self.pad_strides()
        return FixedLayout(
            self.device,
            self.dtype,
            self.size,
            self.stride,
            self.offset,
        )

    def make_indexer(self) -> Callable[[Sequence[Expr]], Expr]:
        assert FlexibleLayout.allow_indexing, (
            f"convert {type(self).__name__} to FixedLayout first"
        )
        return self.as_fixed().make_indexer()

    def __eq__(self, other) -> bool:  # type: ignore[no-untyped-def]
        return (
            self.device == other.device
            and self.dtype == other.dtype
            and self.size == other.size
            and self.stride == other.stride
            and self.offset == other.offset
        )

    def storage_size(self) -> sympy.Expr:
        return compute_required_storage_length(self.size, self.stride, self.offset)


class FixedLayout(Layout):
    """A Tensor layout we cannot change"""

    def make_indexer(self) -> Callable[[Sequence[Expr]], Expr]:
        """A closure containing math to read a given element"""

        def indexer(index):  # type: ignore[no-untyped-def]
            assert len(index) == len(self.stride)
            assert len(index) == len(self.size)
            result = self.offset
            for idx, stride, sz in zip(index, self.stride, self.size):
                if sz != 1:
                    result = result + idx * stride
            return result

        return indexer


class FlexibleLayout(Layout):
    """A Tensor layout we are allowed to change"""

    allow_indexing = False

    # WARNING!  This doesn't handle zero size tensors correctly
    @staticmethod
    def contiguous_strides(sizes):  # type: ignore[no-untyped-def]
        if len(sizes) == 0:
            return []
        reversed_strides = [sympy.S.One]
        for size in reversed(sizes[1:]):
            reversed_strides.append(size * reversed_strides[-1])
        return list(reversed(reversed_strides))

    @staticmethod
    def fill_ordered(sizes, order):  # type: ignore[no-untyped-def]
        """
        Create a stride based on the order the dimensions should be filled in.

        In this format, channels last would be:
            [1, 3, 2, 0]
        """
        assert OrderedSet(range(len(sizes))) == OrderedSet(order), (sizes, order)
        next_stride = sympy.S.One
        strides = [None] * len(order)

        for i in order:
            strides[i] = next_stride
            next_stride = next_stride * sizes[i]
        return strides

    @staticmethod
    def stride_ordered(sizes, order):  # type: ignore[no-untyped-def]
        """
        Create a stride based on the sorted order of a permuted range.

        In this format, channels last would be:
            [3, 0, 2, 1]
        """
        assert OrderedSet(range(len(sizes))) == OrderedSet(order)
        fill_order = stride_order2fill_order(order)
        return FlexibleLayout.fill_ordered(sizes, fill_order)

    @staticmethod
    def stride_ordered_for_memory_format(sizes, memory_format):  # type: ignore[no-untyped-def]
        """
        Create a stride based on a memory format.

        Memory format is translasted into a stride order,
        so channels_last is the same as:
            FlexibleLayout.stride_ordered(sizes, [3, 0, 2, 1])

        This interface does not support memory_format `torch.preserve_format`
        which should be used to deduce a format from another source
        """
        if memory_format == torch.channels_last:
            return FlexibleLayout.stride_ordered(sizes, NHWC_STRIDE_ORDER)
        elif memory_format == torch.channels_last_3d:
            return FlexibleLayout.stride_ordered(sizes, NHWDC_STRIDE_ORDER)
        elif memory_format == torch.contiguous_format:
            return FlexibleLayout.contiguous_strides(sizes)
        else:
            log.debug(
                "stride_ordered_for_memory_format, unsuppored memory_format: %s",
                memory_format,
            )
            raise NotImplementedError

    @staticmethod
    def same_ordered(sizes, stride):  # type: ignore[no-untyped-def]
        """
        Create a stride that has the same stride order as given stride

        For example, if given stride is [1000, 1, 100, 10],
        the fill order should be [1, 3, 2, 0]
        """
        assert len(sizes) == len(stride)
        stride = [V.graph.sizevars.size_hint(x) for x in stride]
        fill_order = sorted(range(len(stride)), key=stride.__getitem__)
        return FlexibleLayout.fill_ordered(sizes, fill_order)

    def as_stride_order(self, order, allow_padding=False):  # type: ignore[no-untyped-def]
        new_stride = self.stride_ordered(self.size, order)
        if self.should_pad_strides() and allow_padding:
            new_stride = self._pad_strides(new_stride, self.size, self.dtype)

        return FixedLayout(
            self.device,
            self.dtype,
            self.size,
            new_stride,
            self.offset,
        )

    def as_exact_strides(self, exact_strides, allow_padding=False):  # type: ignore[no-untyped-def]
        new_stride = exact_strides
        if self.should_pad_strides() and allow_padding:
            new_stride = self._pad_strides(new_stride, self.size, self.dtype)

        return FixedLayout(
            self.device,
            self.dtype,
            self.size,
            new_stride,
            self.offset,
        )

    def as_fill_order(self, order):  # type: ignore[no-untyped-def]
        new_stride = self.fill_ordered(self.size, order)
        if self.should_pad_strides():
            new_stride = self._pad_strides(new_stride, self.size, self.dtype)
        return FixedLayout(
            self.device,
            self.dtype,
            self.size,
            new_stride,
            self.offset,
        )

    def as_same_order(self, stride):  # type: ignore[no-untyped-def]
        new_stride = self.same_ordered(self.size, stride)
        if self.should_pad_strides():
            new_stride = self._pad_strides(new_stride, self.size, self.dtype)
        return FixedLayout(
            self.device,
            self.dtype,
            self.size,
            new_stride,
            self.offset,
        )

    def __init__(self, device, dtype, size, stride_order=None) -> None:  # type: ignore[no-untyped-def]
        if stride_order:
            strides = FlexibleLayout.fill_ordered(size, stride_order)
        else:
            strides = FlexibleLayout.contiguous_strides(size)
        super().__init__(device, dtype, size, strides)


class NonOwningLayout(Layout):
    """Is a view into the storage of another tensor"""

    def __init__(self, view: Union[BaseView, TensorBox]) -> None:
        layout = view.get_layout()
        super().__init__(
            layout.device,
            layout.dtype,
            layout.size,
            layout.stride,
        )
        self.view = view

    def make_indexer(self) -> Callable[[Sequence[Expr]], Expr]:
        return self.as_fixed().make_indexer()

    def maybe_guard_aligned(self):  # type: ignore[no-untyped-def]
        offset = self.view.get_layout().offset
        if offset == 0:
            return True
        from .utils import ALIGNMENT

        return V.graph.sizevars.statically_known_multiple_of(offset, ALIGNMENT)


class CommBufferType(Enum):
    SYMM_MEM = "symm_mem"


class CommBufferLayout(FixedLayout):
    """
    A layout that signifies the buffer is a comm buffer.
    In terms of striding, the layout is identical to `FixedLayout`.

    Buffers with this layout do not participate in in-place reuse - it can be
    neither the source nor the target for in-place reuse.

    For detailed motivation and usage of this layout, see
    NOTE [lowering-time collective optimization].
    """

    comm_buffer_type: CommBufferType
    group_name: str

    def __init__(
        self,
        layout: FlexibleLayout,
        comm_buffer_type: CommBufferType,
        group_name: str,
    ):
        if not isinstance(layout, FlexibleLayout):
            raise AssertionError(
                "A `CommBufferLayout` can only be initialized with "
                f"a `FlexibleLayout` (got {layout})."
            )

        fixed = layout.as_fixed()
        super().__init__(
            device=fixed.device,
            dtype=fixed.dtype,
            size=fixed.size,
            stride=fixed.stride,
            offset=fixed.offset,
        )
        self.comm_buffer_type = comm_buffer_type
        self.group_name = group_name


@ir_dataclass
class NoneLayout(OutputSpec):
    # This is janky, I figured out what fields to populate by just running
    # the model I was interested in and adding properties/methods as needed.
    # This doesn't inherit from Layout because Layout assumes you have stuff
    # like sizes, but I don't really have anything here.
    #
    # If you have an ir.Node with NoneLayout, you probably need to setup
    # dependencies manually in scheduler

    device: Optional[torch.device]
    size: list[int] = dataclasses.field(default_factory=lambda: [0])
    stride: list[int] = dataclasses.field(default_factory=lambda: [0])

    def storage_size(self) -> int:
        return 0

    def as_fixed(self):  # type: ignore[no-untyped-def]
        return self

    def get_device(self) -> Optional[torch.device]:
        return self.device


class MutationLayoutSHOULDREMOVE(Layout):
    def __init__(self, target: IRNode) -> None:
        super().__init__(
            target.get_device_or_error(),
            target.get_dtype(),
            target.get_size(),  # type: ignore[arg-type]
            None,
        )
        self.target = target
        name = self.get_buffer().get_name()
        V.graph.mark_buffer_mutated(name)

    @property
    def stride(self) -> list[Expr]:
        return self.real_layout().stride

    @stride.setter
    def stride(self, value: Never) -> None:
        pass  # ignore setting of stride

    def storage_size(self) -> sympy.Expr:
        return self.real_layout().storage_size()

    def get_buffer(self) -> Buffer:
        def unwrap_views(target):  # type: ignore[no-untyped-def]
            if isinstance(target, MutationLayoutSHOULDREMOVE):
                return unwrap_views(target.target)
            if isinstance(target, BaseView):
                return unwrap_views(target.unwrap_view())
            if isinstance(target, MutableBox):
                return unwrap_views(target.data)
            return target

        result = unwrap_views(self.target)
        assert isinstance(result, Buffer), (
            "MutationLayoutSHOULDREMOVE must refer to a buffer"
        )
        return result

    def real_layout(self):  # type: ignore[no-untyped-def]
        return self.get_buffer().layout

    @classmethod
    def realize_into(cls, src, dst, unsafe_alias=False):  # type: ignore[no-untyped-def]
        dst.realize()
        # NOTE: We must realize users of `dst` before we realize `src`, since
        # realization order determines scheduling order. Otherwise, src's
        # mutation would be scheduled before the existing users of dst!
        V.graph.mark_buffer_mutated(dst.get_name())

        if isinstance(src, TensorBox):
            src = src.data

        # We copy the contents of src into dst. In most cases this should
        # be fused into a single kernel by the scheduler.
        # NOTE: We cannot change src's layout to mutate dst directly as this
        # would alias src to dst, which is not correct as further mutations to
        # dst would effect users of src. However if there are no more users of
        # dst, we can alias src to dst.
        src.realize_hint()

        if not unsafe_alias:
            src = Pointwise.create(
                device=src.get_device(),
                dtype=src.get_dtype(),
                inner_fn=src.make_loader(),
                ranges=[
                    V.graph.sizevars.guard_equals(a, b)
                    for a, b in zip(src.get_size(), dst.get_size())
                ],
            ).data

        src.realize()
        assert isinstance(src.data.layout, FlexibleLayout)
        src.data.layout = MutationLayoutSHOULDREMOVE(dst)
        return src.data

    def as_fixed(self):  # type: ignore[no-untyped-def]
        return self

    def make_indexer(self) -> Callable[[Sequence[Expr]], Expr]:
        return self.target.make_indexer()


@ir_dataclass(frozen=False)
class Buffer(IRNode, CodegenSymbol):
    # Name is sometimes None; e.g., ForceInPlace, where there isn't
    # a meaningful name
    name: Optional[str]
    layout: OutputSpec

    # Multi-output buffers will define 'outputs: List[Buffer]'. Confusingly,
    # MultiOutput does NOT define this!

    def __post_init__(self) -> None:
        super().__post_init__()
        self._post_init_setattr("origin_node", None)

    def make_indexer(self) -> Callable[[Sequence[Expr]], Expr]:
        return self.get_layout().make_indexer()

    def get_name(self) -> str:
        assert self.name, self
        return self.name

    def get_example(self) -> Union[torch.Tensor, sympy.Symbol]:
        if isinstance(self.layout, Layout):
            return self.layout.get_example()
        raise NotImplementedError(type(self.layout).__name__)

    def get_device(self) -> Optional[torch.device]:
        return self.get_output_spec().get_device()

    def get_defining_op(self) -> Optional[Operation]:
        return None

    @property
    def dtype(self) -> torch.dtype:
        return self.get_layout().dtype

    def get_size(self) -> Sequence[Expr]:
        return [*self.get_layout().size]

    def get_stride(self) -> list[Expr]:
        return [*self.get_layout().stride]

    def get_offset(self) -> Expr:
        return self.get_layout().offset

    def get_layout(self) -> Layout:
        if isinstance(self.layout, Layout):
            return self.layout
        raise NotImplementedError(type(self.layout).__name__)

    def get_output_spec(self) -> OutputSpec:
        return self.layout

    def get_storage_numel(self):  # type: ignore[no-untyped-def]
        return self.get_numel()

    def freeze_layout(self):  # type: ignore[no-untyped-def]
        if isinstance(self.layout, Layout) and not isinstance(
            self.layout, NonOwningLayout
        ):
            self.layout = self.layout.as_fixed()

    def freeze_layout_with_stride_order(self, order, allow_padding=False) -> None:  # type: ignore[no-untyped-def]
        assert isinstance(self.layout, FlexibleLayout)
        self.layout = self.layout.as_stride_order(order, allow_padding=allow_padding)

    def freeze_layout_with_fill_order(self, order) -> None:  # type: ignore[no-untyped-def]
        assert isinstance(self.layout, FlexibleLayout)
        self.layout = self.layout.as_fill_order(order)

    def freeze_layout_with_same_order(self, stride) -> None:  # type: ignore[no-untyped-def]
        assert isinstance(self.layout, FlexibleLayout)
        self.layout = self.layout.as_same_order(stride)

    def freeze_layout_with_exact_strides(  # type: ignore[no-untyped-def]
        self, exact_strides, allow_padding=False
    ) -> None:
        assert isinstance(self.layout, FlexibleLayout)
        self.layout = self.layout.as_exact_strides(
            exact_strides, allow_padding=allow_padding
        )

    def is_zero_elements(self):  # type: ignore[no-untyped-def]
        return V.graph.sizevars.is_expr_static_and_true(sympy.Eq(self.get_numel(), 0))

    def make_loader(self) -> Callable[[Sequence[Expr]], OpsValue]:
        # Loading from a zero-element buffer is a no-op
        if self.is_zero_elements():
            return partial(nop_loader_fn, dtype=self.get_dtype())

        def loader(index):  # type: ignore[no-untyped-def]
            indexer = self.make_indexer()
            return ops.load(self.name or "unnamed", indexer(index))

        return loader

    def codegen_reference(self, writer: Optional[IndentedBuffer] = None) -> str:
        return self.get_name()

    def decide_layout(self):  # type: ignore[no-untyped-def]
        pass

    def get_inputs_that_alias_output(self) -> Sequence[str]:
        if isinstance(self.layout, NonOwningLayout):
            return [self.layout.view.get_name()]
        return ()

    def get_mutation_names(self) -> Sequence[str]:
        if isinstance(self.layout, MutationLayoutSHOULDREMOVE):
            return [self.layout.target.get_name()]
        return ()

    def get_read_names(self) -> OrderedSet[str]:
        return OrderedSet([self.get_name()])

    def get_free_symbol_uses(
        self, unbacked_only: bool = False
    ) -> OrderedSet[sympy.Symbol]:
        return OrderedSet()

    def get_unbacked_symbol_defs(self) -> OrderedSet[sympy.Symbol]:
        return OrderedSet()

    def realize(self) -> Optional[str]:
        pass

    def should_allocate(self) -> bool:
        # Returns False by default.
        return False


@ir_dataclass(frozen=False)
class OperationBuffer(Buffer, Operation):
    # An operation that produces a single output buffer
    def get_outputs(self) -> list[Buffer]:
        return [self]

    def get_defining_op(self) -> Operation:
        return self

    # Skip implementation in Buffer
    get_operation_name = Operation.get_operation_name

    def __post_init__(self) -> None:
        Buffer.__post_init__(self)
        Operation.__post_init__(self)


class InputBuffer(Buffer):
    def num_reads(self) -> int:
        return 1


class DonatedBuffer(InputBuffer):
    """
    Represents a donated buffer which is a saved tensor that is not alias to any
    fwd inputs, fwd user outputs, and bwd outputs. We generally cannot inplace
    reuse the input tensor memory during backward since it might be used in another
    function. However, donated buffer can be inplace reused during backward
    to save memory.
    """


class ConstantBuffer(InputBuffer):
    override_device: Optional[torch.device] = None

    def make_loader(self) -> Callable[[Sequence[Expr]], OpsValue]:
        def loader(index: Sequence[Expr]) -> OpsValue:
            indexer = self.get_layout().make_indexer()
            return ops.load(
                V.graph.constant_name(self.get_name(), self.override_device),
                indexer(index),
            )

        return loader

    def constant_to_device(self, device: torch.device) -> IRNode:
        return ConstantBuffer(
            name=V.graph.constant_name(self.get_name(), device), layout=self.layout
        )


@ir_dataclass
class NoneAsConstantBuffer(IRNode):
    def get_reads(self) -> OrderedSet[Dep]:
        return OrderedSet()

    def get_free_symbol_uses(
        self, unbacked_only: bool = False
    ) -> OrderedSet[sympy.Symbol]:
        return OrderedSet()

    def codegen_reference(self, writer: Optional[IndentedBuffer] = None) -> str:
        return V.graph.wrapper_code.none_str

    def get_output_spec(self) -> OutputSpec:
        return NoneLayout(device=None)

    def has_tensor_output(self) -> bool:
        return False


@ir_dataclass
class ShapeAsConstantBuffer(IRNode):
    expr: Expr

    def get_free_symbol_uses(
        self, unbacked_only: bool = False
    ) -> OrderedSet[sympy.Symbol]:
        return get_free_symbols(self.expr, unbacked_only)

    def codegen_reference(self, writer: Optional[IndentedBuffer] = None) -> str:
        return V.graph.wrapper_code.codegen_sizevar(self.expr)

    def has_tensor_output(self) -> bool:
        return False


@ir_dataclass(frozen=False)
class ComputedBuffer(OperationBuffer):
    data: Loops

    def get_computed_buffer_name(self) -> Optional[str]:
        """
        Returns self.name if it exists, otherwise returns the name of the data node if that exists.
        If neither exist, returns None.
        """
        if self.name is not None:
            return self.name
        if hasattr(self.data, "name"):
            return self.data.name
        return None

    def num_reads(self) -> int:
        return self.data.num_reads()

    def get_reads(self) -> OrderedSet[Dep]:
        return self.data.get_reads()

    def get_read_names(self) -> OrderedSet[str]:
        return self.data.get_read_names()

    def get_read_writes(self) -> dependencies.ReadWrites:
        with patch.object(FlexibleLayout, "allow_indexing", True):
            if self.data.get_reduction_type():
                return extract_read_writes(
                    self.get_store_function(),
                    self.data.get_pointwise_size(),  # type: ignore[arg-type]
                    self.data.get_reduction_size(),  # type: ignore[arg-type]
                )
            else:
                return extract_read_writes(
                    self.get_store_function(),
                    self.data.get_size(),  # type: ignore[arg-type]
                )

    def get_free_symbol_uses(
        self, unbacked_only: bool = False
    ) -> OrderedSet[sympy.Symbol]:
        # Ordinarily, we'd like to just peek at the arguments list,
        # but ComputedBuffers have no argument list.
        #
        # Morally, this logic needs to be synchronized with the
        # KernelArgs.size calls, which are responsible for making symbols make
        # there way as kernel arguments (and it is precisely passing in one of
        # those symbols that establishes a dependency).  However, we haven't
        # started codegen yet so we can't directly reuse that logic.
        #
        # For now, I'm just yoloing with the size of the buffer.  Not sure if
        # it is enough.
        #
        # One thing you might wonder is if this is enough for a ComputedBuffer
        # denoting a reduction over i0.  Empirically, it is enough, but for an
        # unusual reason: we only need accurate dependencies for item() call,
        # but it's impossible to end up with a reduction over i0 from an
        # item() call without a regular non-reduction buffer first.
        return (
            get_free_symbols(self.get_size(), unbacked_only)
            | get_free_symbols(self.get_stride(), unbacked_only)
            | get_free_symbols(self.get_offset(), unbacked_only)
            | self.data.get_free_symbol_uses(unbacked_only)
        )

    def make_loader(self) -> Callable[[Sequence[Expr]], OpsValue]:
        if (
            not self.get_reduction_type()
            and self.name not in V.graph.mutated_buffers
            and self.num_reads() == 0
        ):
            # inline this op rather than generating ops.load()
            return self.data.make_loader()
        return super().make_loader()

    def get_store_function(self) -> Callable[..., None]:
        indexer = self.get_layout().as_fixed().make_indexer()
        if isinstance(self.data, (Reduction, Scan, Sort)):
            return partial(self.data.store_reduction, self.name, indexer)
        else:
            assert isinstance(self.data, Pointwise)
            return partial(self.data.store_output, self.name, indexer)

    def get_fill_order(self) -> Optional[list[int]]:
        """
        If our layout is still flexible, try to determine the stride order based on stride orders of reads.

        TODO(jansel): A better algorithm here would look at downstream consumers of this
                      value and try to do global graph-level layout optimization.
                      This is also something just begging to be autotuned.
        """
        if isinstance(self.layout, FlexibleLayout):
            (index_vars, reduction_vars), _ = dependencies.index_vars_squeeze(
                self.data.get_pointwise_size(), self.data.get_reduction_size()
            )
            reads = self.get_read_writes().reads
            # only consider reads to buffer of same size
            # ignore StarDeps because they don't contribute stride information
            assert all(
                isinstance(r, (dependencies.StarDep, dependencies.MemoryDep))
                for r in reads
            )
            reads = [
                sympy_subs(r.index, {v: sympy.S.Zero for v in reduction_vars if v != 0})
                for r in reads
                if isinstance(r, dependencies.MemoryDep)
            ]

            if reads:
                if isinstance(self.data, (Scan, Sort)):
                    indices = self.data.reindex(index_vars, reduction_vars)
                else:
                    indices = index_vars
                stride_lengths = [
                    V.graph.sizevars.stride_hints(expr, indices) for expr in reads
                ]
                from .scheduler import pick_loop_order

                return pick_loop_order(stride_lengths, self.get_size())

        return None

    def decide_layout(self) -> None:
        if isinstance(self.layout, FlexibleLayout):
            order = self.get_fill_order()
            if order:
                self.freeze_layout_with_fill_order(order)
            else:
                self.freeze_layout()

    @cache_on_self
    def get_default_sizes_body(
        self,
    ) -> tuple[
        tuple[list[sympy.Expr], list[sympy.Expr]],
        LoopBody,
        tuple[list[sympy.Expr], list[sympy.Expr]],
    ]:
        args, var_ranges = dependencies.index_vars_squeeze(
            self.data.get_pointwise_size(), self.data.get_reduction_size(), prefix="q"
        )
        with patch.object(ConstantBuffer, "override_device", self.get_device()):
            body = LoopBody(
                self.get_store_function(),
                (args if self.get_reduction_type() else args[:1]),
                var_ranges,
                *args,
            )
        index_vars = []
        reduce_vars: list[Any] = []
        index_size = []
        reduce_size = []
        for v, s in var_ranges.items():
            if v in args[0]:
                assert not reduce_vars
                index_vars.append(v)
                index_size.append(s)
            else:
                assert v in args[1]
                reduce_vars.append(v)
                reduce_size.append(s)
        return (index_size, reduce_size), body, (index_vars, reduce_vars)

    def simplify_and_reorder(
        self,
        extra_indexing_constraints: Optional[tuple[dict[Any, Any], list[Any]]] = None,
        recompute_sizes_body_func: Optional[Callable[..., Any]] = None,
    ) -> tuple[tuple[list[sympy.Expr], list[sympy.Expr]], LoopBody]:
        """
        This is a main place where we do loop transformations in a
        backend-agnostic way.

        Here we:
            1) Remove any 1 dimensions
            2) Fuse contiguous dimensions together
            3) Reorder dimensions based on stride orders

        Optional argument extra_indexing_constraints can be used to append additional
        indexing expressions to existing ones derived from buffer's body. This can be useful
        to fuse scheduler nodes with compatible ranges, e.g. (s0*s1*...,) and (s0, s1, s2, ...)
        on CPU by preventing indexing simplifications and obtaining index/reduce ranges for
        the scheduler node compatible with other nodes.
        Optional argument recompute_sizes_body_func can be used to recompute sizes and body
        on the default body. This can be useful to append additional loop transformations.
        """
        (
            (index_size, reduce_size),
            body,
            (index_vars, reduce_vars),
        ) = self.get_default_sizes_body()

        if recompute_sizes_body_func:
            (
                (index_size, reduce_size),
                body,
                (index_vars, reduce_vars),
            ) = recompute_sizes_body_func(
                (index_size, reduce_size), body, (index_vars, reduce_vars)
            )

        index_formulas = [*body.indexing_exprs.values()]
        if extra_indexing_constraints is not None:
            assert (
                isinstance(extra_indexing_constraints, tuple)
                and len(extra_indexing_constraints) == 2
            )
            extra_indexing_ranges, extra_indexing_expr = extra_indexing_constraints
            assert isinstance(extra_indexing_ranges, dict)
            assert isinstance(extra_indexing_expr, list)
            assert all(isinstance(f, Expr) for f in extra_indexing_expr)

            expected_var_ranges = body.var_ranges
            assert expected_var_ranges == extra_indexing_ranges, (
                expected_var_ranges,
                extra_indexing_ranges,
            )
            # remove already existing expressions
            extra_indexing_expr = [
                e for e in extra_indexing_expr if e not in index_formulas
            ]
            index_formulas += extra_indexing_expr

        memory_addrs = [*body.get_write_exprs()]
        if not V.graph.has_feature(self, BackendFeature.PREFER_STORE_LOOP_ORDER):
            memory_addrs.extend(body.get_read_exprs())

        def simplify_and_reorder(x_vars, support_vars, sizes, simplify_loops):  # type: ignore[no-untyped-def]
            sizes, reindex0, reindex1 = self._apply_loop_reordering(
                x_vars, support_vars, sizes, memory_addrs
            )
            # for NHWC: reindex0([0,1,2,3]) = [0,2,3,1], reindex1([0,1,2,3]) = [0,3,2,1]
            x_vars = reindex0(x_vars)

            if simplify_loops:
                sizes, reindex2, _prune = V.graph.sizevars._simplify_loops(
                    x_vars,
                    sizes,
                    index_prevent_reordering(index_formulas, x_vars, sizes),
                )
                reindex = fuse_reindexing(reindex1, reindex2)
            else:
                reindex = reindex1
            return sizes, reindex, reindex1

        support_vars = index_vars + reduce_vars
        should_merge_loops = (
            not is_gpu(get_device_type(self)) or not config.loop_ordering_after_fusion
        )
        iter_ranges, iter_reindex, _ = simplify_and_reorder(
            index_vars,
            support_vars,
            index_size,
            should_merge_loops,
        )

        # Like iteration dimensions, we may also want to delay merging reduction dimensions.
        # E.g., if we reduce a tensor [M, N, K] for its M and N dimensions followed by a pointwise
        # kernel, merging M and N dimension too early makes it hard to decide what loop order
        # we should pick for the piontwise kernel so that it is fusible with the reduction.
        reduce_ranges, reduce_reindex, _ = simplify_and_reorder(
            reduce_vars, support_vars, reduce_size, should_merge_loops
        )

        # retrace the loop body with simplification and reordering applied
        (iter_vars, reduce_vars), var_ranges = dependencies.index_vars_no_squeeze(
            iter_ranges,
            reduce_ranges,
            prefix="p",
        )
        body = LoopBody(
            body,
            [iter_reindex(iter_vars), reduce_reindex(reduce_vars)],
            var_ranges,
            iter_vars,
            reduce_vars,
        )
        return (iter_ranges, reduce_ranges), body

    @staticmethod
    def _apply_loop_reordering(  # type: ignore[no-untyped-def]
        index_vars,
        support_vars,
        sizes,
        memory_addrs,
        priority_idx=None,
    ):
        """
        Shuffle the order of loops around to hopefully improve performance.
        """
        from .scheduler import pick_loop_order

        if priority_idx is None:
            priority_idx = []

        try:
            strides = [
                V.graph.sizevars.stride_hints(expr, index_vars, support_vars)
                for expr in memory_addrs
            ]
            assert len(strides) == len(memory_addrs) and len(strides[0]) == len(
                index_vars
            )
            order = list(reversed(pick_loop_order(strides, sizes, priority_idx)))
        except Exception:
            if config.debug:
                log.warning(
                    "Did not simplify complex index:\n%s\n%s",
                    dict(zip(index_vars, sizes)),
                    memory_addrs,
                )
            order = list(range(len(sizes)))
        sizes = [sizes[i] for i in order]
        return sizes, same_reorder(order), inverse_reorder(order)

    def get_reduction_size(self) -> Sequence[sympy.Expr]:
        return self.data.get_reduction_size()

    def get_reduction_type(self) -> Optional[str]:
        return self.data.get_reduction_type()

    def is_no_op(self) -> bool:
        return self.data.is_zero_elements()

    def should_allocate(self) -> bool:
        return True

    def constant_to_device(self, device: torch.device) -> IRNode:
        """Move this to a given device. Requires that all reads are to constants."""
        return self.data.constant_to_device(device)


class TemplateBuffer(OperationBuffer):
    """
    Represents a Triton (in the future other type) of template operator
    that we can fuse an epilogue onto.
    """

    def __init__(
        self,
        layout: Layout,
        inputs: Sequence[IRNode],
        make_kernel_render: Callable[..., Any],
    ) -> None:
        super().__init__(name=None, layout=layout)
        self.inputs = InputsKernel.unwrap_storage(inputs)
        self.make_kernel_render = make_kernel_render
        self.name = V.graph.register_buffer(self)
        V.graph.register_operation(self)

    def get_read_writes(self) -> dependencies.ReadWrites:
        return self.extract_read_writes(normalize=True)

    def extract_read_writes(self, normalize):  # type: ignore[no-untyped-def]
        name = self.get_name()
        indexer = self.get_layout().make_indexer()

        def dummy(index, rindex):  # type: ignore[no-untyped-def]
            assert len(rindex) == 0
            return ops.store(name, indexer(index), "fake")

        deps = dependencies.extract_read_writes(
            dummy, self.get_size(), (), normalize=normalize
        )

        for inp in self.inputs:
            indexer = inp.layout.make_indexer()

            def dummy(index, rindex):  # type: ignore[no-untyped-def]
                assert len(rindex) == 0
                ops.load(inp.get_name(), indexer(index))

            deps.reads |= dependencies.extract_read_writes(
                dummy, inp.get_size(), (), normalize=True
            ).reads

        return deps

    def get_reduction_size(self) -> Sequence[sympy.Expr]:
        return sympy.S.One

    def get_reduction_type(self) -> Optional[str]:
        return None

    def should_allocate(self) -> bool:
        return True

    def simplify_and_reorder(  # type: ignore[no-untyped-def]
        self,
        extra_indexing_constraints: Optional[tuple[dict[Any, Any], list[Any]]] = None,
        recompute_sizes_body_func: Optional[Callable[..., Any]] = None,
    ):
        return (
            (
                self.get_size(),
                (),
            ),
            None,
        )


class TritonTemplateBuffer(TemplateBuffer):
    def __init__(  # type: ignore[no-untyped-def]
        self,
        layout,
        inputs,
        make_kernel_render,
        mutated_inputs: Optional[Iterable[IRNode]] = None,
        allowed_prologue_inps: Optional[OrderedSet[str]] = None,
    ) -> None:
        """
        NOTE:[TritonTemplates with multiple outputs]
        We want the ability for TritonTemplates to output multiple tensors. Triton
        kernels have no notion of outputs and this is done by creating tensors that
        are then mutated by the kernel. Currenlty our STORE_OUTPUT codegen doesn't
        support creating multinode outputs for triton templates.
        We work around this by creating an extra input buffer during the lowering
        and we mark them as mutated inputs.
        """
        super().__init__(layout, inputs, make_kernel_render)
        self.mutated_inputs = mutated_inputs
        self.outputs: list[Buffer] = [self]
        if mutated_inputs is not None:
            # Ensure that the mutated inputs are only allowed for certain nodes
            allowed_set = (
                torch.ops.higher_order.flex_attention,
                torch.ops.higher_order.flex_attention_backward,
            )
            current_node = V.graph.current_node.target
            assert current_node in allowed_set, (
                f"Mutated inputs are only allowed for {allowed_set} but got {current_node}"
            )
            device = self.inputs[0].get_device()
            self.outputs += [
                MutationOutput(NoneLayout(device=device), buf, self)
                for buf in mutated_inputs
            ]

        self.allowed_prologue_inps = (
            allowed_prologue_inps if allowed_prologue_inps else OrderedSet()
        )

        self.subgraph_inps: Optional[list[Optional[Union[IRNode, sympy.Expr]]]] = None
        self.subgraph_outs: Optional[list[Optional[IRNode]]] = None

    def get_free_symbol_uses(
        self, unbacked_only: bool = False
    ) -> OrderedSet[sympy.Symbol]:
        res = super().get_free_symbol_uses(unbacked_only)
        subgraph_outs = self.subgraph_outs if self.subgraph_outs else []
        subgraph_inps = self.subgraph_inps if self.subgraph_inps else []

        for inp in subgraph_inps:
            if isinstance(inp, sympy.Expr):
                res.update(get_free_symbols(inp, unbacked_only))
            elif isinstance(inp, IRNode):
                res.update(inp.get_free_symbol_uses(unbacked_only))
            else:
                assert inp is None

        for out in subgraph_outs:
            if isinstance(out, IRNode):
                res.update(out.get_free_symbol_uses(unbacked_only))
            else:
                assert out is None

        return res

    def get_outputs(self) -> list[Buffer]:
        return self.outputs

    def get_allowed_prologue_inps(self) -> OrderedSet[str]:
        return self.allowed_prologue_inps

    def __str__(self) -> str:
        out = f"TritonTemplateBuffer(layout={self.layout})"
        return out


PrimitiveInfoType = Union[int, float, bool, str, list[Union[int, str, float, bool]]]


class ChoiceCaller:
    """
    Represents a possible choice used in autotune_process.py.
    During autotuning, self.benchmark() is first called to get benchmark result,
    and if this choice is selected, self.output_node() is called to get the output_node.

    Children classes: TritonTemplateCaller, CUDATemplateCaller.
    """

    def __init__(
        self,
        name: str,
        input_nodes: list[Buffer],
        layout: Layout,
        description: str,
    ) -> None:
        super().__init__()
        self.name = name
        self.layout = layout
        self.input_nodes = input_nodes
        # An additional description used to describe the choice (useful for
        # knowing what autotuning is choosing)
        self.description = description

    def benchmark(self, *args, out) -> float:  # type: ignore[no-untyped-def]
        algo = self.to_callable()
        if config.profile_bandwidth_with_do_bench_using_profiling:
            return do_bench_using_profiling(lambda: algo(*args))
        return benchmarker.benchmark(algo, args, {"out": out})

    def call_name(self) -> str:
        raise NotImplementedError

    def to_callable(self):  # type: ignore[no-untyped-def]
        raise NotImplementedError

    def kernel_hash_key(self) -> str:
        """
        Hash key for the underlying kernel. By default, we assume there are no
        runtime params, so kernel hash key defaults to choice caller's hash key.
        """
        return self.hash_key()

    def hash_key(self) -> str:
        raise NotImplementedError

    def output_node(self) -> TensorBox:
        raise NotImplementedError

    def info_dict(self) -> dict[str, Union[PrimitiveInfoType, list[PrimitiveInfoType]]]:
        """Information returned here is logged to the autotune log file when that is enabled."""
        return {}

    def autoheuristic_id(self) -> str:
        return "unsupported_choice"


class TritonTemplateCallerBase(ChoiceCaller):
    def get_make_kernel_render(self) -> Any:
        raise NotImplementedError


class MultiTemplateBuffer(TritonTemplateBuffer):
    """
    Represents a Buffer with multiple backing implementation choices.

    Choices can be TritonTemplates or ExternKernels. During scheduling if there is a potential
    epilogue we will benchmark each of the choices with the epilogue to determine an implementation.
    Otherwise, the fastest base choice will be chosen.
    """

    def __init__(
        self,
        layout: Layout,
        inputs: list[IRNode],
        choice_timings: Callable[[], dict[ChoiceCaller, float]],
        unfiltered_choices: list[ChoiceCaller],
        allowed_prologue_inps: OrderedSet[str],
    ) -> None:
        super().__init__(
            layout=layout,
            inputs=inputs,
            make_kernel_render=None,
            allowed_prologue_inps=allowed_prologue_inps,
        )
        self._choice_timings_fn = choice_timings
        self._choice_timings: Optional[dict[ChoiceCaller, float]] = None
        self.original_inputs = inputs
        self._output_plannable = all(
            isinstance(choice, TritonTemplateCallerBase)
            or (
                isinstance(choice, torch._inductor.select_algorithm.ExternKernelCaller)
                and choice.has_out_variant
            )
            for choice in unfiltered_choices
        )

    @property
    def output_plannable(self) -> bool:
        """
        Are all possible choices TritonTemplates or Extern Kernels with out variants
        """
        return self._output_plannable

    @property
    def choice_timings(self) -> dict[ChoiceCaller, float]:
        if self._choice_timings is None:
            self._choice_timings = self._choice_timings_fn()
        return self._choice_timings

    @contextlib.contextmanager
    def swap_as_triton_caller(self, caller: TritonTemplateCallerBase):  # type: ignore[no-untyped-def]
        assert isinstance(caller, torch._inductor.select_algorithm.TritonTemplateCaller)
        assert self.layout == caller.layout

        render = self.make_kernel_render
        self.make_kernel_render = caller.get_make_kernel_render()
        try:
            yield
        finally:
            self.make_kernel_render = render

    def finalize_as_triton_caller(self, caller: TritonTemplateCallerBase) -> None:
        assert isinstance(caller, torch._inductor.select_algorithm.TritonTemplateCaller)
        assert self.get_size() == caller.layout.size
        assert self.get_stride() == caller.layout.stride
        self.make_kernel_render = caller.get_make_kernel_render()

    def get_min_choice(self) -> tuple[ChoiceCaller, float]:
        min_choice = min(self.choice_timings, key=self.choice_timings.get)  # type: ignore[arg-type]
        return (min_choice, self.choice_timings[min_choice])


class CUDATemplateBuffer(TemplateBuffer):
    def __init__(  # type: ignore[no-untyped-def]
        self,
        layout,
        inputs,
        make_kernel_render,
        workspace_size: int,
        template: CUDATemplate,
        supports_epilogue_fusion: bool,
    ) -> None:
        super().__init__(layout, inputs, make_kernel_render)
        # Global memory (in bytes) needed for this template.
        self.workspace_size = workspace_size
        self.template = template
        self.supports_epilogue_fusion = supports_epilogue_fusion

    def get_workspace_size(self):  # type: ignore[no-untyped-def]
        return self.workspace_size if self.workspace_size is not None else 0

    def emulate_store_fn(self) -> None:
        for output in self.get_outputs():
            ops.store(output.get_name(), None, None)


class CppTemplateBuffer(TemplateBuffer):
    def __init__(self, layout, inputs, make_kernel_render, template, choice) -> None:  # type: ignore[no-untyped-def]
        super().__init__(layout, inputs, make_kernel_render)
        self.template = template
        self.choice = choice
        self.outputs: Optional[list[Buffer]] = None

    def get_layout(self) -> Layout:
        if isinstance(self.layout, MultiOutputLayout):
            assert isinstance(self.outputs, Iterable)
            first_output = self.outputs[0]
            assert isinstance(first_output, Buffer)
            layout = first_output.layout
            assert isinstance(layout, Layout)
            return layout
        else:
            return super().get_layout()


@ir_dataclass(frozen=False)
class InputsKernel(OperationBuffer):
    inputs: list[Buffer]

    def get_read_writes(self) -> dependencies.ReadWrites:
        reads = OrderedSet[dependencies.Dep]()
        StarDep = dependencies.StarDep
        for input in self.inputs:
            if isinstance(input, list):
                reads.update(StarDep(x.get_name()) for x in input)
            elif isinstance(input, ShapeAsConstantBuffer):
                # Skip creating dependncy for symbolics as they're visible globally
                continue
            else:
                reads.add(StarDep(input.get_name()))

        writes = OrderedSet[dependencies.Dep](
            StarDep(buf.get_name()) for buf in self.get_outputs()
        )

        return dependencies.ReadWrites(
            reads=reads,
            writes=writes,
            index_exprs=OrderedSet(),
        )

    def get_reads(self) -> OrderedSet[Dep]:
        return self.get_read_writes().reads

    @classmethod
    def unwrap_storage_for_input(cls, x: IRNode) -> IRNode:
        if isinstance(x, TensorBox):
            x = x.data
        if isinstance(x, StorageBox):
            x = x.data
        if isinstance(x, BaseView) and not isinstance(x, ReinterpretView):
            x = ExternKernel.realize_input(x)
        if isinstance(x, TensorBox):
            # when converting to ReinterpretView fails in the
            # realize_input call above, the result will be wrapped
            # into TensorBox / StorageBox pair as a result of the
            # cls.copy_input call; so we should unwrap recursively
            return cls.unwrap_storage_for_input(x)
        if isinstance(x, TorchBindObject):
            return x
        assert isinstance(x, (Buffer, ReinterpretView)), x
        return x

    @staticmethod
    def unwrap_storage(inputs):  # type: ignore[no-untyped-def]
        inputs_new = []
        for x in inputs:
            if isinstance(x, list):
                x = [InputsKernel.unwrap_storage_for_input(i) for i in x]
            else:
                x = InputsKernel.unwrap_storage_for_input(x)
            inputs_new.append(x)
        return inputs_new

    def is_extern(self) -> bool:
        return True

    def num_reads(self) -> int:
        return 1


class NopKernel(InputsKernel):
    def is_no_op(self) -> bool:
        return True

    def get_reads(self) -> OrderedSet[Dep]:
        return OrderedSet()


class ConcatKernel(NopKernel):
    """
    There isn't actually a real kernel for concat, we just change the
    storage for the upstream data.
    """

    @classmethod
    def create(cls, inputs, dim):  # type: ignore[no-untyped-def]
        device = inputs[0].get_device()
        dtype = inputs[0].get_dtype()
        new_size = list(inputs[0].get_size())
        offsets_start = [0]
        offsets_end = [new_size[dim]]
        assert 0 <= dim < len(new_size)
        for i in range(1, len(inputs)):
            input_size = inputs[i].get_size()
            offsets_start.append(new_size[dim])
            assert len(input_size) == len(new_size)
            assert inputs[i].get_dtype() == dtype
            assert inputs[i].get_device() == device
            for j in range(len(new_size)):
                if j == dim:
                    new_size[j] = new_size[j] + input_size[j]
                else:
                    new_size[j] = V.graph.sizevars.guard_equals(
                        new_size[j], input_size[j]
                    )
            offsets_end.append(new_size[dim])

        output_stride = FlexibleLayout.contiguous_strides(new_size)
        if config.comprehensive_padding:
            # Ensure the output stride matches the alignment requirements
            output_stride = Layout._pad_strides(
                output_stride, new_size, inputs[0].dtype
            )

        # If any of the inputs is in CL format, use CL format for the output
        for i in range(len(inputs)):
            x = inputs[i]
            if is_storage_and_layout(x):
                layout = x.get_layout()
                if isinstance(
                    layout, FixedLayout
                ) and Layout.is_channels_last_contiguous(layout.size, layout.stride):
                    # use CL stride for the output
                    output_stride = make_channels_last_strides_for(new_size)
                    break
        any_input_is_storage_and_layout = any(is_storage_and_layout(x) for x in inputs)
        fx_node_args = V.graph.current_node.args[0]
        assert isinstance(fx_node_args, list)
        # If any of the inputs has meta tensor and the meta tensor is in CL format, use CL format for the output
        if any_input_is_storage_and_layout is False and any(
            "val" in arg.meta
            and (
                arg.meta["val"].is_contiguous(memory_format=torch.channels_last)
                or arg.meta["val"].is_contiguous(memory_format=torch.channels_last_3d)
            )
            for arg in fx_node_args
        ):
            output_stride = make_channels_last_strides_for(new_size)

        concat_kernel = ConcatKernel(
            name=None,
            layout=FixedLayout(
                device=device,
                dtype=dtype,
                size=new_size,
                stride=output_stride,
            ),
            inputs=[],
        )
        kernel = StorageBox(concat_kernel)
        op_names = []
        for i in range(len(inputs)):
            input_buffer = cls.realize_into(
                inputs[i],
                SliceView.create(
                    kernel, dim, offsets_start[i], offsets_end[i], clamp=False
                ),
            )
            concat_kernel.inputs.append(input_buffer)

            if isinstance(inputs[i].data, BaseView):
                input_unwrapped = inputs[i].data.unwrap_view()
            else:
                input_unwrapped = inputs[i].data

            if (
                input_unwrapped.is_input_buffer()
                and is_gpu(inputs[i].get_device().type)
                and not is_dynamic(input_buffer)
            ):
                op_names.append(input_buffer.get_operation_name())

        if len(op_names) > 1 and V.graph.has_feature(device, BackendFeature.FOREACH):
            V.graph.register_operation_list(op_names)

        concat_kernel.name = V.graph.register_buffer(concat_kernel)
        concat_kernel.inputs = cls.unwrap_storage(concat_kernel.inputs)
        V.graph.register_operation(concat_kernel)

        return kernel

    @classmethod
    def can_realize_into_without_copy(cls, src, dst=None):  # type: ignore[no-untyped-def]
        if isinstance(src, TensorBox):
            # unwrap a TensorBox
            return cls.can_realize_into_without_copy(src.data, dst)

        if isinstance(src.data, MultiTemplateBuffer):
            if (
                not isinstance(src.data.layout, FixedLayout)
                or not src.data.output_plannable
            ):
                return False

            # we call can_realize_into_without_copy in cat lowering before we've decided
            # on output format, optimistically assume layout matches
            if dst is None:
                return True

            # otherwise, check equality of layouts
            if not len(src.get_stride()) == len(dst.get_stride()):
                return False

            return all(
                V.graph.sizevars.statically_known_equals(s1, s2)
                for s1, s2 in zip(src.get_stride(), dst.get_stride())
            )

        return isinstance(src.data.layout, FlexibleLayout) and not isinstance(
            src.data, ExternKernelAlloc
        )

    @classmethod
    def realize_into(cls, src, dst):  # type: ignore[no-untyped-def]
        # Attempt to turn this into a ReinterpretView rather than assert.
        # This has concessions around layout, as as_storage_and_layout
        # can cause us to go from flexible to fixed layout.
        if not isinstance(dst, ReinterpretView):
            if is_storage_and_layout(dst):
                storage, layout = as_storage_and_layout(dst)
                dst = ReinterpretView(data=storage, layout=layout)
        assert isinstance(dst, ReinterpretView), dst
        if isinstance(src, TensorBox):
            # unwrap a TensorBox
            return cls.realize_into(src.data, dst)

        if isinstance(src, StorageBox):
            src.realize()
            # ExternKernelAlloc has specific requirements for output layout, should create a copy
            assert hasattr(src.data, "layout")
            if cls.can_realize_into_without_copy(src, dst):
                src.data.layout = NonOwningLayout(dst)
                return src.data
        # introduce a copy
        pw = Pointwise.create(
            device=src.get_device(),
            dtype=src.get_dtype(),
            inner_fn=src.make_loader(),
            ranges=[
                V.graph.sizevars.guard_equals(a, b)
                for a, b in zip(src.get_size(), dst.get_size())
            ],
        )
        return cls.realize_into(pw, dst)

    def should_allocate(self) -> bool:
        return True


@ir_dataclass(frozen=False)
class ExternKernel(InputsKernel):
    constant_args: tuple[Any, ...] = ()
    kwargs: dict[str, Any] = dataclasses.field(default_factory=dict)
    output_view: Optional[ReinterpretView] = None
    python_kernel_name: Optional[str] = None
    cpp_kernel_name: Optional[str] = None
    # FIXME: in some cases we sill need to explicitly pass in ordered_kwargs_for_cpp_kernel
    # We shouldn't need to do this since the information can be retrieved from op_overload._schema.
    ordered_kwargs_for_cpp_kernel: Iterable[str] = dataclasses.field(
        default_factory=list
    )
    op_overload: Optional[
        Union[torch._ops.OpOverload, torch._ops.HigherOrderOperator]
    ] = None
    arg_properties: Optional[list[dict[str, Any]]] = None
    kwarg_properties: Optional[dict[str, dict[str, Any]]] = None
    unbacked_bindings: dict[sympy.Symbol, pytree.KeyPath] = dataclasses.field(
        default_factory=dict
    )
    mutation_outputs: list[MutationOutput] = dataclasses.field(default_factory=list)

    def __init__(  # type: ignore[no-untyped-def]
        self,
        name,
        layout,
        inputs,
        constant_args=(),
        kwargs=None,
        output_view=None,
        python_kernel_name=None,
        cpp_kernel_name=None,
        ordered_kwargs_for_cpp_kernel=(),
        op_overload=None,
    ) -> None:
        super().__init__(
            name=name,
            layout=layout,
            inputs=inputs,
        )
        self.constant_args = constant_args
        self.kwargs = kwargs if kwargs else {}
        self.output_view = output_view
        self.op_overload = op_overload
        self.set_cpp_kernel_name(cpp_kernel_name)
        self.set_python_kernel_name(python_kernel_name)
        self.ordered_kwargs_for_cpp_kernel = ordered_kwargs_for_cpp_kernel
        self.collect_arg_kwarg_properties()
        self.unbacked_bindings = {}
        self.mutation_outputs = []
        self.fx_node = V.graph.current_node

    def get_outputs(self) -> list[Buffer]:
        return [self, *self.mutation_outputs]

    def get_unbacked_symbol_defs(self) -> OrderedSet[sympy.Symbol]:
        return OrderedSet()

    def collect_arg_kwarg_properties(self):  # type: ignore[no-untyped-def]
        # if self.op_overload is torch._ops.OpOverload, we can use its schema to collect additional
        # information for args and kwargs, e.g. type and default value, to help with the cpp wrapper codegen
        self.arg_properties = (
            [
                {
                    "name": x.name,
                    "type": x.real_type,
                    "default_value": x.default_value,
                }
                for x in self.op_overload._schema.arguments
                if not x.kwarg_only
            ]
            if isinstance(self.op_overload, torch._ops.OpOverload)
            else [{} for i in range(len(self.inputs))]
        )
        self.allarg_properties = (
            {
                x.name: {"type": x.real_type, "default_value": x.default_value}
                for x in self.op_overload._schema.arguments
            }
            if isinstance(self.op_overload, torch._ops.OpOverload)
            else {}
        )
        # FIXME: self.kwargs does not always match kwargs defined in schema, so sometimes
        # ordered_kwargs_for_cpp_kernel is explicilty passed in.
        if isinstance(self.op_overload, torch._ops.OpOverload):
            if not self.ordered_kwargs_for_cpp_kernel:
                self.ordered_kwargs_for_cpp_kernel = [
                    x.name for x in self.op_overload._schema.arguments if x.kwarg_only
                ]
            self.schema_kwargs = [
                x for x in self.op_overload._schema.arguments if x.kwarg_only
            ]

    def decide_layout(self):  # type: ignore[no-untyped-def]
        if isinstance(self.layout, FlexibleLayout):
            self.apply_constraint()
            self.freeze_layout()

    def codegen_comment(self, wrapper) -> None:  # type: ignore[no-untyped-def]
        origin_str, _detailed_origin_str = get_kernel_metadata(self, wrapper)
        if origin_str:
            wrapper.make_comment(origin_str)

    def codegen(self, wrapper):  # type: ignore[no-untyped-def]
        raise NotImplementedError

    def set_cpp_kernel_name(self, cpp_kernel_name: Optional[str] = None) -> None:
        self.cpp_kernel_name = cpp_kernel_name
        if not V.graph.cpp_wrapper or not isinstance(
            self.op_overload, torch._ops.OpOverload
        ):
            return

        kernel = self.op_overload
        if self.cpp_kernel_name is None:
            # Try to construct cpp_kernel_name from op_overload
            if kernel.namespace == "aten":
                # Calling with the default kernel name can lead to ambiguous behavior like the following example.
                # repeat_interleave(const at::Tensor & repeats, std::optional<int64_t> output_size=std::nullopt)
                # repeat_interleave(const at::Tensor & self, int64_t repeats,
                #       std::optional<int64_t> dim=std::nullopt, std::optional<int64_t> output_size=std::nullopt)
                opname = (
                    kernel.__name__.split(".")[0]
                    if kernel._overloadname == "default"
                    else kernel.__name__.replace(".", "_")
                )
                self.cpp_kernel_name = f"at::_ops::{opname}::call"
            else:
                self.cpp_kernel_name = kernel._schema.name

    def set_python_kernel_name(self, python_kernel_name: Optional[str]) -> None:
        self.python_kernel_name = python_kernel_name
        if python_kernel_name is not None:
            return

        kernel = self.op_overload
        if kernel is None:
            pass
        elif isinstance(kernel, torch._ops.HigherOrderOperator):
            self.python_kernel_name = f"torch.ops.higher_order.{kernel.__name__}"
        else:
            self.python_kernel_name = (
                f"{kernel.__module__.replace('._ops.', '.ops.')}.{kernel.__name__}"
            )

    def get_kernel_name(self):  # type: ignore[no-untyped-def]
        device = d.type if (d := self.get_device()) else V.graph.device_type
        return (
            V.graph.wrapper_code.get_c_shim_func_name(self.cpp_kernel_name, device)  # type: ignore[attr-defined]
            if V.graph.cpp_wrapper
            else self.python_kernel_name
        )

    @staticmethod
    def copy_input(x):  # type: ignore[no-untyped-def]
        pw = Pointwise.create(
            device=x.get_device(),
            dtype=x.get_dtype(),
            inner_fn=x.make_loader(),
            ranges=x.get_size(),
            origin_node=x.get_origin_node(),
            traceback=x.get_traceback(),
        )
        pw.realize()
        return pw

    @classmethod
    def process_kernel(  # type: ignore[no-untyped-def]
        cls, kernel, *args, **kwargs
    ) -> tuple[
        Any,
        list[Any],
        list[Any],
        Callable[[Any, Any], Any],
        Optional[dict[sympy.Symbol, pytree.KeyPath]],
    ]:
        binded_args = {"args": args, "kwargs": kwargs}

        args_flat, args_spec = pytree.tree_flatten(binded_args)

        is_arg_tensor = []
        # tensor_args can be either tensor or torchbind objects
        tensor_args = []
        non_tensor_args: list[Any] = []
        for arg in args_flat:
            is_arg_tensor.append(
                isinstance(arg, IRNode) and not isinstance(arg, GeneratorState)
            )
            if is_arg_tensor[-1]:
                tensor_args.append(arg)
            else:
                if isinstance(arg, sympy.Expr):
                    arg = V.graph.sizevars.shape_env.create_symintnode(arg, hint=None)
                non_tensor_args.append(arg)

        def unflatten_args(new_tensor_args, new_non_tensor_args):  # type: ignore[no-untyped-def]
            result = []
            it_tensors = iter(new_tensor_args)
            it_non_tensors = iter(new_non_tensor_args)
            for is_tensor in is_arg_tensor:
                if is_tensor:
                    result.append(next(it_tensors))
                else:
                    result.append(next(it_non_tensors))
            r = pytree.tree_unflatten(result, args_spec)
            return r.get("args", []), r.get("kwargs", {})

        tensor_args = [cls.realize_input(x) for x in tensor_args]

        # freeze layout otherwise our output stride calculation might
        # become incorrect
        for x in tensor_args:
            if is_storage_and_layout(x):
                as_storage_and_layout(x, freeze=True)

        # Rerun fake tensor propagation, because Inductor may have changed the
        # strides of inputs and we need to determine accurately what the
        # output stride will be.
        example_args: list[
            Union[
                torch.Tensor, torch._C.ScriptObject, FakeScriptObject, torch.Generator
            ]
        ] = []

        # We need to retain the constant values of fake tensors that we originally
        # propagated the graph with, because for some operators running without a
        # constant would trigger an error / DataDependentException
        for x in tensor_args:
            # if x is a view of a constant, we need to realize the view
            # (we can't pass the constant into the kernel directly)
            if not isinstance(x, BaseView) and x.get_name() in V.graph.constants:
                example_args.append(V.graph.constants[x.get_name()])
            elif (
                not isinstance(x, BaseView)
                and x.get_name() in V.graph.torchbind_constants
            ):
                example_args.append(V.graph.torchbind_constants[x.get_name()])
            elif isinstance(x, TorchBindObject):
                example_args.append(x.get_value())
            elif isinstance(x, torch._inductor.ir.GeneratorState):
                device_index = x.device.index
                assert x.device.type == "cuda" and device_index is not None
                example_args.append(
                    torch.cuda.default_generators[device_index].clone_state()
                )
            else:
                example_args.append(ir_node_to_tensor(x, guard_shape=True))

        new_args, new_kwargs = unflatten_args(example_args, non_tensor_args)
        example_output = kernel(*new_args, **new_kwargs)

        unbacked_bindings: Optional[dict[sympy.Symbol, pytree.KeyPath]] = None
        if shape_env := V.fake_mode.shape_env:
            node_meta_val = V.current_node.meta.get("val")
            ctx = nullcontext()
            if V.current_node.target == torch._higher_order_ops.effects.with_effects:
                # remove the first effect token in meta["val"] and meta["unbacked_bindings"]
                node_meta_val = node_meta_val[1]
                ctx = _remove_effect_token_unbacked_bindings(V.current_node)  # type: ignore[assignment]

            with ctx:
                rebind_unbacked(shape_env, V.current_node, example_output)
            unbacked_bindings = compute_unbacked_bindings(
                shape_env, example_output, node_meta_val
            )

        example_out_li = (
            [example_output]
            if not isinstance(example_output, (list, tuple))
            else example_output
        )
        for t in example_out_li:
            if isinstance(t, torch.Tensor) and t.is_sparse:
                msg = "sparsity not handled. Please file issue for sparse inference weights."
                if stack_trace := V.graph.current_node.meta.get("stack_trace", None):
                    msg = f"{msg} Found from : \n {stack_trace}"
                V.graph.disable_cudagraphs_reason = msg

        return (
            example_output,
            tensor_args,
            non_tensor_args,
            unflatten_args,
            unbacked_bindings,
        )

    @classmethod
    def convert_to_reinterpret_view(cls, x):  # type: ignore[no-untyped-def]
        """
        In order to pass this to an extern kernel we need a
        ReinterpretView not a View.  This allows us to avoid some
        unneeded copies.
        """
        assert isinstance(x, BaseView)
        if isinstance(x, ReinterpretView):
            return x

        # NOTE: Don't use extract_read_writes here as it fails when
        # make_loader() inlines the computation
        x_unwrap_view = x.unwrap_view()
        buf = V.graph.get_buffer(x_unwrap_view.get_name())
        assert buf is not None
        x_unwrap_view_fx_node = buf.get_origin_node()
        # Prefer channels last format according to how the format is set from eager.
        if (
            x_unwrap_view_fx_node is not None
            and "val" in x_unwrap_view_fx_node.meta
            and isinstance(x_unwrap_view.layout, FlexibleLayout)
            and (
                x_unwrap_view_fx_node.meta["val"].is_contiguous(
                    memory_format=torch.channels_last
                )
                or x_unwrap_view_fx_node.meta["val"].is_contiguous(
                    memory_format=torch.channels_last_3d
                )
            )
        ):
            x_unwrap_view.freeze_layout_with_same_order(
                make_channels_last_strides_for(x_unwrap_view.get_size())
            )
        else:
            x_unwrap_view.freeze_layout()

        index_args, var_ranges = dependencies.index_vars_squeeze(
            x.get_size(),
            prefix="r",  # type: ignore[arg-type]
        )
        range_vars = index_args[0]
        index = x.make_indexer()(range_vars)

        index = V.graph.sizevars.simplify_with_ranges(index, var_ranges)
        strides = V.graph.sizevars.stride_vars(index, range_vars)
        offset = V.graph.sizevars.offset_var(index, range_vars)
        expected = sympy_dot(range_vars, strides) + offset

        if index != expected:
            log.debug(
                "convert_to_reinterpret_view failed: stride=%s offset=%s index=%s",
                strides,
                offset,
                index,
            )
            raise NotImplementedError

        return ReinterpretView(
            data=x.data,
            layout=FixedLayout(
                device=x.get_device_or_error(),
                dtype=x.get_dtype(),
                size=x.get_size(),  # type: ignore[arg-type]
                stride=strides,
                offset=offset,
            ),
        )

    @classmethod
    def realize_input(cls, x):  # type: ignore[no-untyped-def]
        if x is None:
            return NoneAsConstantBuffer()
        if isinstance(x, (sympy.Expr, sympy.logic.boolalg.Boolean, int)):
            return ShapeAsConstantBuffer(expr=x)
        if isinstance(x, Constant):
            return V.graph.add_tensor_constant(
                torch.tensor(x.value, dtype=x.get_dtype(), device=x.get_device())
            )
        if isinstance(x, ConstantBuffer):
            return x
        if isinstance(x, TensorBox):
            return cls.realize_input(x.data)
        if isinstance(x, ReinterpretView):
            return ReinterpretView(
                data=cls.realize_input(x.data), layout=x.get_layout()
            )
        if isinstance(x, BaseView):
            x.realize()
            if is_storage_and_layout(x.unwrap_view()):
                try:
                    return cls.convert_to_reinterpret_view(x)
                except NotImplementedError:
                    pass
        if isinstance(x, StorageBox):
            # TODO(jansel): impose layout preference on realized buffer
            x.realize()
            return x
        if isinstance(x, (NonTensorObj, ShapeAsConstantBuffer)):
            return x
        return cls.copy_input(x)

    @classmethod
    def require_stride1(cls, x):  # type: ignore[no-untyped-def]
        if is_storage_and_layout(x):
            if len(x.get_stride()) == 0:
                return x
            for stride in x.get_stride():
                if stride == 1:
                    return x
        return cls.copy_input(x)

    @classmethod
    def require_strides(  # type: ignore[no-untyped-def]
        cls,
        x,
        order: Optional[Sequence[int]] = None,
        exact_strides: Optional[Sequence[_IntLike]] = None,
        allow_padding=False,
    ):
        assert order is not None or exact_strides is not None
        # Layout generally doesn't matter, but some consuming external ops might have requirements
        if x.get_numel() in (0, 1) and not exact_strides:
            return x

        # require x to have the layout
        if is_storage_and_layout(x):
            if isinstance(x.get_layout(), FlexibleLayout):
                if order:
                    # If the the FlexibleLayout already has the size and stride in the required order,
                    # freeze it to a FixedLayout by using its current size and stride.
                    # The behavior of using its current size and stride or the given order can be different
                    # if the size and stride has ambiguilty, for example for a 4D input where the iC = 1:
                    # size=[s0, 1, 28, 28], stride=[784, 784, 28, 1]. If the required order is [3, 0, 2, 1] (channels last),
                    # the current size and stride already satisfies this order.
                    # However by freezing it to the required order, the layout will be changed to:
                    # size=[s0, 1, 28, 28], stride=[784, 1, 28, 1]), which is not actually necessary.

                    # fix flexiblelayout to be FixedLayout with stride_order
                    as_storage_and_layout(
                        x,
                        freeze=True,
                        want_contiguous=False,
                        stride_order=(
                            get_stride_order(
                                V.graph.sizevars.size_hints(x.get_layout().stride)
                            )
                            if is_stride_order_storage_and_layout(x, order)
                            else order
                        ),
                        allow_padding=allow_padding,
                    )
                    return x
                else:
                    # If the exact_strides is given, freeze the FlexibleLayout to a FixedLayout with the exact_strides.
                    as_storage_and_layout(
                        x,
                        freeze=True,
                        want_contiguous=False,
                        stride_order=None,
                        allow_padding=allow_padding,
                        exact_strides=exact_strides,
                    )
                    return x
            elif isinstance(x.get_layout(), (FixedLayout, NonOwningLayout)) and (
                (order and x.get_layout().is_stride_ordered(order))
                or (
                    exact_strides
                    and significant_strides_equal(
                        exact_strides, x.get_layout().stride, x.get_size()
                    )
                )
            ):
                return (
                    try_match_insignificant_strides(x, exact_strides)
                    if exact_strides is not None
                    else x
                )
            elif isinstance(x.get_layout(), MutationLayoutSHOULDREMOVE):
                if isinstance(x.get_layout().real_layout(), FlexibleLayout):
                    raise AssertionError(
                        "the MutationLayoutSHOULDREMOVE's real layout shouldn't be FlexibleLayout"
                    )
                elif isinstance(x.get_layout().real_layout(), FixedLayout) and (
                    (order and x.get_layout().real_layout().is_stride_ordered(order))
                    or (
                        exact_strides
                        and significant_strides_equal(
                            exact_strides,
                            x.get_layout().real_layout().stride,
                            x.get_size(),
                        )
                    )
                ):
                    return x

        # TODO - Storage to InputBuffer
        if isinstance(x, InputBuffer) and (
            (order and x.get_layout().is_stride_ordered(order))
            or (
                exact_strides
                and significant_strides_equal(
                    exact_strides, x.get_layout().stride, x.get_size()
                )
            )
        ):
            return x
        if (
            isinstance(x, TensorBox)
            and isinstance(x.data, BaseView)
            and not isinstance(x.data, ReinterpretView)
            and is_storage_and_layout(x.unwrap_view())
            and not isinstance(x.unwrap_view().data, ExternKernelAlloc)  # type: ignore[attr-defined]
        ):
            try:
                x.data = cls.convert_to_reinterpret_view(x.data)
                if order:
                    return cls.require_stride_order(
                        x, order, allow_padding=allow_padding
                    )
                elif exact_strides:
                    return cls.require_exact_strides(
                        x, exact_strides, allow_padding=allow_padding
                    )
            except NotImplementedError:
                pass

        # Preserve ExpandView representation that would be lost during copy_input
        # Without representation of the expand in inductor IR, in codegen we end up
        # launching a grid for the full size tensor and doing redundant computation
        # across expanded dims.
        # TODO: could also be good to have a codegen fix to recognize overlapping elements

        expanded_dims: Optional[list[int]] = None
        orig_size = x.get_size()
        if exact_strides is not None:
            sizevars = V.graph.sizevars
            expanded_dims = [
                i
                for i in range(len(x.get_size()))
                if sizevars.statically_known_equals(exact_strides[i], 0)
                and sizevars.statically_known_geq(x.get_size()[i], 2)
            ]

            for dim in expanded_dims:
                x = torch._inductor.lowering.slice_(x, dim, 0, 1)

        # Although this is a clone, inductor is good about fusing clones into previous
        # operations if they weren't realized and their layouts were flexible.
        x = cls.copy_input(x)

        as_storage_and_layout(
            x,
            freeze=True,
            want_contiguous=False,
            stride_order=order,
            allow_padding=allow_padding,
            exact_strides=exact_strides,
        )
        if order:
            assert is_stride_order_storage_and_layout(x, order)
        elif expanded_dims:
            assert orig_size is not None and exact_strides is not None
            x = torch._inductor.lowering.expand(x, orig_size)
            # the expand will sometimes may change insignificant strides, so match them back
            return try_match_insignificant_strides(x, exact_strides)

        return x

    @classmethod
    def require_exact_strides(cls, x, exact_strides, allow_padding=False):  # type: ignore[no-untyped-def]
        return cls.require_strides(
            x, exact_strides=exact_strides, allow_padding=allow_padding
        )

    @classmethod
    def require_stride_order(cls, x, order, allow_padding=False):  # type: ignore[no-untyped-def]
        return cls.require_strides(x, order=order, allow_padding=allow_padding)

    @classmethod
    def require_channels_last(cls, x):  # type: ignore[no-untyped-def]
        return cls.require_stride_order(x, NHWC_STRIDE_ORDER)

    @classmethod
    def require_channels_last_3d(cls, x):  # type: ignore[no-untyped-def]
        return cls.require_stride_order(x, NHWDC_STRIDE_ORDER)

    @classmethod
    def require_contiguous(cls, x):  # type: ignore[no-untyped-def]
        return cls.require_stride_order(x, list(reversed(range(len(x.get_size())))))

    @classmethod
    def require_contiguous_strides(cls, x):  # type: ignore[no-untyped-def]
        # TODO: combine this with require_contiguous after
        # https://github.com/pytorch/pytorch/pull/148235 lands.
        return cls.require_exact_strides(
            x, FlexibleLayout.contiguous_strides(x.get_size())
        )

    def apply_constraint(self) -> None:
        pass

    def fill_non_provided_args(self, args, kwargs):  # type: ignore[no-untyped-def]
        # Previously, we want to maintain forward-compatibility by skipping
        # default args in the serialized artifacts in fbcode. However,
        # some of our shim interfaces require default values being OrderedSet.
        # Discussed with Sherlock offline and we decided to allow serializing
        # default args into the C++ wrapper code for now. We will refine this
        # part if we see real FC requirement. More details related to FC
        # can be found at:
        # https://docs.google.com/document/d/1FzWm-sHYwmRi3x_g036kOxd99KaYquUsA-L5JwOn8ys/edit?usp=sharing
        assert isinstance(args, (list, tuple))
        if isinstance(args, tuple):
            args = list(args)
        assert self.arg_properties, "ExternKernel.arg_properties should not be empty"

        n_args = len(args)
        n_pos_args = len(self.arg_properties)
        # For cpp wrapper, if some positional args are not provided, we need to check
        # if they're in the kwargs or use their default value
        if n_args < n_pos_args:
            log.debug(
                "%s has %d unprovided positional arguments. "
                "Will check if they are in the keyword arguments or will use default values.",
                self.op_overload,
                n_pos_args - n_args,
            )
            for i in range(n_args, n_pos_args):
                arg_name = self.arg_properties[i]["name"]
                args.append(
                    kwargs[arg_name]
                    if arg_name in kwargs
                    else self.arg_properties[i]["default_value"]
                )
        return args

    def codegen_const_args(self, names: Optional[list[str]] = None):  # type: ignore[no-untyped-def]
        if V.graph.cpp_wrapper:
            result = []
            # Aten ops follow the convention that tensor args are before non-tensor args,
            # in which case the following 'len(self.inputs) + i' logic works. But this
            # may not be true for other ops, and if that is the case, caller needs to
            # pass in a list of const arg names for arg_properties lookup.
            name_to_arg_properties = None
            if names and self.arg_properties:
                assert len(self.constant_args) == len(names), (
                    "names passed to codegen_const_args does not match self.constant_args"
                )
                name_to_arg_properties = {
                    arg.get("name"): arg for arg in self.arg_properties
                }

            for i, x in enumerate(self.constant_args):
                if name_to_arg_properties is not None:
                    prop = name_to_arg_properties.get(names[i])  # type: ignore[index]
                    type_ = prop.get("type") if prop else None
                else:
                    idx = len(self.inputs) + i
                    type_ = (
                        self.arg_properties[idx].get("type")
                        if self.arg_properties and idx < len(self.arg_properties)
                        else None
                    )
                result.append(V.graph.wrapper_code.val_to_arg_str(x, type_))
            return result
        else:
            return map(V.graph.wrapper_code.val_to_arg_str, self.constant_args)

    def codegen_args(self):  # type: ignore[no-untyped-def]
        if V.graph.cpp_wrapper and self.op_overload is not None:
            # cpp wrapper needs special logic to fill in missing args with default values
            inputs = self.fill_non_provided_args(
                [*self.inputs, *self.constant_args], self.kwargs
            )
            # fill_non_provided_args has handled constant args, so no need to codegen for that later
            need_codegen_constant_args = False
        else:
            inputs = self.inputs
            need_codegen_constant_args = True

        args = []
        for i, x in enumerate(inputs):
            if V.graph.cpp_wrapper:
                assert self.arg_properties and i < len(self.arg_properties), (
                    "Invalid access to ExternKernel.arg_properties"
                )
                type_ = self.arg_properties[i].get("type")
                args.append(V.graph.wrapper_code.val_to_arg_str(x, type_))
            else:
                args.append(V.graph.wrapper_code.val_to_arg_str(x))
        if need_codegen_constant_args:
            args.extend(self.codegen_const_args())
        return args

    def get_kwargs_value(self, arg_name, **kwargs):  # type: ignore[no-untyped-def]
        """Given an argument name, queries for values in (in order):
        1. any provided kwargs for this function.
        2. the class self.kwargs member.
        3. any available default arguments in self.allarg_properties."""
        if arg_name in kwargs:
            return kwargs.get(arg_name)
        if arg_name in self.kwargs:
            return self.kwargs.get(arg_name)
        if self.allarg_properties and arg_name in self.allarg_properties:
            return self.allarg_properties.get(arg_name).get("default_value")  # type: ignore[union-attr]
        raise AssertionError(f"{arg_name} not in self.allarg_properties")

    def codegen_kwargs(self, skip_out=False):  # type: ignore[no-untyped-def]
        if V.graph.cpp_wrapper:
            if self.op_overload is not None and len(self.schema_kwargs) == 0:
                # All the args should have been generated by fill_non_provided_args in codegen_args
                return []

            kwargs = []
            for arg_name in self.ordered_kwargs_for_cpp_kernel:
                if skip_out and arg_name == "out":
                    # ExternKernelOut has its own logic for inserting the out parameter
                    continue

                v = self.get_kwargs_value(arg_name)
                if isinstance(v, sympy.Expr):
                    kwargs.append(v)
                else:
                    type_ = (
                        self.allarg_properties.get(arg_name).get("type")  # type: ignore[union-attr]
                        if self.allarg_properties and arg_name in self.allarg_properties
                        else None
                    )
                    kwargs.append(V.graph.wrapper_code.val_to_arg_str(v, type_))
        else:
            kwargs = [
                f"{k}={V.graph.wrapper_code.val_to_arg_str(v)}"
                for k, v in self.kwargs.items()
            ]
        return kwargs

    def get_op_name(self) -> str:
        if self.fx_node is not None:
            target = self.fx_node.target
            op_namespace = getattr(target, "__module__", "unknown_namespace")
            op_namespace = op_namespace.replace("._ops.", ".ops.")
            op_namespace = op_namespace.rsplit(".", 1)[0]
            op_name = f"{op_namespace}.{target}"
        else:
            op_name = "unknown_op"
        return op_name

    def codegen_size_asserts(self, wrapper) -> None:  # type: ignore[no-untyped-def]
        if config.size_asserts and not V.graph.cpp_wrapper:
            # comparing strides for 0 size tensor is tricky. Ignore them for now.
            if sympy_product(self.get_size()) == 0:
                return
            size = V.graph.wrapper_code.codegen_shape_tuple(self.get_size())
            stride = V.graph.wrapper_code.codegen_shape_tuple(self.get_stride())
<<<<<<< HEAD
=======
            op_name = self.get_op_name()
>>>>>>> b64dbc34
            wrapper.writeline(
                f"assert_size_stride({self.get_name()}, {size}, {stride}, {op_name!r})"
            )

    def codegen_alignment_asserts(self, wrapper) -> None:  # type: ignore[no-untyped-def]
        if config.alignment_asserts and not V.graph.cpp_wrapper:
            name = self.get_name()
            aligned = name not in V.graph.unaligned_buffers
            op_name = self.get_op_name()
            if aligned:
                wrapper.writeline(
                    f"assert_alignment({name}, {GPU_ALIGN_BYTES}, {op_name!r})"
                )
            else:
                wrapper.writeline(
                    f"# buffer {name} (op: {op_name}) is assumed to be not aligned"
                )

    def get_group_stride(self):  # type: ignore[no-untyped-def]
        """
        get output sizes and strides, for template_codegen
        """
        _size = self.get_size()
        _stride = self.get_stride()
        # iter_ranges = _size of output tensor, reduce_range = [] because no reduction
        return [_size, []], _stride

    def canonicalize(self):  # type: ignore[no-untyped-def]
        """
        Manually get canonicalization of the output index
        """
        # manually generate index formula for conv
        sizevars = V.graph.sizevars
        sizes = self.get_size()
        strides = self.get_stride()
        strides = [sizevars.size_hint(x) for x in strides]
        # TODO: I can't tell if the symbols here are temporary
        index_vars = [sympy_index_symbol(f"d{i}") for i in range(len(sizes))]
        # reorder index vars according to stride
        index_order = sorted(range(len(strides)), key=strides.__getitem__, reverse=True)
        lookup = {pos: idx for idx, pos in enumerate(index_order)}
        order = [lookup[i] for i in range(len(lookup))]
        index_vars = [index_vars[i] for i in order]
        indexer = self.make_indexer()
        index = indexer(index_vars)

        new_sizes, reindex, _prune = V.graph.sizevars._simplify_loops(
            index_vars, sizes, [index]
        )

        # assign new variables each dimension to deal with numbering mismatches
        # d0, d1, d2 could become d0, d2 -- which won't match d0, d1
        _, add_var = var_builder("c")
        replacement = dict(zip(index_vars, reindex([add_var(x) for x in new_sizes])))

        index = sympy_subs(sympy.expand(index), replacement)
        return index, tuple(new_sizes)

    def get_free_symbol_uses(
        self, unbacked_only: bool = False
    ) -> OrderedSet[sympy.Symbol]:
        # NB: It's not necessary to check regular inputs as we automatically
        # have dependencies on them
        maybe_get_symbols = (
            maybe_free_unbacked_symbols if unbacked_only else maybe_free_symbols
        )
        r = OrderedSet[sympy.Symbol]()
        for arg in self.constant_args:
            r |= maybe_get_symbols(arg)
        for arg in self.kwargs.values():
            r |= maybe_get_symbols(arg)
        return r

    def __str__(self) -> str:
        kernel_name = getattr(self, "python_kernel_name", None)
        lines = [
            f"python_kernel_name={kernel_name!r}",
        ]
        lines += [
            f"{field.name}={getattr(self, field.name)}"
            for field in dataclasses.fields(self)
        ]
        lines.append(f"origin_node={self.origin_node!r}")
        return self.str_helper(lines)

    __repr__ = __str__


@ir_dataclass(frozen=False)
class ExternKernelOut(ExternKernel):
    def codegen(self, wrapper) -> None:  # type: ignore[no-untyped-def]
        wrapper.generate_extern_kernel_out(self)

    def __init__(  # type: ignore[no-untyped-def]
        self,
        layout,
        inputs,
        constant_args=(),
        kwargs=None,
        output_view=None,
        python_kernel_name=None,
        cpp_kernel_name=None,
        ordered_kwargs_for_cpp_kernel=(),
        op_overload=None,
    ) -> None:
        super().__init__(
            None,
            layout,
            self.unwrap_storage(inputs),
            constant_args,
            kwargs or {},
            None,
            python_kernel_name,
            cpp_kernel_name,
            ordered_kwargs_for_cpp_kernel,
            op_overload,
        )
        self.name = V.graph.register_buffer(self)
        V.graph.register_operation(self)

    def should_allocate(self) -> bool:
        return True


class RandomSeeds(ExternKernelOut):
    def __init__(self, count: int, device: torch.device) -> None:
        limits = torch.iinfo(torch.int64)
        super().__init__(
            layout=FixedLayout(
                device=device,
                dtype=torch.int64,
                size=[count],
            ),
            inputs=[],
            constant_args=[limits.min, limits.max, [count]],
            python_kernel_name="aten.randint.low_out",
            # FIXME: Ideally we should only use at::_ops::randint_low_out::call here,
            # but the signature is different from is at::randint_out. Again,
            # we can simplify the code when only keeping an ABI-compatible version.
            cpp_kernel_name="at::_ops::randint_low_out::call",
            op_overload=aten.randint.low_out,
        )


class ExternKernelAlloc(ExternKernel):
    def codegen(self, wrapper) -> None:  # type: ignore[no-untyped-def]
        wrapper.generate_extern_kernel_alloc(self)

    def __init__(  # type: ignore[no-untyped-def]
        self,
        layout,
        inputs,
        constant_args=(),
        kwargs=None,
        python_kernel_name=None,
        cpp_kernel_name=None,
        ordered_kwargs_for_cpp_kernel=(),
        op_overload=None,
    ) -> None:
        super().__init__(
            None,
            layout,
            self.unwrap_storage(inputs),
            constant_args,
            kwargs or {},
            None,
            python_kernel_name,
            cpp_kernel_name,
            ordered_kwargs_for_cpp_kernel,
            op_overload,
        )
        # We need output buffers for generating kernel arguments in the
        # abi-compatible mode, where we retrieve outputs by pass each individual
        # output through the abi-compatible interface.
        self.outputs: Sequence[Any] = []
        self.name = V.graph.register_buffer(self)
        V.graph.register_operation(self)

    def should_allocate(self) -> bool:
        return False

    def apply_constraint(self):  # type: ignore[no-untyped-def]
        raise NotImplementedError


class MutationOutput(Buffer):
    """
    An output buffer that represents the mutation of a pre-existing buffer
    """

    def __init__(self, layout, mutated_node, mutating_node: Operation) -> None:  # type: ignore[no-untyped-def]
        super().__init__(name=None, layout=layout)
        mutated_node_name = mutated_node.get_name()
        V.graph.mark_buffer_mutated(mutated_node_name)
        self.mutation_names = [mutated_node_name]
        self.mutating_node: Operation = mutating_node
        self.name = V.graph.register_buffer(self)

    def get_defining_op(self) -> Operation:
        return self.mutating_node

    def get_mutation_names(self):  # type: ignore[no-untyped-def]
        return self.mutation_names

    def should_allocate(self) -> bool:
        return False


class TMADescriptor(ExternKernel):
    """
    An IR node representing a host-side TMA descriptor in the Triton API
    (the ones obtained via create_{1d,2d}_tma_descriptor calls). Mostly
    useful for user-defined Triton kernels relying on host-side TMA; but
    can, in principle, be used for Inductor's Triton templates, too.
    """

    # as TMA descriptors are immutable,
    # we can dedup them by the input args
    _CACHE: dict[Any, TMADescriptor] = {}

    @classmethod
    def create(  # type: ignore[no-untyped-def]
        cls,
        tensor: IRNode,
        dims: list[Union[int, torch.SymInt]],
        block_dims: list[Union[int, torch.SymInt]],
        element_size: Optional[int] = None,
    ):
        key = (id(tensor), dims, block_dims, element_size)
        if key not in cls._CACHE:
            cls._CACHE[key] = TMADescriptor(tensor, dims, block_dims, element_size)
        return cls._CACHE[key]

    def __init__(
        self,
        tensor: IRNode,
        dims: list[Union[int, torch.SymInt]],
        block_dims: list[Union[int, torch.SymInt]],
        element_size: Optional[int] = None,
    ) -> None:
        assert len(dims) in (1, 2)
        assert len(dims) == len(block_dims)

        if element_size is None:
            element_size = tensor.get_dtype().itemsize

        self.tensor = tensor
        self.dims = dims
        self.block_dims = block_dims
        self.element_size = element_size
        self.rank = len(self.dims)

        inputs = [tensor]
        constant_args = [
            *self.dims,
            *self.block_dims,
            self.element_size,
        ]

        super().__init__(
            None,
            # link back to the underlying tensor in terms of ownership
            # to avoid getting the underlying tensor deleted *before*
            # the TMADescriptor node can be deleted.
            NonOwningLayout(
                ReinterpretView(
                    data=tensor,
                    layout=tensor.get_layout(),
                )
            ),
            inputs,
            tuple(constant_args),
            None,
        )

        self.name = V.graph.register_buffer(self)
        V.graph.register_operation(self)

    def codegen(self, wrapper) -> None:  # type: ignore[no-untyped-def]
        wrapper.generate_tma_descriptor(self)


class SubgraphBuffer(ExternKernel):
    def __init__(
        self,
        layout: Layout,
        input_nodes: list[Buffer],
        gm: torch.fx.GraphModule,
        example_inputs: list[Any],
        subgraph_name: str,
    ):
        super().__init__(None, layout, input_nodes)
        self.gm = gm
        self.example_inputs = example_inputs
        self.name = V.graph.register_buffer(self)
        V.graph.register_operation(self)

        gm_original_output_strides(self.gm)
        self.subgraph = V.graph.make_subgraph(self.gm, example_inputs, subgraph_name)

        sym_inputs = add_symbolic_shapes_for_inputs_to_subgraph(
            self.inputs, self.subgraph
        )
<<<<<<< HEAD
=======
        self.sym_inputs = [sym_var.name for sym_var in sym_inputs]
>>>>>>> b64dbc34

        import torch._inductor.config as inductor_config

        with V.set_graph_handler(self.subgraph):
            # Don't bother autotuning on Triton here
            with inductor_config.patch(  # type: ignore[no-untyped-def]
                max_autotune=False,
                max_autotune_gemm=False,
                max_autotune_gemm_backends="ATEN",
            ):
                self.subgraph.run(*self.example_inputs)

    def codegen(self, wrapper) -> None:  # type: ignore[no-untyped-def]
        class CodegenGraph:
            def __init__(self, graph: GraphLowering):
                self.graph = graph
                self.name = graph.name

<<<<<<< HEAD
        wrapper.codegen_subgraph(
            CodegenGraph(self.subgraph),
            [*[buffer.get_name() for buffer in self.inputs]],
=======
        outer_inputs = [t.codegen_reference() for t in self.inputs]
        wrapper.codegen_subgraph_with_flattened_outputs(
            CodegenGraph(self.subgraph),
            [*self.sym_inputs, *outer_inputs],
>>>>>>> b64dbc34
            [self.name],
        )


class UserDefinedTritonKernel(ExternKernel):
    def get_kernel_and_metadata(self):  # type: ignore[no-untyped-def]
        from triton.runtime.autotuner import Autotuner

        from torch._higher_order_ops.triton_kernel_wrap import kernel_side_table

        kernel = kernel_side_table.get_kernel(self.kernel_idx)
        configs = []
        restore_value_args: list[str] = []
        reset_to_zero_args: list[str] = []
        if isinstance(kernel, Autotuner):
            # https://github.com/triton-lang/triton/pull/5083
            # changes kernel.restore_idx to kernel.restore_value
            if hasattr(kernel, "restore_idx"):
                restore_value_args.extend(
                    kernel.fn.arg_names[i] for i in kernel.restore_idx
                )
            else:
                assert hasattr(kernel, "restore_value")
                restore_value_args.extend(kernel.restore_value)

            if hasattr(kernel, "reset_idx"):
                for i in kernel.reset_idx:
                    reset_to_zero_args.append(kernel.fn.arg_names[i])
            else:
                assert hasattr(kernel, "reset_to_zero")
                reset_to_zero_args.extend(kernel.reset_to_zero)

            configs = kernel.configs
            kernel = kernel.fn
        return kernel, configs, restore_value_args, reset_to_zero_args

    def codegen(self, wrapper) -> None:  # type: ignore[no-untyped-def]
        from torch._inductor.utils import triton_version_uses_attrs_dict

        (
            kernel,
            configs,
            restore_value_args,
            reset_to_zero_args,
        ) = self.get_kernel_and_metadata()

        # Definition of kernel
        (
            new_name,
            triton_meta,
            extra_launch_args,
        ) = wrapper.define_user_defined_triton_kernel(
            kernel,
            configs,
            self.kwargs,
            restore_value_args,
            reset_to_zero_args,
            self.grid,
        )
        named_args = {
            k: self.get_kwargs_value(k) for k in self.ordered_kwargs_for_cpp_kernel
        }
        constexpr_names = OrderedSet([kernel.arg_names[i] for i in kernel.constexprs])

        args: list[Any] = []
        arg_types: list[Any] = []
        raw_keys_filtered: list[Any] = []
        raw_args_filtered: list[Any] = []
        for name, arg in itertools.chain(
            named_args.items(), zip(itertools.repeat(""), extra_launch_args)
        ):
            raw_keys_filtered.append(name)
            raw_args_filtered.append(arg)
            if isinstance(arg, IRNode):
                args.append(arg.codegen_reference())
                arg_types.append(arg.get_dtype())
            elif isinstance(arg, (int, float, bool, sympy.Expr)):
                args.append(arg)
                arg_types.append(type(arg))
            elif name in constexpr_names:
                # insert a dummy value for constexpr args of unsupported type
                # constexprs will end up getting baked into the kernel at compile time
                args.append(-1)
                arg_types.append(int)
            elif arg is None:
                """
                Filter out None args.

                see https://github.com/pytorch/pytorch/issues/115344

                Two cases for a None arg:
                1. The arg is already tl.constexpr, so leave it in
                2. The arg is not tl.constexpr so we have to remove it
                """
                if triton_version_uses_attrs_dict():
                    args.append(-1)
                    arg_types.append(int)
                else:
                    raw_keys_filtered.pop()
                    raw_args_filtered.pop()
            else:
                raise NotImplementedError(f"Unsupported arg type: {type(arg)}: {arg}")

        self.codegen_comment(wrapper)
        wrapper.generate_kernel_call(
            new_name,
            args,
            arg_types=arg_types,
            raw_args=raw_args_filtered,
            raw_keys=raw_keys_filtered,
            triton_meta=triton_meta,
            triton=True,
            device=self.get_device(),
            original_fxnode_name=self.fx_node.name,
        )

    def get_free_symbol_uses(
        self, unbacked_only: bool = False
    ) -> OrderedSet[sympy.Symbol]:
        # add unbacked symbols used in the grid to the ones used
        # in the kwargs (the latter is generated by ExternKernel)
        return super().get_free_symbol_uses(unbacked_only) | get_free_symbols(
            self.grid, unbacked_only
        )

    def get_unbacked_symbol_defs(self) -> OrderedSet[sympy.Symbol]:
        return OrderedSet()

    def __init__(  # type: ignore[no-untyped-def]
        self, *, kernel_idx, grid, tma_descriptor_metadata, kernel_args
    ) -> None:
        inputs = []
        kwargs = {}
        constant_args = []
        for k, v in kernel_args.items():
            if isinstance(v, TensorBox):
                t = InputsKernel.unwrap_storage_for_input(self.realize_input(v))
                if k in tma_descriptor_metadata:
                    t = TMADescriptor.create(t, *tma_descriptor_metadata[k])
                inputs.append(t)
                kwargs[k] = t
            else:
                constant_args.append(v)
                kwargs[k] = v

        assert len(inputs) != 0
        self.device = inputs[0].get_device()

        super().__init__(
            None,
            NoneLayout(device=self.device),
            inputs,
            tuple(constant_args),
            kwargs,
        )
        self.kernel_idx = kernel_idx
        self.grid = grid

        kernel, configs, _, _ = self.get_kernel_and_metadata()

        # If we are autotuning, not all arguments will be passed
        self.ordered_kwargs_for_cpp_kernel = [
            arg for arg in kernel.arg_names if arg in kernel_args
        ]

        from torch._higher_order_ops.triton_kernel_wrap import identify_mutated_tensors

        autotuned_kwargs = configs[0].kwargs if len(configs) > 0 else {}
        self.mutable_args = [
            kernel_args[key]
            for key in identify_mutated_tensors(
                kernel, {**kernel_args, **autotuned_kwargs}
            )
        ]

        self.mutation_outputs = [
            MutationOutput(NoneLayout(device=self.device), buf, self)
            for buf in self.mutable_args
        ]
        V.graph.register_operation(self)

    def get_outputs(self) -> list[Buffer]:
        return list(self.mutation_outputs)

    def get_device(self) -> Optional[torch.device]:
        return self.device


class InplaceBernoulliFallback(ExternKernel):
    """
    This needs to be a custom class to handle mutation properly
    """

    def codegen(self, wrapper) -> None:  # type: ignore[no-untyped-def]
        (x,) = (t.codegen_reference() for t in self.inputs)

        if V.graph.cpp_wrapper:
            # Inductor doesn't really support aten Generator, so the Generator kwarg is always NULL here,
            # which needs to be explicitly generated for cpp wrapper
            wrapper.writeline(
                f"{self.get_kernel_name()}({x}, {', '.join(map(repr, self.constant_args))}, NULL){wrapper.ending}"
            )
        else:
            wrapper.writeline(
                f"{self.get_kernel_name()}({x}, {', '.join(map(repr, self.constant_args))}){wrapper.ending}"
            )

    def should_allocate(self) -> bool:
        return False

    def get_mutation_names(self):  # type: ignore[no-untyped-def]
        return [self.inputs[0].get_name()]

    def get_unbacked_symbol_defs(self) -> OrderedSet[sympy.Symbol]:
        return OrderedSet()

    def __init__(self, op_overload, x, *constant_args) -> None:  # type: ignore[no-untyped-def]
        super().__init__(
            None,
            NoneLayout(device=x.get_device()),
            self.unwrap_storage([x]),
            constant_args,
            op_overload=op_overload,
        )
        V.graph.mark_buffer_mutated(x.get_name())
        self.name = V.graph.register_buffer(self)
        V.graph.register_operation(self)


# Used to deal with torch.complex types
class InplaceCopyFallback(ExternKernel):
    """
    This needs to be a custom class to handle mutation properly
    """

    def codegen(self, wrapper) -> None:  # type: ignore[no-untyped-def]
        (dst, src, non_blocking) = self.codegen_args()
        wrapper.codegen_device_copy(src, dst, non_blocking)

    def should_allocate(self) -> bool:
        return False

    def get_mutation_names(self):  # type: ignore[no-untyped-def]
        return [self.inputs[0].get_name()]

    def get_unbacked_symbol_defs(self) -> OrderedSet[sympy.Symbol]:
        return OrderedSet()

    def __init__(  # type: ignore[no-untyped-def]
        self,
        layout,
        inputs,
        constant_args,
    ) -> None:
        super().__init__(
            None,
            layout,
            inputs,
            constant_args,
            python_kernel_name="aten.copy_",
            cpp_kernel_name="aoti_torch_copy_",
        )
        V.graph.mark_buffer_mutated(inputs[0].get_name())
        self.name = V.graph.register_buffer(self)
        V.graph.register_operation(self)

    @classmethod
    def create(cls, dst, src, non_blocking: bool = False):  # type: ignore[no-untyped-def]
        inputs = [cls.realize_input(t) for t in [dst, src]]
        constant_args = (non_blocking,)
        result = InplaceCopyFallback(
            NoneLayout(device=dst.get_device()),
            inputs,
            constant_args,
        )
        return result


class MutatingFirstArgExternKernel(ExternKernel):
    """
    This needs to be a custom class to handle mutation properly
    """

    def codegen(self, wrapper) -> None:  # type: ignore[no-untyped-def]
        argrefs = [
            *(t.codegen_reference() for t in self.inputs),
            *map(repr, self.constant_args),
        ]
        wrapper.writeline(
            f"{self.get_kernel_name()}({', '.join(argrefs)}){wrapper.ending}"
        )

    def should_allocate(self) -> bool:
        return False

    def get_mutation_names(self):  # type: ignore[no-untyped-def]
        return [self.inputs[0].get_name()]

    def get_unbacked_symbol_defs(self) -> OrderedSet[sympy.Symbol]:
        return OrderedSet()

    def has_side_effects(self) -> bool:
        return True


class ResizeStorageBytes(MutatingFirstArgExternKernel):
    def __init__(self, variable, new_size) -> None:  # type: ignore[no-untyped-def]
        assert isinstance(new_size, int), "TODO: dynamic shapes"
        super().__init__(
            None,
            NoneLayout(device=variable.get_device()),
            self.unwrap_storage([variable]),
            constant_args=(new_size,),
        )
        V.graph.mark_buffer_mutated(variable.get_name())
        self.name = V.graph.register_buffer(self)
        V.graph.register_operation(self)
        self.python_kernel_name = "inductor_ops.resize_storage_bytes_"
        self.cpp_kernel_name = "torch::inductor::resize_storage_bytes_"
        V.graph.never_reuse_buffers.add(variable.data.get_name())


class SetSourceTensorKernel(ExternKernelAlloc):
    def __init__(self, self_tensor, storage_tensor) -> None:  # type: ignore[no-untyped-def]
        storage_tensor.freeze_layout()
        super().__init__(
            storage_tensor.get_layout(),
            [self_tensor, storage_tensor],
            python_kernel_name="torch.ops.aten.set_.source_Tensor",
            op_overload=torch.ops.aten.set_.source_Tensor,
        )
        V.graph.never_reuse_buffers.add(self_tensor.data.get_name())
        V.graph.never_reuse_buffers.add(storage_tensor.get_name())
        V.graph.never_reuse_buffers.add(self.get_name())
        device = storage_tensor.get_device()
        self.mutation_outputs = [
            MutationOutput(NoneLayout(device=device), self_tensor, self),
            MutationOutput(NoneLayout(device=device), storage_tensor, self),
        ]

    def get_inputs_that_alias_output(self) -> Sequence[str]:
        return [self.inputs[0].get_name(), self.inputs[1].get_name()]


class ScatterFallback(ExternKernel):
    """
    This needs to be a custom class to handle mutation properly.
    This class handles both aten.scatter_ and aten.scatter_reduce_.
    It also handle the case `src` being a scalar properly.
    """

    def codegen(self, wrapper) -> None:  # type: ignore[no-untyped-def]
        reduce = self.kwargs["reduce"]
        if V.graph.cpp_wrapper:
            # Follow aten/src/ATen/native/ReductionType.h:get_operator_enum
            get_operator_enum = {"add": "sum", "multiply": "prod"}
            if reduce in get_operator_enum:
                reduce = get_operator_enum[reduce]

        if self.src_is_tensor:
            (x, index, src) = (t.codegen_reference() for t in self.inputs)
        else:
            (x, index) = (t.codegen_reference() for t in self.inputs)
            src = self.constant_args[1]
        wrapper.generate_scatter_fallback(
            x,
            [x, self.constant_args[0], index, src],
            self.cpp_kernel_name,
            self.python_kernel_name,
            self.src_is_tensor,
            reduce,
            self.codegen_kwargs(),
        )

    def should_allocate(self) -> bool:
        return False

    def get_mutation_names(self):  # type: ignore[no-untyped-def]
        return [self.inputs[0].get_name()]

    def get_unbacked_symbol_defs(self) -> OrderedSet[sympy.Symbol]:
        return OrderedSet()

    def __init__(  # type: ignore[no-untyped-def]
        self,
        op_overload,
        x,
        dim: int,
        index,
        src,
        *,
        reduce: Optional[str] = None,
        include_self: bool = True,
    ) -> None:
        self.src_is_tensor = isinstance(src, TensorBox)

        constant_args: tuple[Any, ...]
        if self.src_is_tensor:
            tensors = [self.realize_input(t) for t in [x, index, src]]
            constant_args = (dim,)
        else:
            tensors = [self.realize_input(t) for t in [x, index]]
            constant_args = (dim, src)

        super().__init__(
            None,
            NoneLayout(device=x.get_device()),
            self.unwrap_storage(tensors),
            constant_args,
            {"reduce": reduce, "include_self": include_self},
            python_kernel_name=str(op_overload),
            ordered_kwargs_for_cpp_kernel=["reduce", "include_self"],
            op_overload=op_overload,
        )
        V.graph.mark_buffer_mutated(x.get_name())
        self.name = V.graph.register_buffer(self)
        V.graph.register_operation(self)


class IndexPutFallback(ExternKernel):
    """
    This needs to be a custom class to handle mutation and indices properly
    """

    def codegen(self, wrapper) -> None:  # type: ignore[no-untyped-def]
        (x, values, *valid_indices) = (t.codegen_reference() for t in self.inputs)
        indices = []
        iter_valid_indices = iter(valid_indices)
        for i, _ in enumerate(self.indices):
            if self.indices[i] is not None:
                indices.append(next(iter_valid_indices))
            else:
                indices.append(V.graph.wrapper_code.none_str)

        wrapper.generate_index_put_fallback(
            self.get_kernel_name(), x, indices, values, *self.codegen_const_args()
        )

    def should_allocate(self) -> bool:
        return False

    def get_mutation_names(self):  # type: ignore[no-untyped-def]
        return [self.inputs[0].get_name()]

    def get_unbacked_symbol_defs(self) -> OrderedSet[sympy.Symbol]:
        return OrderedSet()

    def __init__(self, op_overload, x, indices, values, accumulate) -> None:  # type: ignore[no-untyped-def]
        self.indices = indices
        valid_indices = [i for i in indices if i is not None]
        tensors = [self.realize_input(x) for x in [x, values, *valid_indices]]
        cpp_kernel_name = "aoti_torch_index_put_out"
        super().__init__(
            None,
            NoneLayout(device=x.get_device()),
            self.unwrap_storage(tensors),
            (accumulate,),
            python_kernel_name="aten.index_put_",
            cpp_kernel_name=cpp_kernel_name,
            op_overload=op_overload,
        )
        V.graph.mark_buffer_mutated(self.inputs[0].get_name())
        self.name = V.graph.register_buffer(self)
        V.graph.register_operation(self)


class DeviceCopy(ExternKernelOut):
    @classmethod
    def create(cls, x, device, non_blocking):  # type: ignore[no-untyped-def]
        if (
            not x.is_extern()
            and all(r in V.graph.constants for r in x.get_read_names())
            and not config.aot_inductor.use_runtime_constant_folding
        ):
            return x.constant_to_device(device)

        V.graph.add_device_info(device)
        V.graph.add_device_info(x.get_device())

        developer_warning("DeviceCopy in input program")
        constant_args = (non_blocking,)
        return DeviceCopy(
            FlexibleLayout(
                device=device,
                dtype=x.get_dtype(),
                size=x.get_size(),
            ),
            [cls.realize_input(x)],
            constant_args,
        )

    def codegen(self, wrapper) -> None:  # type: ignore[no-untyped-def]
        args = self.codegen_args()
        assert len(args) == 2
        if self.output_view:
            wrapper.codegen_device_copy(
                args[0], self.output_view.codegen_reference(), args[1]
            )
        else:
            wrapper.codegen_device_copy(args[0], self.codegen_reference(), args[1])


class DynamicScalar(ExternKernel):
    """
    The result of a call to aten._local_scalar_dense.
    """

    def get_reads(self) -> OrderedSet[Dep]:
        return OrderedSet()

    def should_allocate(self) -> bool:
        return False

    def __init__(self, sym, keypath, data) -> None:  # type: ignore[no-untyped-def]
        data.realize()
        super().__init__(
            None, NoneLayout(device=torch.device("cpu")), self.unwrap_storage([data])
        )
        self.sym = sym
        self.keypath = keypath

    def get_unbacked_symbol_defs(self) -> OrderedSet[sympy.Symbol]:
        return OrderedSet([self.sym])

    def codegen(self, wrapper) -> None:  # type: ignore[no-untyped-def]
        wrapper.codegen_dynamic_scalar(self)


class AssertScalar(ExternKernel):
    """
    The result of a call to aten._assert_scalar
    """

    def get_reads(self) -> OrderedSet[Dep]:
        return OrderedSet()

    def should_allocate(self) -> bool:
        return False

    def __init__(self, scalar, msg) -> None:  # type: ignore[no-untyped-def]
        super().__init__(
            # Buffer(name, layotu)
            None,
            NoneLayout(device=torch.device("cpu")),
            # InputsKernel(inputs)
            [],
        )
        self.scalar = scalar
        self.msg = msg

    def has_side_effects(self) -> bool:
        return True

    def get_free_symbol_uses(self, unbacked_only: bool = False):  # type: ignore[no-untyped-def]
        return get_free_symbols(self.scalar, unbacked_only)

    def codegen(self, wrapper) -> None:  # type: ignore[no-untyped-def]
        if not config.scalar_asserts:
            return
        # NB: It is EXTREMELY important not to simplify the scalar under assertion here,
        # because simplify is done with respect to runtime asserts.  So if you have
        # "u0 == 0" in the runtime asserts, if you subsequently try to
        # simplify(u0 == 0), you will get True (because we've already runtime assert'ed
        # that it's true).  But we're code generating the actual runtime assert here!!
        symbol = next(iter(self.get_free_symbol_uses(unbacked_only=False)))
        if V.graph.cpp_wrapper:
            symbol_str = f"std::to_string({symbol})"
            sizevar = V.graph.wrapper_code.codegen_cpp_sizevar(
                self.scalar, simplify=False
            )
            # TODO: when we start compiling in C++20, annotate with [[unlikely]].
            wrapper.writeline(
                f'if (!({sizevar})) {{ throw std::runtime_error("Expected {self.msg} but received " + {symbol_str}); }}'
            )
        else:
            sizevar = V.graph.wrapper_code.codegen_python_sizevar(
                self.scalar, simplify=False
            )
            wrapper.writeline(f"if not ({sizevar}):")
            wrapper.writeline(f"    raise RuntimeError({repr(self.msg)})")
            # No one should ever use this buffer, but for uniformity
            # define the variable and assign it None
            wrapper.writeline(f"{self.get_name()} = None")


@ir_dataclass(frozen=False)
class ExternKernelNode:
    name: str
    node: export_schema.Node


class FallbackKernel(ExternKernelAlloc):
    def __init__(  # type: ignore[no-untyped-def]
        self,
        layout,
        kernel,
        tensor_args,
        nontensor_args,
        unflatten_args,
        kwargs=None,
        *,
        unbacked_bindings=None,
    ) -> None:
        super().__init__(
            layout,
            tuple(tensor_args),
            tuple(nontensor_args),
            op_overload=kernel,
        )

        self.use_runtime_dispatch = False
        self.unbacked_bindings = unbacked_bindings

        assert isinstance(
            kernel,
            (
                torch._ops.OpOverload,
                torch._ops.HigherOrderOperator,
            ),
        ), f"Fails to create FallbackKernel for {kernel}: {type(kernel)} not supported"
        self.op_overload = kernel
        self.unflatten_args = unflatten_args
        self.kwargs = {} if kwargs is None else kwargs
        V.graph.warn_fallback(self.python_kernel_name)  # type: ignore[arg-type]

        # args that are aliased
        self.alias_names: list[str] = []
        # args that are mutated AND returned from the op
        self.mutation_names: list[str] = []

        if isinstance(self.op_overload, torch._ops.HigherOrderOperator):
            # We assume here that HOPs with FallbackKernel are functional.
            # This may not always be true! HOPs must individually opt-in to
            # FallbackKernel, so please check this if you opt-in.
            return

        if "_c10d_functional" in self.op_overload.name():
            # _c10d_functional kernels are lowered into _CollectiveKernel which
            # derives from FallbackKernel for the cpp codegen. The kernels
            # don't pass the can_auto_functionalize check, but their mutation
            # is handled properly by _CollectiveKernel.
            return

        schema = self.op_overload._schema

        # NOTE: [FallbackKernel supported operators]
        # We only support three types of operators:
        # - functional ops
        # - view ops
        # - inplace aten ops
        # - mutating ops that are auto-functionalizable. That is,
        # the operator may mutate any number of inputs, but its outputs
        # may not alias any of the inputs.
        #
        # The unsupported cases usually do not show up here (because
        # AOTAutograd functionalized them away); the only way for an in-place
        # op to show up here is if a lowering or pass introduced it.
        if torch._library.utils.mutates_and_returns_first_arg(self.op_overload):
            self.mutation_names.append(tensor_args[0].get_name())
            return

        if schema.is_mutable and not can_auto_functionalize(kernel):
            raise NotImplementedError(
                f"NYI: Can't generate FallbackKernel for {kernel}"
            )

        args, kwargs = self.unflatten_args(self.inputs, self.constant_args)

        def handle_aliasing_and_mutation(info, arg) -> None:  # type: ignore[no-untyped-def]
            # Assertions to make sure we didn't mismatch args
            if isinstance(info.type, torch.ListType):
                assert isinstance(arg, (list, tuple))
            if library_utils.is_tensor_like_type(info.type):
                # PyTorch also accepts None and scalar types for args marked as "Tensor".
                # We're not going to check all of them here.
                assert not isinstance(arg, (tuple, list))

            if arg is None:
                return
            if info.alias_info is None:
                return

            def add_alias(t) -> None:  # type: ignore[no-untyped-def]
                self.alias_names.append(t.get_name())
                if info.alias_info.is_write:
                    self.mutation_outputs.append(
                        MutationOutput(NoneLayout(device=t.get_device()), t, self)
                    )

            if library_utils.is_tensorlist_like_type(info.type):
                if arg is not None:
                    for optional_tensor_arg in arg:
                        add_alias(optional_tensor_arg)
            else:
                assert library_utils.is_tensor_like_type(info.type)
                add_alias(arg)

        for info, arg in torch._library.utils.zip_schema(schema, args, kwargs):
            handle_aliasing_and_mutation(info, arg)

    def get_read_writes(self) -> dependencies.ReadWrites:
        read_writes = super().get_read_writes()

        if self.op_overload is torch._prims.rng_prims.graphsafe_run_with_rng_state:
            for arg in self.constant_args:
                if isinstance(arg, GeneratorState):
                    read_writes = read_writes.with_read(
                        dependencies.StarDep(arg.get_name())
                    )

        return read_writes

    def codegen_unbacked_symbol_defs(self, wrapper) -> None:  # type: ignore[no-untyped-def]
        return wrapper.codegen_unbacked_symbol_defs_for_outputs(
            self.get_name(), self.outputs, getattr(self, "unbacked_bindings", None)
        )

    def get_unbacked_symbol_defs(self) -> OrderedSet[sympy.Symbol]:
        if unbacked_bindings := getattr(self, "unbacked_bindings", None):
            resolved = resolve_unbacked_bindings(
                V.graph.sizevars.shape_env, unbacked_bindings
            )
            assert resolved is not None
            return resolved.keys()  # type: ignore[return-value]
        else:
            return OrderedSet()

    def codegen_args(self):  # type: ignore[no-untyped-def]
        @dataclasses.dataclass
        class Shim:
            ref: Any

            def __repr__(self) -> str:
                return self.ref

        tensor_args = [Shim(x.codegen_reference()) for x in self.inputs]
        args, kwargs = self.unflatten_args(tensor_args, self.constant_args)
        if V.graph.cpp_wrapper and isinstance(self.op_overload, torch._ops.OpOverload):
            args = self.fill_non_provided_args(args, kwargs)
            args = [
                V.graph.wrapper_code.val_to_arg_str(x, param.real_type)
                for param, x in zip(self.op_overload._schema.arguments, args)
            ]
        else:
            args = [V.graph.wrapper_code.val_to_arg_str(x) for x in args]

        # let self.codegen_kwargs handle kwargs
        self.kwargs.update(kwargs)
        return args

    @staticmethod
    def find_device(tensor_args, example_output):  # type: ignore[no-untyped-def]
        non_torch_bind_tensor_args = (
            [t for t in tensor_args if not isinstance(t, TorchBindObject)]
            if tensor_args
            else None
        )
        if non_torch_bind_tensor_args:
            devices = [arg.get_device() for arg in tensor_args if arg.get_device()]
            return devices[0]
        if isinstance(example_output, torch.Tensor):
            return example_output.device
        if isinstance(example_output, (list, tuple)):
            device_set = OrderedSet(
                FallbackKernel.find_device(None, x) for x in example_output
            )
            # Remove None
            devices = [device for device in device_set if device]
            if len(devices) == 1:
                return devices[0]
            for device in devices:
                if is_gpu(device.type):
                    return device
            return devices[0]
        return None

    def has_side_effects(self):  # type: ignore[no-untyped-def]
        if isinstance(self.op_overload, torch._ops.HigherOrderOperator):
            return False
        return get_schema_info(self.op_overload).is_mutable()

    def get_inputs_that_alias_output(self):  # type: ignore[no-untyped-def]
        return self.alias_names

    def get_mutation_names(self):  # type: ignore[no-untyped-def]
        assert len(self.mutation_names) <= 1
        return self.mutation_names

    def export_extern_kernel_node(self):  # type: ignore[no-untyped-def]
        """
        ProxyExecutor Design Note
        We export the ExternFallbackNodes (for custom ops) into a serialized file
        and run it with a host side proxy executor to address the ABI problem
        This is currently only implemented for fbcode. Eventually, we will also make this work for OSS.
        Detailed design doc can be found at
        https://docs.google.com/document/d/1wC4DOZFaYym2t1Esz0X5yxlLI3RDnSiyRbUus3bkJ64/edit?usp=sharing
        """
        log.debug(
            "Extern kernel node added for node %s with target %s.",
            self.get_name(),
            self.op_overload,
        )

        assert isinstance(self, FallbackKernel)
        args, kwargs = self.unflatten_args(self.inputs, self.constant_args)
        args = self.fill_non_provided_args(args, kwargs)
        ordered_kwargs = [
            self.get_kwargs_value(key, **kwargs)
            for key in self.ordered_kwargs_for_cpp_kernel
        ]
        target = self.op_overload

        if not V.graph.aot_mode:
            # No need to serialize in the cpp wrapper JIT mode
            return [*args, *ordered_kwargs]

        serializer = GraphModuleSerializer(None, None)  # type: ignore[arg-type]
        named_arguments = serializer.serialize_inputs(target, args, kwargs)

        # serialize_outputs
        def handle_single_output(return_type, output):  # type: ignore[no-untyped-def]
            if isinstance(return_type, (torch.TensorType, torch.NoneType)):
                # For single Tensor or None
                out = output
                if isinstance(output, (list, tuple)):
                    assert len(output) == 1
                    out = output[0]
                if isinstance(return_type, torch.TensorType):
                    return export_schema.Argument.create(
                        as_tensor=export_schema.TensorArgument(name=out.get_name())
                    )
                else:  # NoneType
                    assert out is None
                    return export_schema.Argument.create(as_none=True)
            elif isinstance(return_type, torch.ListType) and isinstance(
                return_type.getElementType(), torch.TensorType
            ):
                # For single TensorList
                return export_schema.Argument.create(
                    as_tensors=[
                        export_schema.TensorArgument(name=out.get_name())
                        for out in output
                    ]
                )
            elif isinstance(return_type, torch.OptionalType) and isinstance(
                return_type.getElementType(), torch.TensorType
            ):
                # For OptionalTensor
                if output is None:
                    return export_schema.Argument.create(
                        as_optional_tensor=export_schema.OptionalTensorArgument.create(
                            as_none=True
                        )
                    )
                else:
                    return export_schema.Argument.create(
                        as_optional_tensor=export_schema.OptionalTensorArgument.create(
                            as_tensor=export_schema.TensorArgument(
                                name=output.get_name()
                            )
                        )
                    )
            else:
                raise RuntimeError(f"Unsupported return type {type(return_type)}")

        if isinstance(target, torch._higher_order_ops.torchbind.CallTorchBind):
            returns = target.schema(args[0], args[1]).returns  # type: ignore[union-attr]
        else:
            returns = target._schema.returns  # type: ignore[union-attr]
        if len(returns) == 1:
            # NOTE: [special handling of all_reduce_coalesced_'s return value]
            # all_reduce_coalesced_ return a list of tensors via self.mutation_outputs
            outputs = self.outputs if self.outputs else self.mutation_outputs
            return_type = returns[0].real_type
            output_arguments = [handle_single_output(return_type, outputs)]
        else:
            # For tuple returns, e.g "-> (Tensor, Tensor)" or "-> (Tesnor, Tensor[])"
            # Not generating output args for self.mutation_outputs
            output_arguments = [
                handle_single_output(return_schema.real_type, output)
                for return_schema, output in zip(returns, self.outputs)
            ]

        node = ExternKernelNode(
            name=self.get_name(),
            node=export_schema.Node(
                target=self.op_overload.name(),  # type: ignore[union-attr]
                inputs=named_arguments,
                outputs=output_arguments,
                metadata={},
            ),
        )

        V.graph.extern_kernel_nodes.append(node)

        return [*args, *ordered_kwargs]

    def codegen(self, wrapper) -> None:  # type: ignore[no-untyped-def]
        kernel = self.op_overload
        if kernel.namespace == "aten":  # type: ignore[union-attr]
            # Aten Fallback Ops
            assert isinstance(kernel, torch._ops.OpOverload)
            if V.graph.cpp_wrapper:
                from torchgen.aoti.fallback_ops import inductor_fallback_ops

                if str(kernel) not in inductor_fallback_ops:
                    # C shim v2 is torchgen-ed, which should cover all aten ops.
                    # If you do hit a missed op, please update fallback_ops.py.
                    log.warning(
                        "%s is missing a c-shim implementation, using proxy executor as fallback",
                        kernel,
                    )
                    self.use_runtime_dispatch = True
        elif kernel.namespace == "_quantized":  # type: ignore[union-attr]
            # Internal Quantized Fallback Ops
            assert isinstance(kernel, torch._ops.OpOverload)
        elif V.graph.cpp_wrapper:
            # For non-aten OpOverload, i.e. custom ops
            # If the op is in custom_ops_to_c_shims, generate direct function call
            self.use_runtime_dispatch = (
                kernel not in config.aot_inductor.custom_ops_to_c_shims
            )

        def do_runtime_dispatch() -> None:
            args = None
            exported_args = self.export_extern_kernel_node()

            wrapper.generate_fallback_kernel_with_runtime_lookup(
                self.get_name(),
                self.python_kernel_name,
                self.cpp_kernel_name,
                args,
                self.op_overload,
                exported_args,
                # NOTE: [special handling of all_reduce_coalesced_'s return value]
                self.outputs if self.outputs else self.mutation_outputs,
            )

        def is_number(t: torch.JitType) -> bool:
            return isinstance(t, torch.NumberType) or (
                isinstance(t, torch.OptionalType)
                and isinstance(t.getElementType(), torch.NumberType)
            )

        self.codegen_comment(wrapper)
        if self.use_runtime_dispatch:
            do_runtime_dispatch()
        else:
            args = [*self.codegen_args(), *self.codegen_kwargs()]
            if (
                V.graph.cpp_wrapper
                and isinstance(kernel, torch._ops.OpOverload)
                and any(
                    "c10::complex" in arg_str and is_number(op_arg.real_type)
                    for arg_str, op_arg in zip(args, kernel._schema.arguments)
                )
            ):
                # Handle the special case where a complex number is input to a
                # cpp_wrapper C-shim kernel.  If the corresponding argument is a number,
                # the torchgen-created shim API will use type "double", which cannot be
                # converted to from a c10::complex.  In these cases, fallback to runtime
                # dispatch.
                do_runtime_dispatch()
            else:
                wrapper.generate_fallback_kernel(self)
                if isinstance(self.layout, Layout):
                    self.codegen_size_asserts(wrapper)
                    self.codegen_alignment_asserts(wrapper)

        self.codegen_unbacked_symbol_defs(wrapper)

    @staticmethod
    def tensor_to_layout(output: torch.Tensor):  # type: ignore[no-untyped-def]
        return FixedLayout(
            output.device,
            output.dtype,
            convert_shape_to_inductor(output.size()),
            convert_shape_to_inductor(output.stride()),
        )

    @classmethod
    def create(cls, kernel, *args, **kwargs):  # type: ignore[no-untyped-def]
        fake_incorrect_kernels = (aten._fused_moving_avg_obs_fq_helper_functional,)
        context: AbstractContextManager[None] = (
            V.graph.fake_mode if kernel not in fake_incorrect_kernels else nullcontext()  # type: ignore[assignment]
        )
        with context:
            (
                example_output,
                tensor_args,
                non_tensor_args,
                unflatten_args,
                unbacked_bindings,
            ) = cls.process_kernel(kernel, *args, **kwargs)

        # We need this extra check for input alignment since the example
        # inputs we created are always aligned.
        has_unaligned_input = any(
            arg.get_name() in V.graph.unaligned_buffers for arg in tensor_args
        )

        device = cls.find_device(tensor_args, example_output)

        if not device and isinstance(
            kernel, torch._higher_order_ops.torchbind.CallTorchBind
        ):
            # use CPU device for torchbind methods that don't take in or output any tensor, e.g. size()
            device = torch.device("cpu")

        if example_output is None:
            packed = cls(
                NoneLayout(device=device),
                kernel,
                tensor_args,
                non_tensor_args,
                unflatten_args,
                unbacked_bindings=unbacked_bindings,
            )

        else:
            assert device, "Not sure where to find device info"
            packed = cls(
                MultiOutputLayout(device=device),
                kernel,
                tensor_args,
                non_tensor_args,
                unflatten_args,
                unbacked_bindings=unbacked_bindings,
            )

        def generate_output(output, indices):  # type: ignore[no-untyped-def]
            if isinstance(output, (list, tuple)):
                return type(output)(
                    generate_output(output[i], indices + [(type(output), i)])
                    for i in range(len(output))
                )
            elif isinstance(output, dict):
                return {
                    key: generate_output(val, indices + [(type(output), key)])
                    for key, val in output.items()
                }
            elif isinstance(output, torch.Tensor):
                buf = MultiOutput(
                    cls.tensor_to_layout(output),
                    packed,
                    indices,
                )
                if (
                    config.assume_unaligned_fallback_output
                    or has_unaligned_input
                    or not tensor_is_aligned(output)
                ):
                    V.graph.unaligned_buffers.add(buf.name)  # type: ignore[arg-type]
                return buf
            elif isinstance(output, int):
                return output
            elif isinstance(output, torch.SymInt):
                return output.node.expr
            else:
                assert output is None, (
                    f"FallbackKernel output type {type(output)} is not supported"
                )
                return None

        outputs = generate_output(example_output, [])
        if isinstance(outputs, (list, tuple, dict)):
            packed.outputs = outputs  # type: ignore[assignment]
        else:
            packed.outputs = [outputs]
        return outputs

    def apply_constraint(self):  # type: ignore[no-untyped-def]
        return super().apply_constraint()


@ir_dataclass(frozen=False)
class ComplexView(FallbackKernel):
    """View a complex number as two dtyped numbers or vice versa"""

    def should_allocate(self) -> bool:
        return False

    def get_inputs_that_alias_output(self) -> Sequence[str]:
        # Signal to codegen that our output buffer isn't safe to reuse
        return [self.inputs[0].get_name()]

    def __init__(  # type: ignore[no-untyped-def]
        self,
        layout,
        kernel,
        tensor_args,
        nontensor_args,
        unflatten_args,
        *,
        unbacked_bindings=None,
    ) -> None:
        super().__init__(
            layout,
            kernel,
            tensor_args,
            nontensor_args,
            unflatten_args,
            unbacked_bindings=unbacked_bindings,
        )


@ir_dataclass
class MultiOutputLayout(OutputSpec):
    device: torch.device

    def get_device(self) -> Optional[torch.device]:
        return self.device


class MultiOutput(ExternKernel):
    def codegen(self, wrapper) -> None:  # type: ignore[no-untyped-def]
        wrapper.codegen_multi_output(self)
        self.codegen_size_asserts(wrapper)
        self.codegen_alignment_asserts(wrapper)

    def __init__(  # type: ignore[no-untyped-def]
        self,
        layout: OutputSpec,
        input,
        indices: list[tuple[Any, ...]],
    ) -> None:
        super().__init__(None, layout, [input], ())
        self.name = V.graph.register_buffer(self)
        V.graph.register_operation(self)
        self.indices = indices

    def get_free_symbol_uses(
        self, unbacked_only: bool = False
    ) -> OrderedSet[sympy.Symbol]:
        return self.inputs[0].get_free_symbol_uses(unbacked_only)

    def should_allocate(self) -> bool:
        if len(self.inputs) == 1 and (
            isinstance(self.inputs[0], CppTemplateBuffer)  # Grouped GEMM
        ):
            return True
        return False

    def get_inputs_that_alias_output(self) -> Sequence[str]:
        return [
            inp.get_name()
            for inp in self.inputs
            if isinstance(inp, FallbackKernel)
            and len(inp.get_inputs_that_alias_output()) > 0
        ]


# We just use a normal dataclass for MutableBox/TensorBox/StorageBox since
# they're mainly lowering-time constructs that we expect to mutate and such.
@dataclasses.dataclass
class MutableBox(IRNode):
    """
    TensorBox / StorageBox allow in-place mutation of Tensors
    """

    data: IRNode

    def has_exceeded_max_reads(self) -> bool:
        return self.data.has_exceeded_max_reads()

    def get_device(self) -> Optional[torch.device]:
        return self.data.get_device()

    def make_loader(self) -> Callable[[Sequence[Expr]], OpsValue]:
        return self.data.make_loader()

    def make_indexer(self) -> Callable[[Sequence[Expr]], Expr]:
        return self.data.make_indexer()

    def get_stride(self) -> Sequence[_IntLike]:
        return self.data.get_stride()

    def get_name(self) -> str:
        return self.data.get_name()

    def has_large_inner_fn(self, threshold: Optional[int] = None) -> bool:
        return self.data.has_large_inner_fn(threshold)

    def mark_reuse(self, users: int) -> None:
        return self.data.mark_reuse(users)

    def realize_hint(self) -> None:
        return self.data.realize_hint()

    def unwrap_view(self) -> IRNode:
        return self.data.unwrap_view()

    def is_input_buffer(self) -> bool:
        return self.data.is_input_buffer()

    def freeze_layout(self) -> None:
        return self.data.freeze_layout()

    def freeze_layout_with_stride_order(
        self, order: list[int], allow_padding: bool = False
    ) -> None:
        return self.data.freeze_layout_with_stride_order(order, allow_padding)

    def freeze_layout_with_fill_order(self, order: list[int]) -> None:
        return self.data.freeze_layout_with_fill_order(order)

    def freeze_layout_with_same_order(self, stride: list[_IntLike]) -> None:
        return self.data.freeze_layout_with_same_order(stride)

    def freeze_layout_with_exact_strides(
        self, exact_strides: list[_IntLike], allow_padding: bool = False
    ) -> None:
        return self.data.freeze_layout_with_exact_strides(exact_strides, allow_padding)

    def get_read_writes(self) -> dependencies.ReadWrites:
        return self.data.get_read_writes()

    def get_reads(self) -> OrderedSet[Dep]:
        return self.data.get_reads()

    def num_reads(self) -> int:
        return self.data.num_reads()

    def get_storage_numel(self) -> _IntLike:
        return self.data.get_storage_numel()

    def get_reduction_type(self) -> Optional[str]:
        return self.data.get_reduction_type()

    def get_reduction_size(self) -> Sequence[sympy.Expr]:
        return self.data.get_reduction_size()

    def is_extern(self) -> bool:
        return self.data.is_extern()

    def is_no_op(self) -> bool:
        return self.data.is_no_op()

    def constant_to_device(self, device: torch.device) -> IRNode:
        return self.data.constant_to_device(device)

    def get_mutation_names(self) -> Sequence[str]:
        return self.data.get_mutation_names()

    def get_operation_name(self) -> str:
        return self.data.get_operation_name()

    def get_inputs_that_alias_output(self) -> Sequence[str]:
        return self.data.get_inputs_that_alias_output()

    def realize(self) -> Optional[str]:
        return self.data.realize()

    def get_free_symbol_uses(
        self, unbacked_only: bool = False
    ) -> OrderedSet[sympy.Symbol]:
        return self.data.get_free_symbol_uses(unbacked_only)

    def get_read_names(self) -> OrderedSet[str]:
        return self.data.get_read_names()

    def get_defining_op(self) -> Optional[Operation]:
        return self.data.get_defining_op()

    def codegen_reference(self, writer: Optional[IndentedBuffer] = None) -> str:
        return self.data.codegen_reference(writer)

    @property
    def layout(self) -> OutputSpec:
        # we intentionally call get_output_spec (rather than get_layout) since Buffer.layout is an OutputSpec
        return self.data.get_output_spec()

    def get_layout(self) -> Layout:
        return self.data.get_layout()

    def get_output_spec(self) -> OutputSpec:
        return self.data.get_output_spec()

    def get_size(self) -> Sequence[Expr]:
        return self.data.get_size()

    @property
    def dtype(self):  # type: ignore[no-untyped-def]
        return self.data.dtype

    def __str__(self) -> str:
        if isinstance(self.data, MutableBox):
            line0 = f"{type(self).__name__}({type(self.data).__name__}("
            endl = "))"
            inner = self.data.data
        else:
            line0 = f"{type(self).__name__}("
            inner = self.data
            endl = ")"

        lines = [
            line0,
            indent(str(inner)),
            endl,
        ]
        return "\n".join(lines)

    __repr__ = __str__


class TensorBox(MutableBox):
    @staticmethod
    def create(data):  # type: ignore[no-untyped-def]
        if isinstance(data, ShapeAsConstantBuffer):
            return data
        return TensorBox(StorageBox(data))


class StorageBox(MutableBox):
    def is_input_buffer(self) -> bool:
        if isinstance(self.data, (InputBuffer, ReinterpretView)):
            return self.data.get_name() in V.graph.graph_inputs
        return False

    def is_module_buffer(self):  # type: ignore[no-untyped-def]
        return (
            isinstance(self.data, (ConstantBuffer))
            and self.data.get_name() in V.graph.constants
        )

    def realize(self) -> Optional[str]:
        if isinstance(
            self.data,
            (
                ComputedBuffer,
                InputsKernel,
                InputBuffer,
                ReinterpretView,
                TemplateBuffer,
            ),
        ):
            return self.data.get_name()
        assert isinstance(self.data, (Pointwise, Reduction, Scan, Sort)), type(
            self.data
        )
        origin_node = self.data.get_origin_node()
        traceback = self.data.get_traceback()
        self.data = ComputedBuffer(
            name=None,
            layout=FlexibleLayout(
                device=self.data.get_device(),
                dtype=self.data.get_dtype(),
                size=self.data.get_size(),
            ),
            data=self.data,
        )
        self.data.name = V.graph.register_buffer(self.data)
        V.graph.register_operation(self.data)
        self.data.origins = self.origins
        self.data.origin_node = origin_node
        self.data.traceback = traceback
        return self.data.name

    def realize_hint(self) -> None:
        """
        Called on buffers we expect to be forced to realize later.
        """
        if (
            isinstance(self.data, (Pointwise, Reduction))
            and self.data.inner_fn_opcount().nontrivial_read_count > 1
        ):
            self.realize()

    def has_exceeded_max_reads(self) -> bool:
        return isinstance(self.data, Pointwise) and (
            self.num_reads() > config.realize_acc_reads_threshold
            or self.has_large_inner_fn()
        )

    def should_realize_on_reuse(self, users):  # type: ignore[no-untyped-def]
        """
        A heuristic to decide if we should realize a tensor
        that is used multiple times.
        """
        if users > 1 and isinstance(self.data, (Pointwise, Reduction)):
            if is_cpu(self.data):
                # Heuristic for realizing reused result of heavy ops on cpu
                opcount = self.data.inner_fn_opcount()
                heavy_ops = ["exp", "sigmoid"]  # a list of heavy ops
                if any(x in opcount.used_ops for x in heavy_ops):
                    return True
            return (
                self.num_reads() > config.realize_reads_threshold
                or self.has_large_inner_fn()
            )
        return False

    def mark_reuse(self, users: int) -> None:
        if self.should_realize_on_reuse(users):
            self.realize()

    def num_reads(self):  # type: ignore[no-untyped-def]
        return self.data.num_reads()


@ir_dataclass(frozen=False)
class Subgraph(IRNode):
    name: str
    graph_module: torch.fx.GraphModule
    graph: Optional[GraphLowering] = None


def _has_aliased_buffers(buffers: Sequence[IRNode]) -> bool:
    buffers = [
        buffer.unwrap_view() if isinstance(buffer, ReinterpretView) else buffer
        for buffer in buffers
    ]
    # assuming the same buffer is represented by the same IRNode object
    return len(OrderedSet(id(buffer) for buffer in buffers)) < len(buffers)


@ir_dataclass(frozen=False)
class InvokeSubgraph(ExternKernel):
    subgraph: Optional[Subgraph] = None
    operands: Optional[list[TensorBox]] = None
    outputs: Optional[list[MultiOutput]] = None

    def __init__(
        self, subgraph: Subgraph, operands: list[TensorBox], layout: MultiOutputLayout
    ) -> None:
        super().__init__(
            name=None,
            layout=layout,
            inputs=operands,
        )
        self.subgraph = subgraph
        self.name = V.graph.register_buffer(self)
        V.graph.register_operation(self)

    @classmethod
    def create(cls, subgraph: Subgraph, operands):  # type: ignore[no-untyped-def]
        # TODO(anijain2305) - Support sym expr as operands in future.
        fx_operands = V.graph.current_node.args[-1]
        fake_operands = [x.meta["val"] for x in fx_operands]  # type: ignore[union-attr]

        # Realize the inputs. Also intermediates can have different strides than
        # the inputs of the subgraph. So, force the intermediates to have same
        # strides as that of subgraph inputs.
        operands = [cls.realize_input(x) for x in operands]

        def handle_sym_expr(stride):  # type: ignore[no-untyped-def]
            return [s.node.expr if isinstance(s, torch.SymInt) else s for s in stride]

        new_operands = []
        for idx, operand in enumerate(operands):
            if isinstance(operand, ShapeAsConstantBuffer):
                new_operands.append(operand)
            else:
                example_stride = handle_sym_expr(fake_operands[idx].stride())
                new_operands.append(cls.require_exact_strides(operand, example_stride))

        operands = new_operands

        if subgraph.graph is None:
            # create and lower subgraphs
            subgraph.graph = V.graph.make_subgraph(
                gm=subgraph.graph_module,
                example_inputs=fake_operands,
                subgraph_name=subgraph.name,
            )
            with V.set_graph_handler(subgraph.graph):
                subgraph.graph.run(*fake_operands)

        outputs = subgraph.graph.graph_outputs

        # Find the device - operands could be integers from shapes, so we can't
        # use operands[0]
        device = None
        for operand in operands:
            if not isinstance(operand, ShapeAsConstantBuffer):
                device = operand.get_device()
                break
        assert device is not None

        invoke_subgraph = InvokeSubgraph(
            subgraph=subgraph,
            operands=operands,
            layout=MultiOutputLayout(device=device),
        )

        def create_output(output: IRNode, ind: int):
            if isinstance(output, (ShapeAsConstantBuffer, NoneAsConstantBuffer)):
                return output
            else:
                return MultiOutput(
                    FixedLayout(
                        device=output.get_device(),
                        dtype=output.get_dtype(),
                        size=output.get_size(),  # type: ignore[arg-type]
                        stride=output.get_stride(),
                        offset=output.get_layout().offset,
                    ),
                    invoke_subgraph,
                    [(list, ind)],
                )

        outputs = [create_output(output, i) for i, output in enumerate(outputs)]
        invoke_subgraph.outputs = outputs
        return outputs

    def codegen(self, wrapper) -> None:  # type: ignore[no-untyped-def]
        wrapper.codegen_invoke_subgraph(self)


@ir_dataclass(frozen=False)
class Conditional(ExternKernel):
    predicate: Optional[IRNode] = None
    operands: Optional[list[Union[TensorBox, ShapeAsConstantBuffer]]] = None
    true_subgraph: Optional[Subgraph] = None
    false_subgraph: Optional[Subgraph] = None
    outputs: Optional[list[MultiOutput]] = None

    def __init__(
        self,
        predicate: IRNode,
        operands: list[Union[TensorBox, ShapeAsConstantBuffer]],
        true_subgraph: Subgraph,
        false_subgraph: Subgraph,
        layout: MultiOutputLayout,
        unbacked_bindings: Optional[dict[sympy.Symbol, pytree.KeyPath]],
    ) -> None:
        self.predicate = predicate
        self.operands = operands
        self.true_subgraph = true_subgraph
        self.false_subgraph = false_subgraph

        sym_args, tensor_args = _split_by_sym_type([predicate] + operands)

        super().__init__(
            name=None,
            layout=layout,
            inputs=tensor_args,
            constant_args=sym_args,
        )
        if unbacked_bindings is not None:
            self.unbacked_bindings = unbacked_bindings

        self.name = V.graph.register_buffer(self)
        V.graph.register_operation(self)

    @classmethod
    def create(  # type: ignore[no-untyped-def]
        cls,
        predicate: TensorBox,
        true_fn: Subgraph,
        false_fn: Subgraph,
        operands: list[Union[TensorBox, ShapeAsConstantBuffer]],
    ):
        predicate = cls.realize_input(predicate)
        operands = [cls.realize_input(x) for x in operands]
        fx_operands = V.graph.current_node.args[-1]
        fake_operands = [x.meta["val"] for x in fx_operands]  # type: ignore[union-attr]

        for subgraph in (true_fn, false_fn):
            if subgraph.graph is None:
                # create and lower subgraphs
                subgraph.graph = V.graph.make_subgraph(
                    gm=subgraph.graph_module,
                    example_inputs=fake_operands,
                    subgraph_name=subgraph.name,
                )
                with V.set_graph_handler(subgraph.graph):
                    subgraph.graph.run(*fake_operands)

        true_outputs = true_fn.graph.graph_outputs  # type: ignore[union-attr]
        false_outputs = false_fn.graph.graph_outputs  # type: ignore[union-attr]

        for name, outputs in (("true_fn", true_outputs), ("false_fn", false_outputs)):
            if _has_aliased_buffers(true_outputs):
                raise AssertionError(
                    "Output aliasing is currently not supported in compiled torch.cond. "
                    f"The outputs of the {name} subgraph of torch.cond are aliased: {outputs}"
                )

        # make sure true and false outputs are structurally equivalent
        assert len(true_outputs) == len(false_outputs), (true_outputs, false_outputs)
        for i, (to, fo) in enumerate(zip(true_outputs, false_outputs)):
            assert to.get_device() == fo.get_device(), (i, to, fo)
            assert to.get_dtype() == fo.get_dtype(), (i, to, fo)
            assert to.get_layout().offset == fo.get_layout().offset, (i, to, fo)

        device = next(
            o.get_device()
            for o in [predicate] + operands
            if not isinstance(o, ShapeAsConstantBuffer)
        )
        unbacked_bindings = resolve_unbacked_bindings(
            V.graph.sizevars.shape_env,
            V.graph.current_node.meta.get("unbacked_bindings", None),
        )
        assert device is not None, "cannot determine device"
        conditional = Conditional(
            predicate=predicate,
            operands=operands,
            true_subgraph=true_fn,
            false_subgraph=false_fn,
            layout=MultiOutputLayout(device=device),
            unbacked_bindings=unbacked_bindings,
        )

        def _maybe_expr(s: Union[int, torch.SymInt]) -> Union[int, sympy.expr]:
            if isinstance(s, int):
                return s
            return s.node.expr

        outputs = [
            MultiOutput(
                FixedLayout(
                    device=output.get_device(),
                    dtype=output.get_dtype(),
                    size=[_maybe_expr(sz) for sz in merged_output.size()],
                    stride=[_maybe_expr(sz) for sz in merged_output.stride()],
                    offset=output.get_layout().offset,
                ),
                conditional,
                [(list, i)],
            )
            # as the true and false outputs are equivalent,
            # we can use either of them here as a "template"
            for i, (output, merged_output) in enumerate(
                zip(true_outputs, V.graph.current_node.meta["val"])
            )
        ]

        conditional.outputs = outputs  # type: ignore[assignment]
        return outputs

    def codegen(self, wrapper) -> None:  # type: ignore[no-untyped-def]
        wrapper.codegen_conditional(self)
        wrapper.codegen_unbacked_symbol_defs_for_outputs(
            self.get_name(), self.outputs, getattr(self, "unbacked_bindings", {})
        )

    def get_unbacked_symbol_defs(self) -> OrderedSet[sympy.Symbol]:
        if unbacked_bindings := getattr(self, "unbacked_bindings", None):
            resolved = resolve_unbacked_bindings(
                V.graph.sizevars.shape_env, unbacked_bindings
            )
            assert resolved is not None
            return resolved.keys()  # type: ignore[return-value]
        else:
            return OrderedSet()


def _split_by_sym_type(
    args: list[Any],
) -> tuple[list[ShapeAsConstantBuffer], list[Any]]:
    non_sym_args = []
    sym_args = []
    for arg in args:
        if isinstance(arg, ShapeAsConstantBuffer):
            sym_args.append(arg.expr)
        else:
            non_sym_args.append(arg)

    return sym_args, non_sym_args


@ir_dataclass(frozen=False)
class WhileLoop(ExternKernel):
    carried_inputs: Optional[list[Union[TensorBox, ShapeAsConstantBuffer]]] = None
    additional_inputs: Optional[list[Union[TensorBox, ShapeAsConstantBuffer]]] = None
    cond_subgraph: Optional[Subgraph] = None
    body_subgraph: Optional[Subgraph] = None
    outputs: Optional[list[MultiOutput]] = None

    def __init__(
        self,
        carried_inputs: list[Union[TensorBox, ShapeAsConstantBuffer]],
        additional_inputs: list[Union[TensorBox, ShapeAsConstantBuffer]],
        cond_subgraph: Subgraph,
        body_subgraph: Subgraph,
        layout: MultiOutputLayout,
    ) -> None:
        self.carried_inputs = carried_inputs
        self.additional_inputs = additional_inputs
        self.cond_subgraph = cond_subgraph
        self.body_subgraph = body_subgraph

        sym_args, tensor_args = _split_by_sym_type(carried_inputs + additional_inputs)
        super().__init__(
            name=None,
            layout=layout,
            inputs=tensor_args,
            constant_args=sym_args,
        )

        self.name = V.graph.register_buffer(self)
        V.graph.register_operation(self)

    @classmethod
    def create(  # type: ignore[no-untyped-def]
        cls,
        cond_fn: Subgraph,
        body_fn: Subgraph,
        carried_inputs: list[Union[TensorBox, ShapeAsConstantBuffer]],
        additional_inputs: list[Union[TensorBox, ShapeAsConstantBuffer]],
    ):
        from torch._higher_order_ops.utils import check_input_alias_and_mutation

        def _require_exact_strides(
            tensor_boxes: list[TensorBox | ShapeAsConstantBuffer],
            fake_tensors: list[Union[int, torch.SymInt, torch.Tensor]],
        ) -> list[TensorBox | ShapeAsConstantBuffer]:
            assert len(tensor_boxes) == len(fake_tensors)
            ret = []
            for tb, fk in zip(tensor_boxes, fake_tensors):
                if isinstance(fk, torch.Tensor):
                    ret.append(
                        ExternKernel.require_exact_strides(
                            tb, fk.stride(), allow_padding=False
                        )
                    )
                else:
                    ret.append(tb)
            return ret

        fx_carried_inputs = V.graph.current_node.args[-2]
        fx_additional_inputs = V.graph.current_node.args[-1]
        fx_all_inputs = fx_carried_inputs + fx_additional_inputs  # type: ignore[operator]
        fake_all_inputs = [x.meta["val"] for x in fx_all_inputs]  # type: ignore[union-attr]
        fake_carried_inputs = [x.meta["val"] for x in fx_carried_inputs]  # type: ignore[union-attr]
        fake_additional_inputs = [x.meta["val"] for x in fx_additional_inputs]  # type: ignore[union-attr]

        carried_inputs = [cls.realize_input(x) for x in carried_inputs]
        carried_inputs = _require_exact_strides(carried_inputs, fake_carried_inputs)
        additional_inputs = [cls.realize_input(x) for x in additional_inputs]
        additional_inputs = _require_exact_strides(
            additional_inputs, fake_additional_inputs
        )
        all_inputs = carried_inputs + additional_inputs

        for subgraph in (cond_fn, body_fn):
            if subgraph.graph is None:
                # create and lower subgraphs
                subgraph.graph = V.graph.make_subgraph(
                    gm=subgraph.graph_module,
                    example_inputs=fx_all_inputs,  # type: ignore[arg-type]
                    subgraph_name=subgraph.name,
                )
                with V.set_graph_handler(subgraph.graph):
                    subgraph.graph.run(*fake_all_inputs)
                    # For body_fn, we require its output to have the exact same stride
                    # as inputs because the previous output is the input of next iteration.
                    #
                    # This cannot be automatically done in graph lowering because body_fn's graph outputs
                    # are not user-facing so the special handling for strides of user-facing output in graph
                    # lowering is not applicable.
                    if subgraph is body_fn:
                        assert len(subgraph.graph.graph_outputs) == len(
                            fake_carried_inputs
                        )
                        subgraph.graph.graph_outputs = _require_exact_strides(  # type: ignore[assignment]
                            subgraph.graph.graph_outputs,  # type: ignore[arg-type]
                            fake_carried_inputs,
                        )

        cond_outputs = cond_fn.graph.graph_outputs  # type: ignore[union-attr]
        body_outputs = body_fn.graph.graph_outputs  # type: ignore[union-attr]

        if _has_aliased_buffers(body_outputs):
            raise AssertionError(
                "Output aliasing is currently not supported in compiled torch.while_loop. "
                f"The outputs of the body_fn subgraph of torch.while_loop are aliased: {body_outputs}"
            )

        # make sure cond_fn returns a boolean scalar Tensor
        assert len(cond_outputs) == 1, cond_outputs
        p = cond_outputs[0]
        if not isinstance(p, ShapeAsConstantBuffer):
            assert p.get_dtype() == torch.bool, p
            assert len(p.get_size()) == 0, p

        assert len(all_inputs) > 0, (
            "torch.while_loop is assumed to have at least one operand."
        )

        device = all_inputs[0].get_device()

        assert device is not None  # to make linter happy
        # make sure carried_inputs and body outputs are structurally equivalent
        assert len(carried_inputs) == len(body_outputs), (carried_inputs, body_outputs)
        for i, (op, bo) in enumerate(zip(carried_inputs, body_outputs)):

            def _guard_list_equals(
                lhs_exprs: Sequence[Union[int, Any]],
                rhs_exprs: Sequence[Union[int, Any]],
            ) -> None:
                for lhs, rhs in zip(lhs_exprs, rhs_exprs):
                    V.graph.sizevars.guard_equals(lhs, rhs)

            _guard_list_equals(op.get_size(), bo.get_size())
            _guard_list_equals(op.get_stride(), bo.get_stride())
            # assume all carried_inputs and outputs are on the same device
            # as the MultiOutputLayout below requires single device
            assert op.get_device() == bo.get_device(), (i, op, bo, device)
            assert op.get_dtype() == bo.get_dtype(), (i, op, bo)
            assert op.get_layout().offset == bo.get_layout().offset, (i, op, bo)

        while_loop = WhileLoop(
            carried_inputs=carried_inputs,
            additional_inputs=additional_inputs,
            cond_subgraph=cond_fn,
            body_subgraph=body_fn,
            # asserted above that there is at least one operand
            layout=MultiOutputLayout(device=device),
        )

        assert body_fn.graph is not None and isinstance(
            body_fn.graph.module, torch.fx.GraphModule
        )  # to make linter happy

        # Handling input mutations
        mutated_idxs = check_input_alias_and_mutation(
            body_fn.graph.module, fake_all_inputs
        )[3]
        mutated_idx_set = OrderedSet(mutated_idxs)
        mutated_inputs = [all_inputs[idx] for idx in mutated_idx_set]
        real_outputs = {
            idx: out
            for idx, out in enumerate(body_outputs)
            if idx not in mutated_idx_set
        }
        real_outputs = [
            MultiOutput(
                FixedLayout(
                    device=output.get_device(),
                    dtype=output.get_dtype(),
                    size=output.get_size(),
                    stride=output.get_stride(),
                    offset=output.get_layout().offset,
                ),
                while_loop,
                [(list, idx)],
            )
            for idx, output in real_outputs.items()
        ]
        while_loop.outputs = real_outputs
        while_loop.mutation_outputs = [
            MutationOutput(inp.layout, inp, while_loop)  # type: ignore[union-attr]
            for inp in mutated_inputs
        ]

        outputs_iter = iter(real_outputs)
        mutated_inputs_iter = iter(mutated_inputs)
        all_outputs = [
            next(mutated_inputs_iter) if idx in mutated_idx_set else next(outputs_iter)
            for idx in range(len(body_outputs))
        ]
        for inp, out in zip(carried_inputs, all_outputs):
            if inp.get_name() in V.graph.graph_inputs:
                # if a carried input of the while_loop is a graph input,
                # it can be returned as is when the number of iterations
                # is zero. due to this, we can't (generally) reuse the
                # output buffers corresponding to the graph inputs, as
                # the inputs may end up being mutated.
                V.graph.never_reuse_buffers.add(out.get_name())
        return all_outputs

    def codegen(self, wrapper) -> None:  # type: ignore[no-untyped-def]
        wrapper.codegen_while_loop(self)


class EffectfulKernel(FallbackKernel):
    def __init__(  # type: ignore[no-untyped-def]
        self,
        layout,
        kernel,
        tensor_args,
        nontensor_args,
        unflatten_args,
        kwargs=None,
        *,
        unbacked_bindings=None,
    ) -> None:
        super().__init__(
            layout,
            kernel,
            tensor_args,
            nontensor_args,
            unflatten_args,
            kwargs=None,
            unbacked_bindings=unbacked_bindings,
        )

        from torch._higher_order_ops.effects import get_effect_key

        uncovered_args = [
            a.value if isinstance(a, TorchBindObject) else a for a in tensor_args
        ]
        effect_type = get_effect_key(kernel, (*nontensor_args, *uncovered_args), kwargs)
        assert effect_type is not None
        self.effect_type = effect_type
        self.prev_effect_buffer = V.graph.effectful_ops.get(effect_type, None)
        V.graph.effectful_ops[effect_type] = self

    def get_read_writes(self) -> dependencies.ReadWrites:
        read_writes = super().get_read_writes()

        if self.prev_effect_buffer is not None:
            read_writes.reads.add(
                dependencies.StarDep(self.prev_effect_buffer.get_name())
            )

        return read_writes

    def has_side_effects(self) -> bool:
        return True


class NonTensorObj(IRNode):
    pass


@ir_dataclass
class TorchBindObject(NonTensorObj):
    name: str
    value: Union[FakeScriptObject, torch.ScriptObject]

    def get_name(self):  # type: ignore[no-untyped-def]
        return self.name

    def codegen_reference(self, writer: Optional[IndentedBuffer] = None) -> str:
        return self.name

    def get_value(self) -> Union[FakeScriptObject, torch.ScriptObject]:
        return self.value

    def get_real_obj(self) -> torch.ScriptObject:
        if isinstance(self.value, torch.ScriptObject):
            return self.value
        else:
            return self.value.real_obj

    def get_buf_bytes(self) -> int:
        # Returns the sum of all tensors in the flattened object
        real_script_obj = self.get_real_obj()
        flat_dict = dict(real_script_obj.__obj_flatten__())  # type: ignore[attr-defined]
        flat_elems = pytree.tree_flatten(flat_dict)[0]
        flat_sizes = [
            x.element_size() * x.numel()
            for x in flat_elems
            if isinstance(x, torch.Tensor)
        ]
        return functools.reduce(operator.add, flat_sizes, 0)


@ir_dataclass
class GeneratorState(NonTensorObj):
    name: str
    device: torch.device

    def get_name(self):  # type: ignore[no-untyped-def]
        return self.name

    def codegen_reference(self, writer: Optional[IndentedBuffer] = None) -> str:
        return self.name


class _CollectiveKernel(FallbackKernel):
    def should_allocate(self) -> bool:
        return False

    def has_side_effects(self) -> bool:
        return True

    # This is identical to FallbackKernel.set_cpp_kernel(), minus the
    # part that checks against input aliasing and mutation.
    def set_cpp_kernel_name(self, cpp_kernel_name: Optional[str] = None) -> None:
        assert type(self.op_overload) is torch._ops.OpOverload, (
            "Setting cpp kernel needs a valid op_overload"
        )
        kernel = self.op_overload
        self.cpp_kernel_name = kernel._schema.name

        self.ordered_kwargs_for_cpp_kernel = [
            x.name for x in kernel._schema.arguments if x.kwarg_only
        ]

    # NOTE: [In-Place Collective Safety]
    # Between the initiation and completion of an in-place collective, the
    # input buffers are subject to both volatile reads and volatile writes.
    # They must not be read, written to or reused by another kernel. To ensure
    # the constraints, we model collective -> wait_tensor as as two-step
    # mutation of the input buffers.
    @classmethod
    def create_inplace(  # type: ignore[no-untyped-def]
        cls, kernel, inputs: Union[TensorBox, list[TensorBox]], *args, **kwargs
    ) -> None:
        with V.graph.fake_mode:
            (
                _example_output,
                tensor_args,
                non_tensor_args,
                unflatten_args,
                unbacked_bindings,
            ) = cls.process_kernel(kernel, inputs, *args, **kwargs)
        assert not unbacked_bindings, f"{kernel} {unbacked_bindings}"
        for tensor_arg in tensor_args:
            tensor_arg.realize()

        device = tensor_args[0].get_device()
        packed = cls(
            NoneLayout(device=device),
            kernel,
            tensor_args,
            non_tensor_args,
            unflatten_args,
        )

        inps = pytree.tree_leaves(inputs)
        packed.mutation_outputs.extend(
            [MutationOutput(NoneLayout(device=device), buf, packed) for buf in inps]
        )

        # For inplace collective ops, the input is guaranteed to be alias of the returned value of op.
        packed.alias_names.extend([inp.get_name() for inp in inps])
        if "out" in kwargs:
            packed.mutation_outputs.append(
                MutationOutput(NoneLayout(device=device), kwargs["out"], packed)
            )
            # For out-variant collective ops, the `out=` arg is guaranteed to be alias of the returned value of op.
            packed.alias_names.append(kwargs["out"].get_name())

    # NOTE: [Out-of-Place Collective Safety]
    # Between the initiation and completion of an out-of-place collective:
    #
    # Input buffers:
    # - Are subject to volatile reads
    # - Can be read by another kernel
    # - Must not be written to or reused by another kernel
    #
    # Output buffers:
    # - Are subject to volatile writes
    # - Must not be read, written to or reused by another kernel
    #
    # To ensure the safety of input buffers without sacrificing read
    # availability, we add input buffers as read deps of wait_tensor kernels.
    #
    # To ensure the safety of output buffers, we model wait_tensor as a
    # mutation to the output buffer. Note we also assumes the user program being
    # correct and the output buffer is not consumed by kernels other than
    # wait_tensor.
    #
    # TODO(yifu): add a pre-grad pass to validate the correctness of collective
    # usage in the user program.
    @classmethod
    def create_out_of_place(  # type: ignore[no-untyped-def]
        cls, kernel, inputs: Union[TensorBox, list[TensorBox]], *args, **kwargs
    ):
        with V.graph.fake_mode:
            (
                example_output,
                tensor_args,
                non_tensor_args,
                unflatten_args,
                unbacked_bindings,
            ) = cls.process_kernel(kernel, inputs, *args, **kwargs)
        assert not unbacked_bindings, f"{kernel}, {unbacked_bindings}"
        for tensor_arg in tensor_args:
            tensor_arg.realize()

        if isinstance(example_output, list):
            device = cls.find_device(tensor_args, example_output)
            packed = cls(
                MultiOutputLayout(device=device),
                kernel,
                tensor_args,
                non_tensor_args,
                unflatten_args,
            )
            packed.outputs = [
                MultiOutput(
                    cls.tensor_to_layout(tensor),
                    packed,
                    [(list, i)],
                )
                for i, tensor in enumerate(example_output)
            ]
            for buf, tensor in zip(packed.outputs, example_output):
                if config.assume_unaligned_fallback_output or not tensor_is_aligned(
                    tensor
                ):
                    V.graph.unaligned_buffers.add(buf.name)  # type: ignore[arg-type]
            return packed.outputs
        else:
            packed = cls(
                cls.tensor_to_layout(example_output),
                kernel,
                tensor_args,
                non_tensor_args,
                unflatten_args,
            )
            if config.assume_unaligned_fallback_output or not tensor_is_aligned(
                example_output
            ):
                V.graph.unaligned_buffers.add(packed.name)  # type: ignore[arg-type]
            packed.outputs = [packed]
            return packed


class _WaitKernel(_CollectiveKernel):
    def get_volatile_reads(self):  # type: ignore[no-untyped-def]
        inp = self.inputs[0]
        if isinstance(inp, _CollectiveKernel):
            # Out-of-place single-output
            return [inp.inputs[0]]
        elif isinstance(inp, MultiOutput):
            # This can be two things:
            # 1. Out-of-place multi-output coll
            # 2. In-place coll with inputs coming from another MultiOutput
            coll = inp.inputs[0]
            # Case 1
            if isinstance(coll, _CollectiveKernel):
                _, idx = inp.indices[0]
                return [coll.inputs[idx]]
            # Case 2
            return []
        else:
            # In-place requires no additional deps handling for volatile
            # reads since the inputs are mutated.
            return []

    @classmethod
    def create_wait(cls, kernel, inp: TensorBox) -> None:  # type: ignore[no-untyped-def]
        with V.graph.fake_mode:
            (
                _example_output,
                tensor_args,
                non_tensor_args,
                unflatten_args,
                unbacked_bindings,
            ) = cls.process_kernel(kernel, inp)
        assert not unbacked_bindings, f"{kernel} {unbacked_bindings}"
        packed = cls(
            NoneLayout(device=inp.get_device()),
            kernel,
            tensor_args,
            non_tensor_args,
            unflatten_args,
        )
        packed.mutation_outputs.append(
            MutationOutput(NoneLayout(device=inp.get_device()), inp, packed)
        )

    def get_read_writes(self) -> dependencies.ReadWrites:
        read_writes = super().get_read_writes()
        # See [Out-of-Place Collective Safety].
        volatile_reads = self.get_volatile_reads()
        for vr in volatile_reads:
            read_writes.reads.add(dependencies.StarDep(vr.get_name()))
        return read_writes


# NB: recursive structure here reflects val_to_arg_str, avoid
# calling free_unbacked_symbols on "exotic" types that don't get pexpr
# treatment
def maybe_free_unbacked_symbols(s: object) -> OrderedSet[Symbol]:
    if isinstance(s, (SymTypes, Expr)):
        # This branch should be impossible in return position
        return free_unbacked_symbols(s)
    elif isinstance(s, (tuple, list)):
        r = OrderedSet[sympy.Symbol]()
        for t in s:
            r |= maybe_free_unbacked_symbols(t)
        return r
    elif isinstance(s, torch.Tensor):
        # This branch is impossible in constant-args position
        return free_unbacked_symbols(s)
    else:
        return OrderedSet()


def maybe_free_symbols(s: object) -> OrderedSet[Symbol]:
    if isinstance(s, (SymTypes, Expr)):
        # This branch should be impossible in return position
        return free_symbols(s)
    elif isinstance(s, (tuple, list)):
        r = OrderedSet[sympy.Symbol]()
        for t in s:
            r |= maybe_free_symbols(t)
        return r
    elif isinstance(s, torch.Tensor):
        # This branch is impossible in constant-args position
        return free_symbols(s)
    else:
        return OrderedSet()<|MERGE_RESOLUTION|>--- conflicted
+++ resolved
@@ -56,6 +56,7 @@
     rebind_unbacked,
     resolve_unbacked_bindings,
     ShapeEnv,
+    statically_known_true,
     SymTypes,
 )
 from torch.utils._ordered_set import OrderedSet
@@ -88,11 +89,8 @@
     convert_shape_to_inductor,
     convert_shape_to_symint,
     developer_warning,
-<<<<<<< HEAD
-=======
     do_bench_using_profiling,
     get_dtype_size,
->>>>>>> b64dbc34
     get_kernel_metadata,
     GPU_ALIGN_BYTES,
     ir_dataclass,
@@ -2637,6 +2635,24 @@
         return layout.is_stride_ordered(stride_order)
     except NotImplementedError:
         return False
+
+
+def is_unaligned(node: IRNode) -> bool:
+    if isinstance(node, (TensorBox, StorageBox)):
+        return is_unaligned(node.data)
+
+    if isinstance(node, ReinterpretView):
+        layout = node.layout
+        has_unaligned_layout = not statically_known_true(
+            layout.offset * get_dtype_size(layout.dtype) % GPU_ALIGN_BYTES == 0
+        )
+        return is_unaligned(node.data) or has_unaligned_layout
+
+    if isinstance(node, Buffer):
+        return node.get_name() in V.graph.unaligned_buffers
+
+    # assume to be aligned otherwise
+    return False
 
 
 @ir_dataclass
@@ -5818,10 +5834,7 @@
                 return
             size = V.graph.wrapper_code.codegen_shape_tuple(self.get_size())
             stride = V.graph.wrapper_code.codegen_shape_tuple(self.get_stride())
-<<<<<<< HEAD
-=======
             op_name = self.get_op_name()
->>>>>>> b64dbc34
             wrapper.writeline(
                 f"assert_size_stride({self.get_name()}, {size}, {stride}, {op_name!r})"
             )
@@ -6125,10 +6138,7 @@
         sym_inputs = add_symbolic_shapes_for_inputs_to_subgraph(
             self.inputs, self.subgraph
         )
-<<<<<<< HEAD
-=======
         self.sym_inputs = [sym_var.name for sym_var in sym_inputs]
->>>>>>> b64dbc34
 
         import torch._inductor.config as inductor_config
 
@@ -6147,16 +6157,10 @@
                 self.graph = graph
                 self.name = graph.name
 
-<<<<<<< HEAD
-        wrapper.codegen_subgraph(
-            CodegenGraph(self.subgraph),
-            [*[buffer.get_name() for buffer in self.inputs]],
-=======
         outer_inputs = [t.codegen_reference() for t in self.inputs]
         wrapper.codegen_subgraph_with_flattened_outputs(
             CodegenGraph(self.subgraph),
             [*self.sym_inputs, *outer_inputs],
->>>>>>> b64dbc34
             [self.name],
         )
 
@@ -7154,9 +7158,7 @@
 
         # We need this extra check for input alignment since the example
         # inputs we created are always aligned.
-        has_unaligned_input = any(
-            arg.get_name() in V.graph.unaligned_buffers for arg in tensor_args
-        )
+        has_unaligned_input = any(is_unaligned(arg) for arg in tensor_args)
 
         device = cls.find_device(tensor_args, example_output)
 
@@ -7274,19 +7276,22 @@
 class MultiOutput(ExternKernel):
     def codegen(self, wrapper) -> None:  # type: ignore[no-untyped-def]
         wrapper.codegen_multi_output(self)
-        self.codegen_size_asserts(wrapper)
-        self.codegen_alignment_asserts(wrapper)
+        if not self.skip_size_stride_alignment_checks:
+            self.codegen_size_asserts(wrapper)
+            self.codegen_alignment_asserts(wrapper)
 
     def __init__(  # type: ignore[no-untyped-def]
         self,
         layout: OutputSpec,
         input,
         indices: list[tuple[Any, ...]],
+        skip_size_stride_alignment_checks=False,
     ) -> None:
         super().__init__(None, layout, [input], ())
         self.name = V.graph.register_buffer(self)
         V.graph.register_operation(self)
         self.indices = indices
+        self.skip_size_stride_alignment_checks = skip_size_stride_alignment_checks
 
     def get_free_symbol_uses(
         self, unbacked_only: bool = False
@@ -7592,9 +7597,9 @@
         V.graph.register_operation(self)
 
     @classmethod
-    def create(cls, subgraph: Subgraph, operands):  # type: ignore[no-untyped-def]
+    def create(cls, subgraph: Subgraph, *operands):  # type: ignore[no-untyped-def]
         # TODO(anijain2305) - Support sym expr as operands in future.
-        fx_operands = V.graph.current_node.args[-1]
+        fx_operands = V.graph.current_node.args[2:]
         fake_operands = [x.meta["val"] for x in fx_operands]  # type: ignore[union-attr]
 
         # Realize the inputs. Also intermediates can have different strides than
@@ -7656,6 +7661,7 @@
                     ),
                     invoke_subgraph,
                     [(list, ind)],
+                    skip_size_stride_alignment_checks=True,
                 )
 
         outputs = [create_output(output, i) for i, output in enumerate(outputs)]
