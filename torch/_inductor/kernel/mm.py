--- conflicted
+++ resolved
@@ -841,7 +841,6 @@
             lazy_register_extern_choice(k).bind(kernel_inputs.nodes(), layout)
         )
 
-<<<<<<< HEAD
     best_config_future = None
     # Purposely not awaiting the future here - this kicks off the best config lookup at lowering time
     # The future will be awaited at scheduling time in select_algorithm.py
@@ -849,11 +848,8 @@
         best_config_future = gen_best_config(mat1, mat2)
 
     return autotune_select_algorithm(
-        name, choices, [mat1, mat2], layout, best_config_future=best_config_future
-    )
-=======
-    return autotune_select_algorithm(name, choices, kernel_inputs.nodes(), layout)
->>>>>>> e6b8ce08
+        name, choices, kernel_inputs.nodes(), layout, best_config_future=best_config_future
+    )
 
 
 @register_lowering(aten._int_mm, type_promotion_kind=None)
