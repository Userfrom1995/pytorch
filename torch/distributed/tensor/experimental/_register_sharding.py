# mypy: allow-untyped-defs
# Copyright (c) Meta Platforms, Inc. and affiliates
from collections.abc import Sequence
from functools import partial
from typing import Callable, Union

import torch
from torch._ops import OpOverload
from torch.distributed.tensor import DTensor
from torch.distributed.tensor._op_schema import (
    OpSchema,
    OpStrategy,
    PlacementList,
    RuntimeSchemaInfo,
    StrategyType,
    TupleStrategy,
)
from torch.distributed.tensor._ops.utils import expand_to_full_mesh_op_strategy


__all__ = ["register_sharding"]


def register_sharding(op: Union[OpOverload, list[OpOverload]]):
    """
    :meth:`register_sharding` is an experimental API that allows users to register sharding
    strategies for an operator when the tensor inputs and outputs are DTensor.
    It can be useful when: (1) there doesn't exist a default sharding strategy for ``op``,
    e.g. when ``op`` is a custom operator that is not supported by :class:`DTensor`; (2)
    when users would like to overwrite default sharding strategies of existing operators.

    Args:
        op (Union[OpOverload, List[OpOverload]]):
            An op or a list of ops to register the customized sharding function.

    Returns:
        A function decorator which can be used to wrap a function that defines the sharding
        strategy for the operator specified in ``op``. The defined sharding strategy will be
        registered to DTensor and will override the default sharding strategy if DTensor has
        already implemented the operator. The customized sharding function takes the same inputs
        as the original op (except that if an arg is a :class:`torch.Tensor`, it will be
        replaced by a tensor-like object that DTensor uses internally). The function should
        return a sequence of 2-tuples, each specifying acceptable output placements and its
        corresponding input placements.

    Example:
        >>> # xdoctest: +SKIP("distributed")
        >>> @register_sharding(aten._softmax.default)
        >>> def custom_softmax_sharding(x, dim, half_to_float):
        >>>     softmax_dim = dim if dim >= 0 else dim + x.ndim
        >>>     acceptable_shardings = []
        >>>
        >>>     all_replicate = ([Replicate()], [Replicate(), None, None])
        >>>     acceptable_shardings.append(all_replicate)
        >>>
        >>>     for sharding_dim in range(x.ndim):
        >>>         if sharding_dim != softmax_dim:
        >>>             all_sharded = (
        >>>                 [Shard(sharding_dim)],
        >>>                 [Shard(sharding_dim), None, None],
        >>>             )
        >>>             acceptable_shardings.append(all_sharded)
        >>>
        >>>     return acceptable_shardings

    .. note:: This API is currently experimental and subject to change
    """

    def custom_strategy(
        custom_sharding_fn: Callable[
            ..., Sequence[tuple[PlacementList, PlacementList]]
        ],
        op_schema: OpSchema,
    ) -> StrategyType:
        def strategy_to_spec(strategy: object) -> object:
            if isinstance(strategy, OpStrategy):
                # take the output spec from the first strategy
                return strategy.strategies[0].output_spec
            elif isinstance(strategy, TupleStrategy):
<<<<<<< HEAD
                return tuple(
                    strategy_to_spec(s)
                    for s in strategy.childs  # codespell:ignore childs
                )
=======
                return tuple(strategy_to_spec(s) for s in strategy.children)
>>>>>>> 7d2bd711
            else:
                return strategy

        mesh = op_schema.get_mesh_from_args()

        args_schema = tuple(strategy_to_spec(i) for i in op_schema.args_schema)
        kwargs_schema = {
            k: strategy_to_spec(v) for k, v in op_schema.kwargs_schema.items()
        }

        acceptable_shardings = custom_sharding_fn(*args_schema, **kwargs_schema)

        single_mesh_dim_strategies: list[PlacementList] = []
        for output_specs, input_specs in acceptable_shardings:
            single_mesh_dim_strategies.append(output_specs + input_specs)

        # TODO: handle out variant ops
        return expand_to_full_mesh_op_strategy(
            mesh,
            op_schema,
            single_mesh_dim_strategies,
            input_index=len(op_schema.op._schema.returns),
            inplace_op=op_schema.is_inplace_op(),
        )

    def wrapper(custom_sharding_fn):
        def derive_schema_info(op):
            # NOTE: without user directly providing RuntimeSchemaInfo, for now
            #       we create it in a conservative fashion as follows:
            #       1. let static_argnum be the first int argument
            #       2. let static_kwargkey include all the int type kwargs
            #       3. always set needs_pytree=True
            static_argnum = 100
            static_kwargkey: list[str] = []
            for i, arg in enumerate(op._schema.arguments):
                if isinstance(arg.type, torch.IntType) or (
                    isinstance(arg.type, torch.OptionalType)
                    and isinstance(arg.type.getElementType(), torch.IntType)
                ):
                    static_argnum = min(i, static_argnum)
                    if arg.kwarg_only:
                        static_kwargkey.append(arg.name)
            return RuntimeSchemaInfo(
                static_argnum, static_kwargkey or None, needs_pytree=True
            )

        overloads = op if isinstance(op, list) else [op]
        for overload in overloads:
            DTensor._op_dispatcher.sharding_propagator.register_op_strategy(
                overload,
                partial(custom_strategy, custom_sharding_fn),
                derive_schema_info(overload),
            )

        return custom_sharding_fn

    return wrapper<|MERGE_RESOLUTION|>--- conflicted
+++ resolved
@@ -77,14 +77,7 @@
                 # take the output spec from the first strategy
                 return strategy.strategies[0].output_spec
             elif isinstance(strategy, TupleStrategy):
-<<<<<<< HEAD
-                return tuple(
-                    strategy_to_spec(s)
-                    for s in strategy.childs  # codespell:ignore childs
-                )
-=======
                 return tuple(strategy_to_spec(s) for s in strategy.children)
->>>>>>> 7d2bd711
             else:
                 return strategy
 
