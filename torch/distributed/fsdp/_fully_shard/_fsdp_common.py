--- conflicted
+++ resolved
@@ -30,27 +30,8 @@
     )
 
 
-<<<<<<< HEAD
-    def detect_compiled_autograd():
-        assert not torch.compiler.is_compiling(), (
-            "`detect_compiled_autograd()` is designed to be called in eager mode"
-        )
-        global _compiled_autograd_enabled
-        import torch._dynamo.compiled_autograd as ca
-
-        _compiled_autograd_enabled = (
-            ca.compiled_autograd_enabled
-            or ca.compiled_autograd_enabled_force_eager
-            or ca.in_compiled_autograd_region
-        )
-
-    def compiled_autograd_enabled():
-        return _compiled_autograd_enabled
-=======
 def compiled_autograd_enabled():
-    global _compiled_autograd_enabled
     return _compiled_autograd_enabled
->>>>>>> 3cb7c6ee
 
 
 @dataclass
