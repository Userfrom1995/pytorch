# mypy: allow-untyped-defs
from typing import Optional, Union

import torch
from torch._C._distributed_rpc import _TensorPipeRpcBackendOptionsBase

from . import constants as rpc_contants


DeviceType = Union[int, str, torch.device]

__all__ = ["TensorPipeRpcBackendOptions"]


def _to_device(device: DeviceType) -> torch.device:
    device = torch.device(device)
    if device.type != "cuda":
        raise ValueError(
            "`set_devices` expect a list of CUDA devices, but got "
            f"device type {device.type}."
        )
    return device


def _to_device_map(
<<<<<<< HEAD
    device_map: Dict[DeviceType, DeviceType],
) -> Dict[torch.device, torch.device]:
    full_device_map: Dict[torch.device, torch.device] = {}
    reverse_map: Dict[torch.device, torch.device] = {}
=======
    device_map: dict[DeviceType, DeviceType]
) -> dict[torch.device, torch.device]:
    full_device_map: dict[torch.device, torch.device] = {}
    reverse_map: dict[torch.device, torch.device] = {}
>>>>>>> d48eb58d
    for k, v in device_map.items():
        k, v = torch.device(k), torch.device(v)
        if v in reverse_map:
            raise ValueError(
                "`device_map` only supports 1-to-1 mapping, "
                f"trying to map {k} and {reverse_map[v]} to {v}"
            )
        full_device_map[k] = v
        reverse_map[v] = k
    return full_device_map


def _to_device_list(devices: list[DeviceType]) -> list[torch.device]:
    return list(map(_to_device, devices))


class TensorPipeRpcBackendOptions(_TensorPipeRpcBackendOptionsBase):
    r"""
    The backend options for
    :class:`~torch.distributed.rpc.TensorPipeAgent`, derived from
    :class:`~torch.distributed.rpc.RpcBackendOptions`.

    Args:
        num_worker_threads (int, optional): The number of threads in the
            thread-pool used by
            :class:`~torch.distributed.rpc.TensorPipeAgent` to execute
            requests (default: 16).
        rpc_timeout (float, optional): The default timeout, in seconds,
            for RPC requests (default: 60 seconds). If the RPC has not
            completed in this timeframe, an exception indicating so will
            be raised. Callers can override this timeout for individual
            RPCs in :meth:`~torch.distributed.rpc.rpc_sync` and
            :meth:`~torch.distributed.rpc.rpc_async` if necessary.
        init_method (str, optional): The URL to initialize the distributed
            store used for rendezvous. It takes any value accepted for the
            same argument of :meth:`~torch.distributed.init_process_group`
            (default: ``env://``).
        device_maps (Dict[str, Dict], optional): Device placement mappings from
            this worker to the callee. Key is the callee worker name and value
            the dictionary (``Dict`` of ``int``, ``str``, or ``torch.device``)
            that maps this worker's devices to the callee worker's devices.
            (default: ``None``)
        devices (List[int, str, or ``torch.device``], optional): all local
            CUDA devices used by RPC agent. By Default, it will be initialized
            to all local devices from its own ``device_maps`` and corresponding
            devices from its peers' ``device_maps``. When processing CUDA RPC
            requests, the agent will properly synchronize CUDA streams for
            all devices in this ``List``.
    """

    def __init__(
        self,
        *,
        num_worker_threads: int = rpc_contants.DEFAULT_NUM_WORKER_THREADS,
        rpc_timeout: float = rpc_contants.DEFAULT_RPC_TIMEOUT_SEC,
        init_method: str = rpc_contants.DEFAULT_INIT_METHOD,
        device_maps: Optional[dict[str, dict[DeviceType, DeviceType]]] = None,
        devices: Optional[list[DeviceType]] = None,
        _transports: Optional[list] = None,
        _channels: Optional[list] = None,
    ):
        full_device_maps = (
            {}
            if device_maps is None
            else {k: _to_device_map(v) for k, v in device_maps.items()}
        )
        full_device_list = [] if devices is None else _to_device_list(devices)
        super().__init__(
            num_worker_threads,
            _transports,
            _channels,
            rpc_timeout,
            init_method,
            full_device_maps,
            full_device_list,
        )

    def set_device_map(self, to: str, device_map: dict[DeviceType, DeviceType]):
        r"""
        Set device mapping between each RPC caller and callee pair. This
        function can be called multiple times to incrementally add
        device placement configurations.

        Args:
            to (str): Callee name.
            device_map (Dict of int, str, or torch.device): Device placement
                mappings from this worker to the callee. This map must be
                invertible.

        Example:
            >>> # xdoctest: +SKIP("distributed")
            >>> # both workers
            >>> def add(x, y):
            >>>     print(x)  # tensor([1., 1.], device='cuda:1')
            >>>     return x + y, (x + y).to(2)
            >>>
            >>> # on worker 0
            >>> options = TensorPipeRpcBackendOptions(
            >>>     num_worker_threads=8,
            >>>     device_maps={"worker1": {0: 1}}
            >>> # maps worker0's cuda:0 to worker1's cuda:1
            >>> )
            >>> options.set_device_map("worker1", {1: 2})
            >>> # maps worker0's cuda:1 to worker1's cuda:2
            >>>
            >>> rpc.init_rpc(
            >>>     "worker0",
            >>>     rank=0,
            >>>     world_size=2,
            >>>     backend=rpc.BackendType.TENSORPIPE,
            >>>     rpc_backend_options=options
            >>> )
            >>>
            >>> x = torch.ones(2)
            >>> rets = rpc.rpc_sync("worker1", add, args=(x.to(0), 1))
            >>> # The first argument will be moved to cuda:1 on worker1. When
            >>> # sending the return value back, it will follow the invert of
            >>> # the device map, and hence will be moved back to cuda:0 and
            >>> # cuda:1 on worker0
            >>> print(rets[0])  # tensor([2., 2.], device='cuda:0')
            >>> print(rets[1])  # tensor([2., 2.], device='cuda:1')
        """
        full_device_map = _to_device_map(device_map)
        curr_device_maps = super().device_maps

        if to in curr_device_maps:
            for k, v in full_device_map.items():
                if k in curr_device_maps[to] and v != curr_device_maps[to][k]:
                    raise ValueError(
                        "`set_device_map` only supports 1-to-1 mapping, trying"
                        f" to map {k} to {v} and {curr_device_maps[to][k]}"
                    )

        super()._set_device_map(to, full_device_map)

    def set_devices(self, devices: list[DeviceType]):
        r"""
        Set local devices used by the TensorPipe RPC agent. When processing
        CUDA RPC requests, the TensorPipe RPC agent will properly synchronize
        CUDA streams for all devices in this ``List``.

        Args:
            devices (List of int, str, or torch.device): local devices used by
                the TensorPipe RPC agent.
        """
        self.devices = _to_device_list(devices)<|MERGE_RESOLUTION|>--- conflicted
+++ resolved
@@ -23,17 +23,10 @@
 
 
 def _to_device_map(
-<<<<<<< HEAD
-    device_map: Dict[DeviceType, DeviceType],
-) -> Dict[torch.device, torch.device]:
-    full_device_map: Dict[torch.device, torch.device] = {}
-    reverse_map: Dict[torch.device, torch.device] = {}
-=======
-    device_map: dict[DeviceType, DeviceType]
+    device_map: dict[DeviceType, DeviceType],
 ) -> dict[torch.device, torch.device]:
     full_device_map: dict[torch.device, torch.device] = {}
     reverse_map: dict[torch.device, torch.device] = {}
->>>>>>> d48eb58d
     for k, v in device_map.items():
         k, v = torch.device(k), torch.device(v)
         if v in reverse_map:
