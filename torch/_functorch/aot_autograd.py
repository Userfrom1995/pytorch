--- conflicted
+++ resolved
@@ -16,7 +16,6 @@
 from torch._decomp.decompositions_for_rng import PhiloxStateTracker, rng_decompositions
 from torch._dispatch.python import enable_python_dispatcher
 from torch._dynamo import compiled_autograd
-from torch.export._tree_utils import reorder_kwargs
 from torch._dynamo.utils import (
     CompileEventLogger,
     dynamo_timed,
@@ -151,7 +150,6 @@
     root_module_when_exporting_non_strict,
     simple_wraps,
     strict_zip,
-    simple_wraps,
 )
 from .partitioners import default_partition
 
@@ -923,15 +921,6 @@
     functional_call = create_functional_call(
         mod, params_buffers_spec, params_len + buffers_len, strict_out_tuple=not flatten
     )
-<<<<<<< HEAD
-
-    full_args = [*params_flat, *buffers_flat, *args]
-    in_spec, out_spec = None, None
-    if flatten:
-        functional_call, out_spec = create_tree_flattened_fn(functional_call, full_args, kwargs)
-        full_args, in_spec = pytree.tree_flatten((full_args, kwargs))
-
-=======
 
     full_args = [*params_flat, *buffers_flat, *args]
     in_spec, out_spec = None, None
@@ -941,7 +930,6 @@
         )
         full_args, in_spec = pytree.tree_flatten((full_args, kwargs))
 
->>>>>>> ba949c54
     del kwargs
 
     # OK, set up the descs
@@ -950,13 +938,9 @@
     full_args_descs.extend(ParamAOTInput(fqn) for fqn in params_spec)
     full_args_descs.extend(BufferAOTInput(fqn) for fqn in buffers_spec)
     # TODO: it would be better to put pytree information in here
-<<<<<<< HEAD
-    full_args_descs.extend(PlainAOTInput(i) for i in range(len(full_args) - len(full_args_descs)))
-=======
     full_args_descs.extend(
         PlainAOTInput(i) for i in range(len(full_args) - len(full_args_descs))
     )
->>>>>>> ba949c54
 
     # TODO: These tracing_context fields should become unnecessary once we
     # always maintain sources on all arguments
@@ -1148,11 +1132,7 @@
     stack: contextlib.ExitStack,
     mod: nn.Module,
     args,
-<<<<<<< HEAD
-    kwargs = None,
-=======
     kwargs=None,
->>>>>>> ba949c54
     *,
     decompositions: Optional[dict] = None,
     keep_inference_input_mutations=False,
@@ -1196,15 +1176,9 @@
 
     Note: When using this API, you must create and enter an ExitStack context
     manager, which will be passed into this function.  This context manager
-<<<<<<< HEAD
-    must remain active if you .  (TODO: We may relax this requirement by
-    having AOTAutograd keep track of how to reconstruct all the context
-    managers at a later point in time.)
-=======
     must remain active if you call the compile function to finish compilation.
     (TODO: We may relax this requirement by having AOTAutograd keep track of
     how to reconstruct all the context managers at a later point in time.)
->>>>>>> ba949c54
 
     NB: You're not obligated to do a /full/ compile in stage2; instead you can
     leave the forward/backward compilers unspecified in which case the
@@ -1215,9 +1189,6 @@
     NB: These APIs do NOT hit cache, as we only ever cache the final compile results,
     not the intermediate export result.
 
-<<<<<<< HEAD
-    TODO: talk carefully about how parameters/buffers work here
-=======
     NB: If the passed nn.Module has parameters and buffers on it, we will
     generate extra implicit parameter/buffer arguments and assign ParamAOTInput
     and BufferAOTInput descriptors to them.  However, if you generate the input
@@ -1225,7 +1196,6 @@
     (because Dynamo will already have taken care of lifting the parameters/buffers
     into arguments!)  In that case, it would be necessary to analyze the Sources
     of the inputs to determine if inputs are parameters and their FQNs.
->>>>>>> ba949c54
     """
 
     from torch._dynamo.backends.debugging import boxed_nop
@@ -1298,10 +1268,7 @@
     TODO: Consider if we should allow_in_graph the result by default.
     """
     compiled_fn, _ = aot_stage2_compile(jd._aot_state, jd._aot_graph_capture)
-<<<<<<< HEAD
-=======
-
->>>>>>> ba949c54
+
     # Cribbed from torch/export/pt2_archive/_package.py
     @simple_wraps(compiled_fn)
     def unflattened_compiled_fn(*args, **kwargs):
@@ -1309,10 +1276,7 @@
         # TODO: do I need to filter? I hope not!
         flat_outputs = compiled_fn(flat_inputs)
         return pytree.tree_unflatten(flat_outputs, jd.out_spec)
-<<<<<<< HEAD
-=======
-
->>>>>>> ba949c54
+
     return unflattened_compiled_fn
 
 
