--- conflicted
+++ resolved
@@ -1241,13 +1241,8 @@
         with maybe_enable_thunkify():
             return inner_fn(flat_fn_maybe_joint, primals, use_trace_joint=False)
 
-<<<<<<< HEAD
-    def metadata_fn(*primals: FxValue) -> list[FxValue]:
+    def metadata_fn(*primals: FxValue) -> tuple[list[FxValue], list[AOTOutput]]:
         @simple_wraps(fw_only)
-=======
-    def metadata_fn(*primals: FxValue) -> tuple[list[FxValue], list[AOTOutput]]:
-        @wraps(fw_only)
->>>>>>> b90d98e2
         def inner_fw_only(*args):
             return call_and_expect_output_descs(fw_only, args)
 
