--- conflicted
+++ resolved
@@ -1200,15 +1200,10 @@
         if use_trace_joint:
             # See Note: [Computing Subclass Metadata about grad_inputs]
             # We also stash subclass info on our grad_inputs, if we're tracing the joint.
-<<<<<<< HEAD
-            assert isinstance(wrapped_outs, tuple) and len(wrapped_outs) == 2
-=======
-            nonlocal subclass_meta
             assert isinstance(wrapped_outs, tuple) and len(wrapped_outs) == 2, (
                 wrapped_outs,
                 wrapped_outs_descs,
             )
->>>>>>> 9afa34f1
             # Don't need fw outs since we already have subclass metadata on them
             grad_inputs = wrapped_outs[1]
             subclass_meta.grad_input_metas = create_subclass_meta(grad_inputs)
