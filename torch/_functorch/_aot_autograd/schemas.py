# mypy: allow-untyped-defs
"""
The various dataclasses, Enums, namedtuples etc used in AOTAutograd. This includes
input/output types, metadata, config, function signatures etc.
"""

from __future__ import annotations

import collections
import contextlib
import dataclasses
import functools
import itertools
from dataclasses import dataclass, field
from enum import Enum
<<<<<<< HEAD
from typing import Any, Callable, NewType, Optional, Protocol, TypeVar, Union
=======
from typing import (
    Any,
    Callable,
    NewType,
    Optional,
    Protocol,
    TYPE_CHECKING,
    TypeVar,
    Union,
)
>>>>>>> 70b4a888

import torch
import torch.utils._pytree as pytree
from torch import Tensor
<<<<<<< HEAD
from torch._guards import Source
from torch._inductor.output_code import OutputCode
from torch._inductor.utils import InputType
from torch._ops import OpOverload
=======
>>>>>>> 70b4a888
from torch._subclasses import FakeTensor
from torch._subclasses.fake_tensor import is_fake
from torch.utils._python_dispatch import is_traceable_wrapper_subclass

from .. import config
from .functional_utils import (
    _check_if_mutation_can_be_in_graph,
    FunctionalTensorMetadataEq,
)
from .utils import strict_zip


if TYPE_CHECKING:
    import contextlib
    from collections.abc import Iterable, Sequence

    from torch._guards import Source
    from torch._inductor.output_code import OutputCode
    from torch._inductor.utils import InputType
    from torch._ops import OpOverload


zip = strict_zip


OutputType = Enum(
    "OutputType",
    (
        # output is not an alias
        "non_alias",
        # output aliases an input
        "alias_of_input",
        # output **is** an input tensor
        "is_input",
        # output has a ._base tensor, which is a graph intermediate.
        # We need to return its ._base as a graph output,
        # so its requires_grad info is populated correctly.
        # Instructs the runtime code to regenerate the current output
        # from a base tensor, graph_intermediates[base_idx]
        "alias_of_intermediate_save_as_output",
        # Same as above; but we don't need to explicitly add its ._base
        # as a graph output, because it already **is** a graph output.
        "alias_of_intermediate",
        # Same as above; but the output's ._base is **already** a user output.
        # Instructs the runtime code to regenerate the current output from
        # a base tensor, user_outputs[base_idx]
        "alias_of_intermediate_base_is_user_output",
        # See Note [Intermediate Bases Optimization]
        "unsafe_view_alias",
        # output is an alias, but has a custom autograd.Function backward.
        # In this case, we don't want to do view-replay, since we won't be able to replay the custom function.
        # Instead, we'll treat this output "normally", and trace its backward into the graph.
        "custom_function_view",
    ),
)


# This class stores info about every user output.
@dataclass(frozen=True)
class OutputAliasInfo:
    # Tells us if this output is:
    # (1) a regular (non-aliased) output
    # (2) an alias of a forward input
    # (3) **is** a forward input (special case of "alias_of_input")
    # (4) an alias of an intermediate (aka an alias of an output of the inner traced forward)
    # (5) an alias of an intermediate, that explicitly requires returning the intermediate
    #     as a graph output
    # (6) an alias of an intermediate, where that intermediate is also a user output
    output_type: OutputType
    # The raw type of the output (torch.Tensor, SymInt, etc)
    raw_type: type
    # If (1) above, then
    # - base_idx is None
    # If (2) or (3) above, then
    # - Tells us that the base of this alias is user_fwd_input[base_idx]
    #   (This is an index into the inputs *before* we make synthetic bases)
    # If (4) or (5) above, then
    # - Tells us that the base of this alias is output_graph_intermediates[base_idx]
    #   here, this refers to the index of the *direct* traced
    # If (6) above, then:
    # - Tells us that the base of this alias is output_user_fwds[base_idx]
    #   here, this refers to the index of the *direct* traced
    base_idx: Optional[int]
    # If it is a Tensor, what the dynamic dims are (otherwise is None)
    dynamic_dims: Optional[set[int]]
    # requires_grad
    requires_grad: bool
    # FunctionalTensorWrapper that represents this output.
    #
    # Provides us the means to replay views from it.
    #
    # We need to wrap the actual FunctionalTensorWrapper with this class so that
    # we only compare the tensor's metadata. That's because with the transformations
    # of the model throughout AOTAutograd, the sequence of ViewMeta and the base
    # tensor might change.
    functional_tensor: Optional[FunctionalTensorMetadataEq] = None


class MutationType(Enum):
    NOT_MUTATED = 1
    MUTATED_IN_GRAPH = 2
    MUTATED_OUT_GRAPH = 3


# This class tells us info about user inputs.
@dataclass(frozen=True)
class InputAliasInfo:
    is_leaf: bool
    mutates_data: bool
    mutates_metadata: bool
    mutations_hidden_from_autograd: bool
    mutations_under_no_grad_or_inference_mode: bool
    mutation_inductor_storage_resize: bool
    mutates_storage_metadata: bool
    requires_grad: bool
    keep_input_mutations: bool

    def __post_init__(self):
        if self.mutates_storage_metadata:
            # For convenience, we guarantee that this is always true.
            # In practice, If we call .set_(), then at runtime there is no need
            # to additionally fix  up the tensor metadata, since our runtime
            # call to inp.set_(updated_inp) will already have the right metadata
            assert self.mutates_metadata

    @functools.cached_property
    def mutation_type(self) -> MutationType:
        if (
            (not self.mutates_data)
            and (not self.mutates_metadata)
            and not (self.mutation_inductor_storage_resize)
        ):
            return MutationType.NOT_MUTATED

        if _check_if_mutation_can_be_in_graph(
            self.keep_input_mutations,
            self.mutates_data,
            self.mutates_metadata,
            self.mutations_hidden_from_autograd,
            self.mutations_under_no_grad_or_inference_mode,
            self.mutates_storage_metadata,
            self.mutation_inductor_storage_resize,
            self.requires_grad,
        ):
            return MutationType.MUTATED_IN_GRAPH

        return MutationType.MUTATED_OUT_GRAPH


@dataclass
class MemoryFormatMeta:
    # For static shapes we assume tangents have the same strideness as outputs
    size: Optional[Sequence[int]] = None
    stride: Optional[Sequence[int]] = None

    # For dynamic shapes we assume the same memory format: contiguous, channels_last etc.
    memory_format: Optional[torch.memory_format] = None

    @staticmethod
    def from_tensor(t: torch.Tensor) -> Optional[MemoryFormatMeta]:
        # We only memorize expected memory format for
        # 1. Traceable wrapper subclasses
        # We can not create restrided subclass tensor, as torch.empty_strided works only with dense tensors.
        # 2. Dynamic shape tensors
        # Support for symbolic shapes is not implemented yet.
        use_memory_format: bool = (
            not torch._functorch.config.guess_tangent_strides_as_outputs
            or is_traceable_wrapper_subclass(t)
        )
        if not use_memory_format:
            is_static_shape = True
            for s in itertools.chain(t.shape, t.stride()):
                if not isinstance(s, int):
                    is_static_shape = False
                    break

            use_memory_format = not is_static_shape

        if use_memory_format:
            return MemoryFormatMeta(
                memory_format=torch._prims_common.suggest_memory_format(t),
            )

        return MemoryFormatMeta(
            size=t.size(),
            stride=t.stride(),
        )


@dataclass
class PlainTensorMeta:
    unwrapped_idx: int
    memory_format: Optional[MemoryFormatMeta] = None


@dataclass
class SubclassCreationMeta:
    """
    Used for AOTDispatch.
    This dataclass gives us the information we need to reconstruct a tensor subclass
    from our flat inputs.
    Why is this important? The graph that we'd like to trace out contains flat tensor inputs,
    But the user's original model may have subclass inputs and outputs.
    So we need to wrap/unwrap subclasses as necessary to translate between the user's
    view (subclass inps/outs), and the backend compiler's view (graph with no subclass args).

    Complications arise mostly from the fact that a subclass can hold more than one inner tensor;
    So for a given subclass input/output, we need to carefully track which indices map
    to the subclass tensor in the corresponding "dense-tensor-only" graph.
    """

    # In the inner graph that only takes in dense tensor inputs,
    # this maps to the first index of "tensors that should go in this subclass wrapper"
    flat_tensor_start_idx: int
    # arg_count is inclusive of the arg_counts of any
    # inner tensor subclasses: If I have a TwoTensor and
    # both of its inner elements are TwoTensors, then the
    # arg_count of the outer-most subclass will be 4
    arg_count: int
    # Mark where or not symints were included. This flag is only used in one assertion
    # in "wrap_tensor_subclasses"
    included_subclass_symints: bool
    # meta and attrs are produced by the subclass's __tensor_flatten__.
    # We need to keep them around along with outer_size / outer_stride to plumb them
    # into __tensor_unflatten__
    attrs: dict[str, Union[SubclassCreationMeta, PlainTensorMeta]]
    outer_size: Iterable[Union[None, int, torch.SymInt]]
    outer_stride: Iterable[Union[None, int, torch.SymInt]]
    meta: Any
    # Stores the original subclass itself.
    # This is needed because we need the autograd metadata on the original subclass
    # (this is guaranteed to be a wrapper subclass that holds a fake tensor,
    #  so holding onto this at runtime shouldn't leak memory)
    # This field is nulled out after calling make_runtime_safe()
    original_subclass: Optional[torch.Tensor]

    # Used at runtime to determine the subclass type, so we don't need to save the original subclass
    original_subclass_type: Optional[type] = None
    memory_format: Optional[MemoryFormatMeta] = None

    def compute_outer_size_and_stride(
        self,
        all_args,
        *,
        curr_start_idx: int,
    ):
        from .subclass_utils import compute_symint_placeholders

        def compute(outer, start_idx):
            placeholders = compute_symint_placeholders(outer)
            has_symbolic = any(placeholders)

            if has_symbolic:
                start = curr_start_idx
                end = start_idx + sum(placeholders)
                it_args = iter(all_args[start:end])
                it_placeholders = iter(placeholders)
                return pytree.tree_map_only(
                    lambda _: next(it_placeholders), lambda _: next(it_args), outer
                ), start + len(placeholders)
            else:
                return outer, start_idx

        outer_size, next_idx = compute(self.outer_size, curr_start_idx)
        outer_stride, _ = compute(self.outer_stride, next_idx)
        return outer_size, outer_stride

    def creation_fn(
        self,
        all_args,
        *,
        is_runtime: bool,
    ):
        inner_tensors = {}

        curr_start_idx = self.flat_tensor_start_idx
        for attr, creation_meta in self.attrs.items():
            if isinstance(creation_meta, PlainTensorMeta):
                subclass = all_args[curr_start_idx]
                curr_start_idx += 1
            else:
                subclass = creation_meta.creation_fn(
                    all_args,
                    is_runtime=is_runtime,
                )
                curr_start_idx += creation_meta.arg_count
            inner_tensors[attr] = subclass

        if is_runtime:
            assert self.original_subclass_type is not None
            original_subclass_type = self.original_subclass_type
        else:
            original_subclass_type = type(self.original_subclass)

        if is_runtime:
            outer_size, outer_stride = self.compute_outer_size_and_stride(
                all_args,
                curr_start_idx=curr_start_idx,
            )
        else:
            outer_size, outer_stride = self.outer_size, self.outer_stride

        rebuilt = original_subclass_type.__tensor_unflatten__(  # type: ignore[attr-defined]
            inner_tensors, self.meta, outer_size, outer_stride
        )

        if not is_runtime:
            # After wrapping up the inner dense tensors into a subclass, we need to make sure that our new wrapper
            # has correct autograd metadata, since we'll be tracing through the autograd engine with the subclass.
            # We don't trace through the autograd engine at runtime though, so no need
            # to compute this extra metadata then!
            torch._mirror_autograd_meta_to(self.original_subclass, rebuilt)  # type: ignore[attr-defined]

        return rebuilt

    def make_runtime_safe(self):
        def _make_size_runtime_safe(x: Union[None, int, torch.SymInt]) -> Optional[int]:
            dummy = -1
            if isinstance(x, torch.SymInt):
                # Replace nested ints by a dummy value (-1) as NJT ignores
                # the outer_size/outer_stride at runtime.
                return dummy if x.node.is_nested_int() else None
            return x

        assert self.original_subclass is not None
        self.original_subclass_type = type(self.original_subclass)
        self.original_subclass = None

        # Note: NJT outer_size in AOTDispatcher
        # `_make_size_runtime_safe` replaces any nested int with a dummy value (-1)
        # to prevent serializing a SymInt at runtime. Internally, nested tensor __tensor_unflatten__
        # is designed to safely ignore this dummy value.
        # For more details, see: https://github.com/pytorch/pytorch/blob/5141ade8e30c64e873e14dcc8de233da45d15025/torch/nested/_internal/nested_tensor.py#L266-L299  # noqa: B950
        self.outer_size = tuple(map(_make_size_runtime_safe, self.outer_size))
        self.outer_stride = tuple(map(_make_size_runtime_safe, self.outer_stride))

        # Recurse on nested subclass info
        for creation_meta in self.attrs.values():
            if isinstance(creation_meta, SubclassCreationMeta):
                creation_meta.make_runtime_safe()

    def __post_init__(self):
        # sanity assert to make sure we don't leak memory
        assert is_fake(self.original_subclass)


# This class encapsulates all aliasing + mutation info we need about the forward graph
# See a more detailed overview of the edge case handling at
# https://docs.google.com/document/d/19UoIh_SVrMy_b2Sx5ZaeOJttm6P0Qmyss2rdBuyfoic/edit
# NOTE: This class is saved in AOTAutogradCache, If you are adding elements, make sure
# they are covered by warm cache tests.
@dataclass(eq=False)
class ViewAndMutationMeta:
    # length = # user inputs
    # This gives us info about every input, and what sort of mutation happened to it (if any)
    input_info: list[InputAliasInfo]

    # length = # user outputs
    # This gives us info about every output (mostly around whether it aliases other tensors)
    output_info: list[OutputAliasInfo]

    # length = the number of intermediate bases appended as outputs to the end of the forward graph.
    # Note: this is not necessarily the same thing as:
    #   len([x for x in output_info if x.output_type == OutputType.alias_of_intermediate])
    # Because outputs might share a ._base, or an output's ._base might itself be
    # another user output (in both cases, we won't redundantly append bases to the end of the graph)
    num_intermediate_bases: int

    # For inference only: instructs us to keep data-only input mutations directly in the graph
    keep_input_mutations: bool

    # length = (# inputs w data mutations) + (# user outputs that are non_aliasing tensors)
    #        + (# intermediate bases)
    # These are the FakeTensor (or potential SymInt) outputs that we traced from our
    # metadata pass of the user's forward function.
    # Their only use today is to pass them as a best-guess for tangents when tracing the joint.
    # Stashing them as part of our "metadata" makes it simpler if we want to run our analysis
    # pass once, and reuse the output throughout AOTAutograd
    traced_tangents: list[Any]

    # Each of these is a list telling us about subclasses for the inputs/outputs/grad_outs
    # They are used throughout AOTDispatch to tell us how to generate a list of subclass tensors,
    # Given a (potentially larger) list of plain torch tensors.

    # Taking subclass_inp_meta as an example:
    #   subclass_inp_meta[i] = j (an int) tells us:
    #     "The i'th user input is not a subclass, and corresponds to inputs[j] of the plain-tensor graph."
    #   subclass_inp_meta[i] = SubclassCreationMeta(flat_tensor_start_idx=3, arg_count=2)
    #     "The i'th user input is subclass holding two inner tensors, which are
    #      inputs[3] and inputs[4] of the plain-tensor graph".

    # length = # user inputs
    subclass_inp_meta: list[Union[PlainTensorMeta, SubclassCreationMeta]]
    # So, the full set of outputs to the forward graph looks something like:
    # (*mutated_inps, *user_outs, *intermediate_bases, *saved_for_bw_tensors)
    # where the first 3 of those 4 can be subclasses
    # (but not saved_for_bw tensors, since these are internal to the compiler
    # and not user visible, so there's no point in wrapping/unwrapping them at runtime).
    # This list contains subclass information on all of the fw graph outputs
    # except for saved_for_bw_tensors.
    subclass_fw_graph_out_meta: list[Union[PlainTensorMeta, SubclassCreationMeta]]
    # length = # backward graph inputs
    subclass_tangent_meta: list[Union[PlainTensorMeta, SubclassCreationMeta]]
    # TODO: we should kill this
    # (need to default it to not break internal)
    is_train: bool = False

    # length = (# inputs w data mutations) + (# user outputs that are non_aliasing tensors)
    #        + (# intermediate bases)
    # At runtime, we don't keep the traced_tangents around since they're not serializable.
    # Instead, we keep any necessary subclass metadata necessary about each traced_tangent.
    # This list is generated after calling make_runtime_safe().
    traced_tangent_metas: Optional[list[Any]] = None

    num_symints_saved_for_bw: Optional[int] = None

    # The grad_enabled mutation that will be emitted in the runtime_wrapper epilogue
    # NOTE: AOTAutograd will assume that the ambient `is_grad_enabled` is the grad mode
    # that is intended to be in effect prior to running the graph, in keeping with
    # equivalence to eager mode. It is the responsibility of upstream graph acquisition
    # to reset the grad mode to its pre-graph value prior to calling aot_autograd.
    grad_enabled_mutation: Optional[bool] = None

    # Keeps track of whether `torch.use_deterministic_algorithms` was turned on
    # when the forward was run. If deterministic mode was turned off during the
    # forward, but is turned on during the backward call, then an error is
    # raised
    deterministic: Optional[bool] = None

    # Keeps track of which input indices store parameters (which we will treat as static)
    static_input_indices: list[int] = field(default_factory=list)

    # Map of effect type (ex. _EffectType.ORDERED) to token.  If there are
    # side-effectful operators, FunctionalTensorMode will populate this
    # dictionary telling us how many tokens we will need during tracing.
    tokens: dict[Any, torch.Tensor] = field(default_factory=dict)

    # Only filled in if/when we trace the joint function
    # If an input requires grad and is mutated in the backward, it is only safe to keep the mutation
    # in the graph if gradients are disabled while the backward runs
    # (grad mode is disabled by default when users run the backward, but can be turned on with create_graph=True)
    # At runtime during the backward, we use this list of indices to error properly if we find out
    # that it was not safe to include a backward mutation in the graph.
    indices_of_inputs_that_requires_grad_with_mutations_in_bw: list[int] = field(
        default_factory=list
    )

    # Indexes of saved tensors which are donated buffer.
    # Donated buffer means the tensor is not alias of any forward user input, forward user output,
    # and backward output.
    bw_donated_idxs: Optional[list[int]] = None

    # Number of tokens used in backward, appended at the end of backward outputs.
    # Filled after tracing joint function.
    num_backward_tokens: int = 0

    # Number of rng states that will get thread into the forward and backward for
    # cudagraph compatible run_and_save_rng
    num_graphsafe_rng_states: int = 0

    graphsafe_rng_state_index: Optional[int] = None

    def __post_init__(self):
        # pre-compute the indices of the inputs that are mutated.
        # When keep_input_mutations is set, we don't need to worry about our epilogue
        # handling data-only mutations, because we keep them directly in the graph.
        mutated_inp_runtime_indices = [
            i
            for i, m in enumerate(self.input_info)
            if (m.mutation_type == MutationType.MUTATED_OUT_GRAPH)
        ]

        mutated_graph_handled_indices = [
            i
            for i, m in enumerate(self.input_info)
            if m.mutation_type == MutationType.MUTATED_IN_GRAPH
        ]
        self.mutated_graph_handled_indices = mutated_graph_handled_indices
        self.num_mutated_graph_handled_indices = len(self.mutated_graph_handled_indices)

        mutated_graph_handled_indices_seen_by_autograd = [
            i
            for i in mutated_graph_handled_indices
            if not self.input_info[i].mutations_hidden_from_autograd
        ]

        self.mutated_graph_handled_indices_seen_by_autograd = (
            mutated_graph_handled_indices_seen_by_autograd
        )
        self.num_mutated_graph_handled_indices_seen_by_autograd = len(
            self.mutated_graph_handled_indices_seen_by_autograd
        )

        aliased_out_indices = [
            i
            for i, m in enumerate(self.output_info)
            if m.output_type
            not in [
                OutputType.non_alias,
                OutputType.unsafe_view_alias,
                OutputType.custom_function_view,
            ]
        ]
        unsafe_view_out_indices = [
            i
            for i, m in enumerate(self.output_info)
            if m.output_type is OutputType.unsafe_view_alias
        ]

        # This is pre-computed in post_init for perf.
        # It contains the index of every element
        # of input_info that corresponds to a mutation (data or metadata or both)
        self.mutated_inp_runtime_indices = mutated_inp_runtime_indices
        self.num_mutated_inp_runtime_indices = len(self.mutated_inp_runtime_indices)

        # This is pre-computed for perf.
        # It contains the index of every element
        # of output_info that corresponds to an alias (either of an input or intermediate)
        self.aliased_out_indices = aliased_out_indices
        self.unsafe_view_out_indices = unsafe_view_out_indices
        self.num_outputs = len(self.output_info)
        self.num_outputs_non_aliased = len(
            [
                x
                for x in self.output_info
                if x.output_type
                in [
                    OutputType.non_alias,
                    OutputType.unsafe_view_alias,
                    OutputType.custom_function_view,
                ]
            ]
        )
        self.num_outputs_aliased_to_inputs = len(
            [
                x
                for x in self.output_info
                if x.output_type
                in [
                    OutputType.alias_of_input,
                    OutputType.is_input,
                ]
            ]
        )
        self.num_unsafe_view_outputs = len(self.unsafe_view_out_indices)
        self.num_outputs_aliased_to_intermediates = len(
            [
                x
                for x in self.output_info
                if x.output_type
                in [
                    OutputType.alias_of_intermediate,
                    OutputType.alias_of_intermediate_save_as_output,
                    OutputType.alias_of_intermediate_base_is_user_output,
                ]
            ]
        )
        self.num_outputs_aliased = (
            self.num_outputs_aliased_to_inputs
            + self.num_outputs_aliased_to_intermediates
        )

        # Record dynamic outputs of the Dynamo traced forward graph
        # Mark them as dynamic at the end of the runtime wrapper
        self.dynamic_outputs = any(o.dynamic_dims for o in self.output_info)

        # Record the indices of dynamic outputs in the partitioned forward graph
        # Mark them as dynamic in the runtime wrapper
        # activation index -> dynamic dims indices
        self.dynamic_saved_tensors_idxs: dict[int, set[int]] = {}

        # See Note: [AOTAutograd Backward Guards]
        # This is pre-computed for fast asserts on the types of our grad_outputs in the backward.
        # Eventually, we should kill this and replace with real backward guards.
        # (we want to precompute the "runtime" types, so replace FakeTensor with torch.Tensor)
        self.output_types = [
            torch.Tensor if isinstance(x, FakeTensor) else type(x)
            for x in self.traced_tangents
        ]

        self.is_rng_op_functionalized = config.functionalize_rng_ops
        # All of the above metadata is collected by tracing the fw function.
        # However, extra outputs for rng offsets behave differently. Both fwd
        # and bwd graphs have their own outputs for the total consumed offsets.
        # Unlike mutated inputs, we don't have to worry about sending the right
        # set of tensors between fwd and bwd. Fwd and bwd offsets are
        # independent and simpler to handle. Therefore, we track them
        # separately.
        self.num_outputs_rng_offset = 1 if self.is_rng_op_functionalized else 0

        # Our forward() returns both (tokens, mutated_inputs, outputs, output_intermediate_bases, saved_tensors, saved_symints)
        # Tokens will be split out before mutations/view handling and we do not count them here.
        self.num_forward_returns = (
            self.num_mutated_inp_runtime_indices
            + self.num_outputs
            + self.num_intermediate_bases
        )
        # In case of functionalization of rng ops, the fw_module returns one
        # additional output for rng offset. This rng offset is used right
        # away to advance the rng state, and is not passed on to the raw
        # outputs. However, we need to know the exact boundary to identify
        # which tensors to be saved for the bwd graph.  num_forward captures
        # this information.
        self.num_forward = self.num_forward_returns + self.num_outputs_rng_offset

    def make_runtime_safe(self):
        """
        There are various fields in ViewAndMutationMeta that aren't serializable. This function is called after all tracing
        is completed to simplify certain fields in the metadata so that they can be safely cached.

        Doing so may lose information (in the case of traced_tangents), but none of the information is needed at runtime.
        """
        # TODO: This function is only a best effort: there are other fields that may not be cache safe
        # (i.e., there's no guarantee that tensor_flatten() returns a serializable result), or that
        # SubclassCreationMeta is cache safe.
        assert self.traced_tangent_metas is None

        def extract_metadata(t):
            if isinstance(t, torch.Tensor) and is_traceable_wrapper_subclass(t):
                (inner_tensors, flatten_spec) = t.__tensor_flatten__()  # type: ignore[attr-defined]
                # Technically, we only need the flatten_spec, not the inner tensors.
                # However, some Tensor subclasses (like TwoTensor) may have flatten_spec = None.
                # And we want to be able to assert that this metadata is non-None,
                # to distinguish between "this was a tensor subclass with no metadata" vs.
                # "this wasn't a tensor subclass at all".
                return (inner_tensors, flatten_spec)
            else:
                return None

        self.traced_tangent_metas = [extract_metadata(t) for t in self.traced_tangents]
        # Clear traced tangents at runtime
        self.traced_tangents = []
        new_output_info = []
        for out in self.output_info:
            if config.view_replay_for_aliased_outputs:
                new_out = out
            else:
                # If we're not using view_replay, remove the functional tensor.
                # Functional tensors are unfortunately not serializable,
                # so doing this is required for AOTAutograd caching.
                new_out = dataclasses.replace(out, functional_tensor=None)
            new_output_info.append(new_out)
        self.output_info = new_output_info
        for inp_meta in self.subclass_inp_meta:
            if isinstance(inp_meta, SubclassCreationMeta):
                inp_meta.make_runtime_safe()
        for inp_meta in self.subclass_fw_graph_out_meta:
            if isinstance(inp_meta, SubclassCreationMeta):
                inp_meta.make_runtime_safe()
        for inp_meta in self.subclass_tangent_meta:
            if isinstance(inp_meta, SubclassCreationMeta):
                inp_meta.make_runtime_safe()

    @property
    def tensors_saved_for_backwards_slice(self):
        assert self.num_symints_saved_for_bw is not None
        if self.num_symints_saved_for_bw > 0:
            return slice(self.num_forward, -self.num_symints_saved_for_bw)
        else:
            return slice(self.num_forward, None)

    @property
    def symints_saved_for_backwards_slice(self):
        assert self.num_symints_saved_for_bw is not None
        if self.num_symints_saved_for_bw > 0:
            return slice(-self.num_symints_saved_for_bw, None)
        else:
            return slice(0, 0)  # empty slice

    def __eq__(self, other):
        if not isinstance(other, ViewAndMutationMeta):
            return NotImplemented
        return (
            self.input_info == other.input_info
            and self.output_info == other.output_info
            and self.num_intermediate_bases == other.num_intermediate_bases
            and self.keep_input_mutations == other.keep_input_mutations
            and self.is_rng_op_functionalized == other.is_rng_op_functionalized
            and self.num_outputs_rng_offset == other.num_outputs_rng_offset
            and len(self.traced_tangents) == len(other.traced_tangents)
            and all(
                x.shape == y.shape and x.dtype == y.dtype
                for x, y in zip(self.traced_tangents, other.traced_tangents)
            )
            and self.num_backward_tokens == other.num_backward_tokens
        )


@dataclass(eq=False)
class SubclassMeta:
    # A copy of all forward metadata, but computed on the *dense* tensor forward (after desugaring subclasses)
    # So for example, if the user had a model containing two `TwoTensor` inputs,
    # Then `SubclassMeta.fw_metadata.input_infos` would have length 4 here.
    fw_metadata: ViewAndMutationMeta

    # Note: [Computing Subclass Metadata about grad_inputs]
    # Given a list of flattened, plain tensor grad_inputs, this tells us how to reconstruct the grad_input subclasses
    #
    # You might think: why not just assume that all grad_inputs will have the same subclass-ness as the original inputs?
    # (AOTAutograd generally assumes other properties, e.g. that grad_outputs are contiguous)
    #
    # This doesn't really work though. take this example:
    #
    # def f(DoubleTensor, DenseTensor):
    #     return DoubleTensor  * DenseTensor
    #
    # In the above example, the .grad field of *both* DoubleTensor and DenseTensor will be a DoubleTensor.
    # When we trace out a joint fw-bw graph, we'll end up returning two subclasses for the two grad_inputs.
    # This means that our backward graph will return 4 outputs (two dense tensors for each DoubleTensor grad_input)
    # and we need to properly store the metadata that tells us how to turn these 4 outputs back into DoubleTensors.
    #
    # Note that this info **cannot** easily be figured out from ViewAndMutationMeta.
    # We can only compute this info by tracing the entire joint and examining the grad_inputs that we computed.
    #
    # See Note: [AOTAutograd Backward Guards]
    # This will also eventually require us to install backward guards,
    # in case we made incorrect assumptions about the subclass-ness of our grad_outputs
    #
    # Optional field because we don't compute for inference graphs
    grad_input_metas: Optional[list[Union[PlainTensorMeta, SubclassCreationMeta]]] = (
        None
    )

    def __init__(self) -> None:
        # The fields in this class get set after its construction.
        pass


# This class exists because:
# - the autograd.Function.forward() in aot autograd returns outputs that might alias inputs
# - we only care about the metadata on those aliases, so we can regenerate them.
#   We do not want them to participate in the autograd.Function.
# We do that by wrapping them in an opaque class, so the autograd.Function
# does not know to treat them as tensors.
@dataclass(frozen=True)
class TensorAlias:
    alias: torch.Tensor


@dataclass
class BackwardSignature:
    """
    Provides information about the backward section of an exported
    joint forward-backward graph.
    For a particular fx GraphModule, this class contains information on:
    (1) A mapping from each gradient (backwards output) to the parameter
        it corresponds to (forward input)
    (2) A mapping from each gradient (backwards output) to the user input
        it corresponds to (forward input)
    (3) Which of the forward outputs corresponds to the loss, that we backprop on.

    Each string name is the `node.name` of the corresponding node in the fx graph.
    """

    gradients_to_parameters: dict[str, str]
    gradients_to_user_inputs: dict[str, str]
    loss_output: str


GraphOutputName = NewType("GraphOutputName", str)
GraphInputName = NewType("GraphInputName", str)
FQN = NewType("FQN", str)


@dataclass
class GraphSignature:
    """
    Provides information about an exported module.
    For a particular fx GraphModule, this class contains information on:
    (1) Which graph inputs are parameters, buffers, or user inputs
    (2) (for params/buffers) a mapping from the name of each graph argument
        to its parameter/buffer FQN in the original nn.Module.
    (3) If there are input mutations, these are represented as extra outputs
        in the fx GraphModule. We provide a mapping from these
        extra output names to the names of the actual inputs.
    (4) The pytree metadata on how to flatten/unflatten inputs and outputs.
        The corresponding FX GraphModule only accepts and returns
        pytree-flattened inputs/outputs.
    (5) (Optionally) if the FX is a joint forward-backward graph, we provide
        a signature on the backward section of the joint graph.
    """

    parameters: list[FQN]
    buffers: list[FQN]

    user_inputs: list[GraphInputName]
    user_outputs: list[GraphOutputName]
    inputs_to_parameters: dict[GraphInputName, FQN]
    inputs_to_buffers: dict[GraphInputName, FQN]

    # If the user's module mutates a buffer,
    # it's represented in the graph as an extra graph output.
    # This dict is a mapping from
    # "graph outputs that correspond to updated buffers"
    # to the FQN names of those mutated buffers.
    buffers_to_mutate: dict[GraphOutputName, FQN]
    user_inputs_to_mutate: dict[GraphOutputName, GraphInputName]

    in_spec: pytree.TreeSpec
    out_spec: pytree.TreeSpec

    backward_signature: Optional[BackwardSignature]

    input_tokens: list[GraphInputName]
    output_tokens: list[GraphOutputName]

    @classmethod
    def from_tracing_metadata(
        cls,
        *,
        in_spec: pytree.TreeSpec,
        out_spec: pytree.TreeSpec,
        graph_input_names: list[str],
        graph_output_names: list[str],
        view_mutation_metadata: ViewAndMutationMeta,
        named_parameters: list[str],
        named_buffers: list[str],
        num_user_inputs: int,
        num_user_outputs: int,
        loss_index: Optional[int],
        backward_signature: Optional[BackwardSignature],
    ) -> GraphSignature:
        graph_inputs = graph_input_names
        graph_outputs = graph_output_names
        parameters = list(named_parameters)
        buffers = list(named_buffers)
        num_tokens = len(view_mutation_metadata.tokens)

        # Calling convention assumptions:
        # (1) graph inputs = (input_tokens, params, buffers, user_inputs)
        # (2) graph outputs = (output_tokens, mutated_inputs, user_outs, param_gradients)
        # (If we are capturing an inference graph, this convention is identical
        #  except that param_gradients is empty)
        # See Note [Side-Effectful Tokens in AOTAutograd] for information on tokens

        # Address input calling conventions:
        start, stop = 0, num_tokens
        input_tokens = graph_inputs[start:stop]

        start, stop = stop, stop + len(parameters)
        inputs_to_parameters = dict(zip(graph_inputs[start:stop], parameters))

        start, stop = stop, stop + len(buffers)
        inputs_to_buffers = dict(
            zip(
                graph_inputs[start:stop],
                buffers,
            )
        )

        start, stop = stop, stop + num_user_inputs
        user_inputs = graph_inputs[start:stop]

        # We should've gone through all the inputs now
        assert len(graph_inputs) - stop == 0

        # Address output calling conventions:
        start, stop = 0, num_tokens
        output_tokens = graph_outputs[start:stop]

        names = [*input_tokens, *parameters, *buffers, *user_inputs]
        mutations = []
        for idx, input_info in enumerate(view_mutation_metadata.input_info):
            if input_info.mutates_data:
                # Only buffers can be mutated, not parameters
                assert idx >= len(parameters)
                mutations.append(names[idx + num_tokens])

        assert len(mutations) == view_mutation_metadata.num_mutated_inp_runtime_indices

        start, stop = (
            stop,
            stop + view_mutation_metadata.num_mutated_inp_runtime_indices,
        )
        outputs_to_mutations = dict(zip(graph_outputs[start:stop], mutations))

        user_inputs_to_mutate = {}
        buffers_to_mutate = {}
        for output_name, mutation_name in outputs_to_mutations.items():
            if mutation_name in user_inputs:
                user_inputs_to_mutate[output_name] = mutation_name
            else:
                assert mutation_name in buffers
                buffers_to_mutate[output_name] = mutation_name

        start, stop = stop, stop + num_user_outputs
        user_outputs = graph_outputs[start:stop]

        unused_outputs = len(graph_outputs) - stop
        if backward_signature is not None:
            unused_outputs -= len(backward_signature.gradients_to_parameters) + len(
                backward_signature.gradients_to_user_inputs
            )
        assert unused_outputs == 0

        return GraphSignature(
            parameters=parameters,  # type: ignore[arg-type]
            buffers=buffers,  # type: ignore[arg-type]
            user_inputs=user_inputs,  # type: ignore[arg-type]
            user_outputs=user_outputs,  # type: ignore[arg-type]
            inputs_to_buffers=inputs_to_buffers,  # type: ignore[arg-type]
            inputs_to_parameters=inputs_to_parameters,  # type: ignore[arg-type]
            user_inputs_to_mutate=user_inputs_to_mutate,
            buffers_to_mutate=buffers_to_mutate,  # type: ignore[arg-type]
            in_spec=in_spec,
            out_spec=out_spec,
            backward_signature=backward_signature,
            input_tokens=input_tokens,  # type: ignore[arg-type]
            output_tokens=output_tokens,  # type: ignore[arg-type]
        )


@dataclass
class AOTAutogradCacheInfo:
    cache_key: str
    start_time_ns: int
    forward_symints: list[torch.SymInt]


@dataclass
class AOTConfig:
    """
    Configuration for AOTDispatcher
    """

    fw_compiler: Callable
    bw_compiler: Callable
    partition_fn: Callable
    decompositions: dict[OpOverload, Callable]
    num_params_buffers: int
    aot_id: int
    keep_inference_input_mutations: bool
    is_export: bool = False
    no_tangents: bool = False
    dynamic_shapes: bool = False
    aot_autograd_arg_pos_to_source: Optional[list[Source]] = None
    static_input_indices: Optional[list[int]] = None
    inference_compiler: Optional[Callable] = None
    enable_log: bool = True
    # this is always false outside of export.
    pre_dispatch: bool = False
    # Key to use for AOTAutogradCache
    cache_info: Optional[AOTAutogradCacheInfo] = None
    # If we should ignore the shape_env in the ambient tracing_context.
    # The net effect is that if dynamic shapes are on, we end up
    # specializing on example_inputs.
    # Used only by standalone_compile.
    ignore_shape_env: bool = False
    precompile_backend_id: Optional[str] = None

    def __post_init__(self):
        if self.pre_dispatch:
            assert self.is_export, "Can only have pre_dispatch IR for export."


SubclassTracingInfo = collections.namedtuple(
    "SubclassTracingInfo",
    ["plain_tensor_trace_fn", "plain_tensor_args", "maybe_subclass_meta"],
)


@dataclass
class AOTState:
    """
    When we run AOTAutograd, this class encapsulates the state in the compiler which
    must be preserved across stages.  This is state in the traditional sense (not an
    environment) because some values in this structure change as we progress through
    pipelines in AOTAutograd.
    """

    # Whether or not we need to handle autograd when doing graph capture and
    # compilation.  Although the calling convention for non-autograd graph
    # capture in AOTAutograd is simple and can be relied upon, the autograph
    # capture calling convention is quite complicated and in general you are
    # only expected to pass to aot_stage2_compile to process.
    needs_autograd: bool

    # The FAKE flat arguments which we will do tracing with.  Although you
    # might naively expect this to be immutable, it's not: when we perform
    # tracing, we may execute code that modifies the metadata of inputs,
    # causing the args to become "invalid".  It's also nontrivial to have a
    # "golden" set of fake values and deepcopy them just in time when you
    # might destructively mutate them (Voz and I tried very hard to do this).
    # So we just periodically renew this field.  Don't worry too much about
    # this unless you're specifically trying to track down an input metadata
    # mutation bug.
    #
    # (By the way, this is NEVER the joint inputs!  Those only ever go in
    # AOTGraphCapture)
    flat_args: list[Any]

    # This contains view and mutation information about the function, which we
    # detected by doing an initial trace when we created this state.
    fw_metadata: ViewAndMutationMeta

    # Top-level configuration
    # This is morally immutable but sometimes we are naughty and mutate it.
    aot_config: AOTConfig

    # When performing AOTAutograd traces and other passes, we typically
    # require a lot of active context managers; most typically these either
    # (1) ensure we are faithfully replicating the original PyTorch context
    # managers or (2) toggle some behaviors in PyTorch to make it more
    # suitable for tracing.  When you use AOTState, you're expected to have
    # created an ExitStack, entered it; then while we are running AOTAutograd
    # we will add things onto the stack as necessary.  When you're all done
    # with processing AOTAutograd, you can exit this stack.  All functions
    # that take AOTState expect the ExitStack to not have been exited yet.
    #
    # TODO: We potentially could offer a resumable context manager, where you
    # can cancel it and reenable it later when you need it.
    stack: contextlib.ExitStack


class CompilerWrapper:
    """
<<<<<<< HEAD
    AOTAutograd needs to do many transformations to the calling convention of the user function
    it is tracing, e.g., deduplicating inputs, unpacking subclasses, etc.  CompilerWrapper lets
    us factor these into compositional stages so we can handle each transformation incrementally
    instead of having to do it all at once.

    Since there is a calling convention change, there are two parts to the wrpaper:

    1. The prologue, which is about compile-time behavior: given this original function, what
       is the new function with modified calling convention that we should trace with AOTAutograd
       to get the FX graph we will do joint passes, partitioning and ultimate Inductor compilation on?
       We get (flat_fn, flat_args), the original function under trace and inputs we were
       going to feed it, and produce a new function and new inputs to feed it.

    2. The epilogue, which is about run-time behavior: we have now compiled the modified calling
       convention function, we need to wrap it so that we have a new function that has the
       original calling convention of the original function, so that our users can call it
       at the old signature they expected.  We get (compiled_fn, real arguments), the newly
       compiled function we need to wrap.

    Note about caching: we do NOT directly serialize the runtime wrappers; instead, they
    are reapplied to compiled_fn after we have finished deserializing the compiled_fn.

=======
    A wrapper around the inputs and outputs to the compiler_fn. We separate these into two parts:

    1. The prologue, which edits the input to the compiler_fn(flat_fn, flat_args, etc)
    2. The epilogue, which edits the outputs of the compiler_fn (compiled_fn, real arguments)

    Each wrapper below should be implemented as a CompilerWrapper, so that we can facilitate
    caching on the compiled output, and re-wrapping the output via epilogues.
>>>>>>> 70b4a888
    Extra metadata that is needed to compute pre or post compile can be passed in via attributes.
    """

    def pre_compile(
        self,
        flat_fn,
        flat_args: list[Tensor],
        aot_config: AOTConfig,
        *,
        fw_metadata: ViewAndMutationMeta,
    ) -> tuple[Callable, list[Tensor], ViewAndMutationMeta]:
        """
        Process the inputs to the compiler_fn. You can pass in extra metadata via kwargs.
        Args:
        flat_fn: The function to compile
        flat_args: Metadata from example inputs of the function to compile
        aot_config: AOTConfig passed in at compile time
        fw_metadata: ViewAndMutationMeta generated from flat_fn and flat_args
        """
        return flat_fn, flat_args, fw_metadata

    def post_compile(self, compiled_fn, aot_config, *, runtime_metadata) -> Callable:
        """
        Given an output of the compiler, wrap it with information received from prologue.
        Args:
        compiled_fn: Callable after calling compiler_fn
        aot_config: AOTConfig after calling prologue
        runtime_metadata: ViewAndMutationMeta after calling all wrappers's pre_compile steps.
        Example:

        def wrapped_compiled_fn(args):
            # do something with args, aot_config, fw_metadata
            return compiled_fn(args)

        return wrapped_compiled_fn
        """
        return compiled_fn


<<<<<<< HEAD
class InductorWrapper:
    """
    This is sort of like CompilerWrapper, but it happens at a different part of the lifecycle:
    it talks about transformations we do to the traced and partitioned FX graph before we
    send it to the Inductor compiler.

    Once again, there are two parts:

    1. The prologue, which "modifies" the FX graph before we send it to
       Inductor.  I say "modifies" because... we don't really actually do
       anything nontrivial in either of our two implementations.
    2. The epilogue, which modifies the compiled function produced by Inductor

    Although hypothetically these wrappers could be used compositionally in a centralized
    wrappers list, in practice they seem to just be invoked manually when needed.

    NB: The flat_args input is sometimes mutated.  This is probably naughty but whatever.
    """

    def pre_compile(
        self,
        fw_module: torch.fx.GraphModule,
        flat_args: list[Tensor],
        aot_config: AOTConfig,
        *,
        fw_metadata: ViewAndMutationMeta,
    ) -> None:
        """
        Process the inputs to the compiler_fn. You can pass in extra metadata via kwargs.
        Args:
        flat_fn: The function to compile
        flat_args: Metadata from example inputs of the function to compile
        aot_config: AOTConfig passed in at compile time
        fw_metadata: ViewAndMutationMeta generated from flat_fn and flat_args
        """
        return

    def post_compile(self, compiled_fn, aot_config, *, runtime_metadata) -> Callable:
        """
        Given an output of the compiler, wrap it with information received from prologue.
        Args:
        compiled_fn: Callable after calling compiler_fn
        aot_config: AOTConfig after calling prologue
        runtime_metadata: ViewAndMutationMeta after calling all wrappers's pre_compile steps.
        Example:

        def wrapped_compiled_fn(args):
            # do something with args, aot_config, fw_metadata
            return compiled_fn(args)

        return wrapped_compiled_fn
        """
        return compiled_fn


=======
>>>>>>> 70b4a888
@dataclass
class AOTGraphCapture:  # Produced by aot_stage1_graph_capture
    # AOTAutograd typically operates by taking complicated graphs and
    # desugaring them into simpler graphs that use PyTorch features.  These
    # wrappers establish invariants so that when we actually do tracing we can
    # assume these invariants hold, leading to a simpler tracing
    # implementation.  However, this means that we have to keep track of how
    # to enter/exit these wrappers when passing inputs into the compiled
    # graph, among other things!
    wrappers: list[CompilerWrapper]

    # The actual captured graph.  In some circumstances (export) this graph
    # has a specific calling convention that can be relied upon by external
    # callers.  In other situations, the calling convention is unspecified and
    # only aot_stage2_compile knows how to deal with them.
    graph: torch.fx.GraphModule

    # When compiling with autograd support, this is the joint_inputs, which is
    # larger than the original flat_args as all tangents get inputs.  The
    # tuple organizes into primals and tangents.  When not autograd it's just
    # a plain list.
    updated_flat_args: Union[list[Any], tuple[list[Any], list[Any]]]

    # Metadata about subclass inputs/outputs in the graph trace.
    maybe_subclass_meta: Any


FakifiedFlatArgs = NewType("FakifiedFlatArgs", list[Any])


<<<<<<< HEAD
TOutputCode = TypeVar("TOutputCode", bound=OutputCode)
=======
TOutputCode = TypeVar("TOutputCode", bound="OutputCode")
>>>>>>> 70b4a888


class AOTDispatchCompiler(Protocol):
    """
    Represents a fw or bw_compiler passed to AOTAutograd.
    """

    def __call__(
        self,
        gm: torch.fx.GraphModule,
        example_inputs: Sequence[InputType],
    ) -> Any: ...


# TODO: bikeshed on this name
class SerializableAOTDispatchCompiler(AOTDispatchCompiler):
    """
    Represents an AOTDispatchCompiler that returns an OutputCode, and is
    therefore cacheable. SerializableAOTDispatchCompiler always return an OutputCode.
    A _CompileFxCallable usually gets converted into an AOTDispatchCompiler after binding all of
    the kwargs in _CompileFxKwargs.
    """

    def __init__(
        self,
        output_code_ty: type[TOutputCode],
        compiler_fn: Callable[[torch.fx.GraphModule, Sequence[InputType]], TOutputCode],
    ):
        self.output_code_ty = output_code_ty
        self.compiler_fn = compiler_fn

    def __call__(
        self,
        gm: torch.fx.GraphModule,
        example_inputs: Sequence[InputType],
    ) -> OutputCode:
        return self.compiler_fn(gm, example_inputs)<|MERGE_RESOLUTION|>--- conflicted
+++ resolved
@@ -7,15 +7,11 @@
 from __future__ import annotations
 
 import collections
-import contextlib
 import dataclasses
 import functools
 import itertools
 from dataclasses import dataclass, field
 from enum import Enum
-<<<<<<< HEAD
-from typing import Any, Callable, NewType, Optional, Protocol, TypeVar, Union
-=======
 from typing import (
     Any,
     Callable,
@@ -26,18 +22,10 @@
     TypeVar,
     Union,
 )
->>>>>>> 70b4a888
 
 import torch
 import torch.utils._pytree as pytree
 from torch import Tensor
-<<<<<<< HEAD
-from torch._guards import Source
-from torch._inductor.output_code import OutputCode
-from torch._inductor.utils import InputType
-from torch._ops import OpOverload
-=======
->>>>>>> 70b4a888
 from torch._subclasses import FakeTensor
 from torch._subclasses.fake_tensor import is_fake
 from torch.utils._python_dispatch import is_traceable_wrapper_subclass
@@ -1054,7 +1042,6 @@
 
 class CompilerWrapper:
     """
-<<<<<<< HEAD
     AOTAutograd needs to do many transformations to the calling convention of the user function
     it is tracing, e.g., deduplicating inputs, unpacking subclasses, etc.  CompilerWrapper lets
     us factor these into compositional stages so we can handle each transformation incrementally
@@ -1077,15 +1064,6 @@
     Note about caching: we do NOT directly serialize the runtime wrappers; instead, they
     are reapplied to compiled_fn after we have finished deserializing the compiled_fn.
 
-=======
-    A wrapper around the inputs and outputs to the compiler_fn. We separate these into two parts:
-
-    1. The prologue, which edits the input to the compiler_fn(flat_fn, flat_args, etc)
-    2. The epilogue, which edits the outputs of the compiler_fn (compiled_fn, real arguments)
-
-    Each wrapper below should be implemented as a CompilerWrapper, so that we can facilitate
-    caching on the compiled output, and re-wrapping the output via epilogues.
->>>>>>> 70b4a888
     Extra metadata that is needed to compute pre or post compile can be passed in via attributes.
     """
 
@@ -1125,7 +1103,6 @@
         return compiled_fn
 
 
-<<<<<<< HEAD
 class InductorWrapper:
     """
     This is sort of like CompilerWrapper, but it happens at a different part of the lifecycle:
@@ -1181,8 +1158,6 @@
         return compiled_fn
 
 
-=======
->>>>>>> 70b4a888
 @dataclass
 class AOTGraphCapture:  # Produced by aot_stage1_graph_capture
     # AOTAutograd typically operates by taking complicated graphs and
@@ -1213,11 +1188,7 @@
 FakifiedFlatArgs = NewType("FakifiedFlatArgs", list[Any])
 
 
-<<<<<<< HEAD
-TOutputCode = TypeVar("TOutputCode", bound=OutputCode)
-=======
 TOutputCode = TypeVar("TOutputCode", bound="OutputCode")
->>>>>>> 70b4a888
 
 
 class AOTDispatchCompiler(Protocol):
