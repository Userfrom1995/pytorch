--- conflicted
+++ resolved
@@ -1192,23 +1192,11 @@
     # graph, among other things!
     wrappers: list[CompilerWrapper]
 
-<<<<<<< HEAD
-    # The actual captured graph.  In some circumstances (export) this graph
-    # has a specific calling convention that can be relied upon by external
-    # callers.  In other situations, the calling convention is unspecified and
-    # only aot_stage2_compile knows how to deal with them.
-    #
-    # TODO: don't call this graph, it's a GraphModule
-    # TODO: should we return a GraphModule here??  More convenient for
-    # printing, I guess?
-    graph: torch.fx.GraphModule
-=======
     # The actual captured graph module.  In some circumstances (export) this
     # graph has a specific calling convention that can be relied upon by
     # external callers.  In other situations, the calling convention is
     # unspecified and only aot_stage2_compile knows how to deal with them.
     graph_module: torch.fx.GraphModule
->>>>>>> ba949c54
 
     # When compiling with autograd support, this is the joint_inputs, which is
     # larger than the original flat_args as all tangents get inputs.  The
@@ -1308,16 +1296,8 @@
 
     @property
     def graph_module(self):
-<<<<<<< HEAD
-        return self._aot_graph_capture.graph
+        return self._aot_graph_capture.graph_module
 
     @graph_module.setter
     def graph_module(self, value):
-        self._aot_graph_capture.graph = value
-=======
-        return self._aot_graph_capture.graph_module
-
-    @graph_module.setter
-    def graph_module(self, value):
-        self._aot_graph_capture.graph_module = value
->>>>>>> ba949c54
+        self._aot_graph_capture.graph_module = value