# mypy: allow-untyped-decorators
from __future__ import annotations

from typing import Any

import torch
from torch.ao.quantization.fake_quantize import _is_symmetric_quant
from torch.ao.quantization.utils import is_per_tensor
from torch.quantization import FakeQuantize
from torch.quantization.observer import MinMaxObserver


class AdaroundFakeQuantizer(FakeQuantize):
    """
    This is a FakeQuantizer that enables an adaptive rounding fake quantizer.
    Adaround is a technique to adaptively round weights, derived from the paper https://arxiv.org/pdf/2004.10568.pdf
    For HTP compatibility, we are targeting to use symmetric quantization
    """

    scale: torch.Tensor
    zero_point: torch.Tensor
    V: torch.nn.Parameter

    def __init__(
        self,
        observer: type = MinMaxObserver,
        qscheme: torch.qscheme = torch.per_tensor_symmetric,  # not used, but needed for fakequant
        quant_min: int = -128,
        quant_max: int = 127,
        ch_axis: int = 0,
        **observer_kwargs: Any,
    ) -> None:
        super().__init__(
            observer=observer,
            qscheme=qscheme,
            quant_min=quant_min,
            quant_max=quant_max,
            is_dynamic=False,
            **observer_kwargs,
        )
        # Populate quant_min/quant_max to observer_kwargs if valid
        if quant_min is not None and quant_max is not None:
<<<<<<< HEAD
            assert quant_min <= quant_max, (
                "quant_min must be less than or equal to quant_max"
            )
        # pyre-fixme[4]: Attribute must be annotated.
        self.qscheme = qscheme
=======
            assert (
                quant_min <= quant_max
            ), "quant_min must be less than or equal to quant_max"
        self.qscheme: torch.qscheme = qscheme
>>>>>>> 53d06e18
        self.is_per_tensor: bool = is_per_tensor(qscheme)
        self.is_symmetric: bool = _is_symmetric_quant(qscheme)
        assert self.is_symmetric, "Only symmetric quantization is supported"
        self.ch_axis: int = ch_axis

        self.scale = torch.tensor([], requires_grad=False)
        self.zero_point = torch.tensor([], requires_grad=False)
        self.V = torch.nn.Parameter(torch.tensor([]), requires_grad=True)
        # Fixed Stretch parameters
        self.zeta: torch.Tensor = torch.tensor(1.1, requires_grad=False)
        self.gamma: torch.Tensor = torch.tensor(-0.1, requires_grad=False)
        self.sigmoid = torch.nn.Sigmoid()
        self.use_soft_rounding = True

    @torch.jit.export
    def calculate_qparams(self) -> tuple[torch.Tensor, torch.Tensor]:  # type: ignore[override]
        return self.scale, self.zero_point

    @torch.jit.export
    def extra_repr(self) -> str:
        return (
            f"fake_quant_enabled={self.fake_quant_enabled}, observer_enabled={self.observer_enabled}, "
            f"quant_min={self.activation_post_process.quant_min}, quant_max={self.activation_post_process.quant_max}, "
            f"dtype={self.dtype}, qscheme={self.qscheme}, ch_axis={self.ch_axis}, "
            f"scale={self.scale}, zero_point={self.zero_point}, (self.V >= 0).int().sum()={(self.V >= 0).int().sum()}"
        )

    def enable_weight_fake_quant(self) -> None:
        self.fake_quant_enabled[0] = 1

    def get_rectified_sigmoid_func(self) -> torch.Tensor:
        if self.use_soft_rounding:
            return torch.clamp(
                self.sigmoid(self.V) * (self.zeta - self.gamma) + self.gamma,
                min=0,
                max=1,
            )
        else:
            # This will dump a binary solution
            return (self.V >= 0).int()

    @torch.jit.ignore
    def update_scale(
        self, X: torch.Tensor, _scale: torch.Tensor, _zero_point: torch.Tensor
    ) -> None:
        if self.scale.numel() == 0:
            self.scale.data = _scale.to(X.device)
            self.zero_point = _zero_point.to(X.device)
        else:
            self.scale.data = _scale
            if not self.is_symmetric:
                self.zero_point = _zero_point
            else:
                self.zero_point = torch.zeros_like(_zero_point)
            for i in range(X.dim()):
                if i == self.ch_axis:
                    continue
                self.zero_point = self.zero_point.unsqueeze(i)
        X_q = X / self.scale
        X_q_floor = torch.floor(X_q)
        residual = X_q - X_q_floor  # [0,1)
        assert torch.all(torch.ge(residual, 0)), (
            "residual should be non-negative [0, 1)"
        )
        V_init = -torch.log((self.zeta - self.gamma) / (residual - self.gamma) - 1)
        self.V.data = V_init

    def forward(self, X: torch.Tensor) -> torch.Tensor:
        if self.observer_enabled[0] == 1:
            X_detached = X.detach()
            self.activation_post_process(X_detached)
            _scale, _zero_point = self.activation_post_process.calculate_qparams()
            _scale, _zero_point = (
                _scale.to(self.scale.device),
                _zero_point.to(self.zero_point.device),
            )
            dims = list(range(X.dim()))
            if not self.is_per_tensor:
                dims.remove(self.ch_axis)
            if not self.is_per_tensor:
                for i in range(X.dim()):
                    if i == self.ch_axis:
                        continue
                    _scale = _scale.unsqueeze(i)
                    _zero_point = _zero_point.unsqueeze(i)
            self.update_scale(X_detached, _scale, _zero_point)

        if self.fake_quant_enabled[0] == 1:
            # Perform soft quantization
            # See the equation (23) in Adaround paper
            h_v = self.get_rectified_sigmoid_func()
            X_q = X / self.scale
            # Straight-Through Estimator for floor function
            X_q_floor = torch.floor(X_q) + self.zero_point
            # Regardless of rounding, gradient should be able to flow back to self.V from X_q_dq.
            # With adaround, we don't train weight, but train V only.
            X_q_dq = (
                torch.clamp(X_q_floor + h_v, min=self.quant_min, max=self.quant_max)
                - self.zero_point
            ) * self.scale
            return X_q_dq
        else:
            return X<|MERGE_RESOLUTION|>--- conflicted
+++ resolved
@@ -40,18 +40,10 @@
         )
         # Populate quant_min/quant_max to observer_kwargs if valid
         if quant_min is not None and quant_max is not None:
-<<<<<<< HEAD
             assert quant_min <= quant_max, (
                 "quant_min must be less than or equal to quant_max"
             )
-        # pyre-fixme[4]: Attribute must be annotated.
-        self.qscheme = qscheme
-=======
-            assert (
-                quant_min <= quant_max
-            ), "quant_min must be less than or equal to quant_max"
         self.qscheme: torch.qscheme = qscheme
->>>>>>> 53d06e18
         self.is_per_tensor: bool = is_per_tensor(qscheme)
         self.is_symmetric: bool = _is_symmetric_quant(qscheme)
         assert self.is_symmetric, "Only symmetric quantization is supported"
