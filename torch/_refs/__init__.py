# mypy: allow-untyped-decorators
# mypy: allow-untyped-defs
import builtins
import collections
import inspect
import itertools
import math
import operator
import warnings
from collections.abc import Iterable, Sequence
from enum import Enum
from functools import partial, reduce, singledispatch, wraps
from typing import Any, Callable, cast, Optional, overload, Union

import torch
import torch._prims as prims
import torch._prims_common as utils
import torch.utils._pytree as pytree
from torch import sym_float, sym_int
from torch._prims_common import (
    BoolLike,
<<<<<<< HEAD
    definitely_contiguous,
    definitely_contiguous_for_memory_format,
=======
    contiguous_for_memory_format_or_false,
>>>>>>> a9537b62
    DeviceLikeType,
    Dim,
    DimsSequenceType,
    DimsType,
    dtype_to_type,
    ELEMENTWISE_TYPE_PROMOTION_KIND,
    FloatLike,
    FloatWithoutSymFloat,
    IntLike,
    is_contiguous_or_false,
    is_weakly_lesser_type,
    Number,
    NumberType,
    RealNumberType,
    REDUCTION_OUTPUT_TYPE_KIND,
    ShapeType,
    StrideType,
    TensorLike,
    TensorLikeType,
    TensorOrNumberLikeType,
    TensorSequenceType,
)
from torch._prims_common.wrappers import (
    _maybe_convert_to_dtype,
    _maybe_resize_out,
    _safe_copy_out,
    elementwise_type_promotion_wrapper,
    elementwise_unary_scalar_wrapper,
    out_wrapper,
)


# Experimental module containing prototype Python references for existing
#   PyTorch operations.

__all__ = [
    #
    # Elementwise Unary References
    #
    "abs",
    "acos",
    "acosh",
    "asinh",
    "asin",
    "atan",
    "atanh",
    "bitwise_not",
    # "cbrt",  # No corresponding torch operation
    "ceil",
    "conj_physical",
    "cos",
    "cosh",
    "count_nonzero",
    "deg2rad",
    "digamma",
    "erf",
    "erfinv",
    "erfc",
    "exp",
    "expm1",
    "exponential",
    "exp2",
    "fill",
    "fill_",
    "floor",
    "frac",
    "geometric",
    "index_add",
    "index_copy",
    "index_copy_",
    "index_select",
    "index_fill",
    "index_fill_",
    "isfinite",
    "isinf",
    "isposinf",
    "isneginf",
    "isnan",
    "isreal",
    "i0",
    "lerp",
    "lgamma",
    "log",
    "log1p",
    "log2",
    "log10",
    "log_normal",
    "log_softmax",
    "mvlgamma",
    "norm",
    "normal",
    "nan_to_num",
    "neg",
    "positive",
    "rad2deg",
    "reciprocal",
    "round",  # TODO: model kwargs
    "sigmoid",
    "sgn",
    "sign",
    "signbit",
    "sin",
    "sinc",
    "sinh",
    "softmax",
    "sqrt",
    "square",
    "tan",
    "tanh",
    "trace",
    "trunc",
    #
    # Elementwise Binary References
    #
    "add",
    "atan2",
    "bitwise_and",
    "bitwise_left_shift",
    "bitwise_or",
    "bitwise_right_shift",
    "bitwise_xor",
    "clamp_min",
    "clamp_max",
    "copysign",
    "div",
    "eq",
    "float_power",
    "floor_divide",
    "fmax",
    "fmin",
    "fmod",
    "gcd",
    "ge",
    "gt",
    "heaviside",
    "hypot",
    "igamma",
    "igammac",
    "imag",
    "isclose",
    "lcm",
    # 'ldexp',
    "le",
    "logaddexp",
    "logaddexp2",
    "logical_and",
    "logical_not",
    "logical_or",
    "logical_xor",
    "logsumexp",
    "lt",
    # 'max', # implement with reductions
    "maximum",
    # 'min', # implement with reductions
    "minimum",
    "mul",
    "ne",
    "nextafter",
    # 'polar',  # abs, cos, sin
    "pow",
    "real",
    "rpow",
    "remainder",
    "rsub",
    "rtruediv",
    "rfloordiv",
    "sub",
    "true_divide",
    "trunc_divide",
    "xlogy",
    #
    # Elementwise Ternary References
    #
    "addcdiv",
    "addcmul",
    "clamp",
    #
    # Conditional references
    #
    "masked_fill",
    "masked_fill_",
    "where",
    #
    # Data conversion and movement references
    #
    "clone",
    "copy_to",  # TODO: add OpInfo (or implement .to)
    "item",
    "to",
    #
    # Reduction ops
    #
    "all",
    "amax",
    "amin",
    "any",
    "cumsum",
    "cumprod",
    "mean",
    "dot",
    "vdot",
    "std",
    "std_mean",
    "sum",
    "sum_to_size",
    "prod",
    "var",
    "var_mean",
    #
    # Linear algebra ops
    #
    "addr",
    #
    # View & Shape Ops
    #
    "alias",
    "alias_copy",
    "atleast_1d",
    "atleast_2d",
    "atleast_3d",
    "as_strided",
    "as_strided_copy",
    "as_strided_scatter",
    "block_diag",
    "broadcast_shapes",
    "broadcast_tensors",
    "broadcast_to",
    "cat",
    "chunk",
    "column_stack",
    "conj",
    "constant_pad_nd",
    "contiguous",
    "diag_embed",
    "diag",
    "diagonal",
    "diagonal_copy",
    "diagonal_scatter",
    "dsplit",
    "dstack",
    "expand",
    "expand_as",
    "expand_copy",
    "flatten",
    "flip",
    "fliplr",
    "flipud",
    "hsplit",
    "hstack",
    "meshgrid",
    "movedim",
    "narrow",
    "narrow_copy",
    "native_group_norm",
    "native_layer_norm",
    "permute",
    "permute_copy",
    "ravel",
    "repeat",
    "reshape",
    "reshape_as",
    "roll",
    "rot90",
    "rsqrt",
    "split_with_sizes",
    "stack",
    "swap_axes",  # alias for transpose
    "squeeze",
    "squeeze_copy",
    "t",
    "t_copy",
    "T",
    "take_along_dim",
    "tensor_split",
    "transpose",
    "transpose_copy",
    "unbind_copy",
    "unfold",
    "unfold_copy",
    "unsqueeze",
    "unsqueeze_copy",
    "view",
    "view_as",
    "view_copy",
    "vsplit",
    "vstack",
    "view_as_complex",
    "unflatten",
    "unbind",
    "triu",
    "tril",
    "triu_indices",
    "tril_indices",
    #
    # Tensor Creation
    #
    "arange",
    "cauchy",
    "empty",
    "empty_like",
    "empty_permuted",
    "empty_strided",
    "eye",
    "full",
    "full_like",
    "linspace",
    "logspace",
    "new_empty",
    "new_empty_strided",
    "new_full",
    "new_ones",
    "new_zeros",
    "ones",
    "ones_like",
    "randn",
    "scalar_tensor",
    "zero",
    "zeros",
    "zeros_like",
    #
    # Test-related functions
    #
    "allclose",
    "equal",
    #
    # Statistical operations
    #
    "bucketize",
    #
    # Misc
    #
    "is_complex",
    "renorm",
    "stft",
    "istft",
]

Tensor = torch.Tensor
DispatchKey = torch._C.DispatchKey  # type: ignore[attr-defined]
aten = torch._ops.ops.aten

# Note that the docstrings for the public methods from this file are in
# torch/_torch_docs.py


def is_noncontiguous_supported(device):
    return device is None or device.type != "hpu"


def handle_noncontiguous_outputs(input_tlist, output):
    device = None
    from torch._subclasses.fake_tensor import FakeTensor

    for t in input_tlist:
        if isinstance(t, FakeTensor):
            device = t.fake_device
            break

    if not is_noncontiguous_supported(device):
        output = output.contiguous()

    return output


def _broadcast_shapes(*_shapes):
    from torch.fx.experimental.symbolic_shapes import guard_or_false

    shapes = tuple(
        (x,) if isinstance(x, IntLike) else x
        for x in filter(lambda x: x is not None, _shapes)
    )

    # Short-circuits on no input
    if len(shapes) == 0:
        return None

    # Type checking
    # TODO: make common validations available as utils
    for shape in shapes:
        assert isinstance(shape, Sequence)

    # Computes common shape
    common_shape: list[Union[int, torch.SymInt]] = [
        1,
    ] * reduce(max, (len(shape) for shape in shapes))
    for arg_idx, shape in enumerate(shapes):
        for idx in range(-1, -1 - len(shape), -1):
            # if both 1, or statically known the same, we rather pick non-broadcast path.
            if guard_or_false(common_shape[idx] == shape[idx]):
                continue
            elif guard_or_false(common_shape[idx] == 1):
                if shape[idx] < 0:
                    raise ValueError(
                        "Attempting to broadcast a dimension with negative length!"
                    )
                common_shape[idx] = shape[idx]
            elif guard_or_false(shape[idx] == 1):
                # broadcast case .
                continue
            else:
                # If broadcasting is undecided we pick non-broadcast path and add runtime assertion.
                torch._check(
                    common_shape[idx] == shape[idx],
                    lambda: f"Attempting to broadcast a dimension of length {shape[idx]} at {idx}! "
                    f"Mismatching argument at index {arg_idx} had {shape}; but expected shape "
                    f"should be broadcastable to {common_shape}",
                )

    return common_shape


def _maybe_broadcast(*args, preserve_cpu_scalar_tensors=True):
    # Computes common shape
    common_shape = _broadcast_shapes(
        *(t.shape if isinstance(t, TensorLike) else None for t in args)
    )

    def __maybe_broadcast(x, shape):
        if x is None:
            return None
        elif isinstance(x, Number):
            return x
        elif isinstance(x, TensorLike):
            if preserve_cpu_scalar_tensors and utils.is_cpu_scalar_tensor(x):
                return x

            if not utils.same_shape(x.shape, common_shape):
                return x.expand(common_shape)

            return x
        else:
            raise RuntimeError(
                "Unexpected type when broadcasting: " + str(type(x)) + "!"
            )

    return tuple(__maybe_broadcast(x, common_shape) for x in args)


# Utilities should come BEFORE this import
from torch._decomp import register_decomposition


#
# Elementwise unary references
#

infer_aten_op = object()


# TODO: add type promotion support
def _make_elementwise_unary_reference(
    type_promotion_kind,
    *,
    aten_op=infer_aten_op,
    extra_meta=None,
    exact_dtype=False,
) -> Callable:
    def inner(prim: Callable):
        nonlocal aten_op

        @wraps(prim)
        @out_wrapper(exact_dtype=exact_dtype)
        @elementwise_unary_scalar_wrapper
        @elementwise_type_promotion_wrapper(
            type_promoting_args=("a",),
            type_promotion_kind=type_promotion_kind,
        )
        def _ref(a: TensorLikeType) -> TensorLikeType:
            if extra_meta is not None:
                extra_meta(a)

            output = prim(a)
            return handle_noncontiguous_outputs([a], output)

        if aten_op is infer_aten_op:
            aten_op = utils.get_aten_op(prim, prim.__name__)
        if aten_op is not None:
            register_decomposition(aten_op)(_ref)

        return _ref

    return inner


def _make_alias(fn, name):
    """
    This function defines an alias of another function and sets its __name__ argument.
    It also sets its __module__ argument to the module of the caller.
    Note that when naively doing `alias = fn`, we have that `alias.__name__ == "fn"`, and
    `alias.__module__ == fn.__module__`.
    """

    def _fn(*args, **kwargs):
        return fn(*args, **kwargs)

    _fn.__name__ = name
    _fn.__module__ = inspect.currentframe().f_back.f_globals["__name__"]  # type: ignore[union-attr]
    return _fn


def _make_inplace(fn):
    """
    Given a function with out variant (i.e. using `out_wrapper()), it returns its in-place variant
    See https://github.com/pytorch/pytorch/wiki/Developer-FAQ#how-do-in-place-operations-work-in-pytorch
    """

    # nb. We use the name of the first argument used in the unary references
    @wraps(fn)
    def _fn(a, *args, **kwargs):
        return fn(a, *args, out=a, **kwargs)

    inplace_name = f"{fn.__name__}_"
    _fn.__name__ = inplace_name
    _fn = register_decomposition(getattr(aten, inplace_name))(_fn)  # type: ignore[assignment]

    # We access the __all__ attribute of the module where fn is defined
    # There may be a cleaner way of doing this...
    from inspect import getmodule

    _all = getmodule(fn).__all__  # type: ignore[union-attr]
    if inplace_name not in _all:
        _all.append(inplace_name)
    return _fn


@_make_elementwise_unary_reference(
    ELEMENTWISE_TYPE_PROMOTION_KIND.COMPLEX_TO_FLOAT,
    exact_dtype=True,
)
def abs(a):
    return prims.abs(a)


@_make_elementwise_unary_reference(ELEMENTWISE_TYPE_PROMOTION_KIND.INT_TO_FLOAT)
def acos(a):
    return prims.acos(a)


@_make_elementwise_unary_reference(ELEMENTWISE_TYPE_PROMOTION_KIND.INT_TO_FLOAT)
def acosh(a):
    return prims.acosh(a)


@_make_elementwise_unary_reference(ELEMENTWISE_TYPE_PROMOTION_KIND.INT_TO_FLOAT)
def asin(a):
    return prims.asin(a)


@_make_elementwise_unary_reference(ELEMENTWISE_TYPE_PROMOTION_KIND.INT_TO_FLOAT)
def asinh(a):
    return prims.asinh(a)


@_make_elementwise_unary_reference(ELEMENTWISE_TYPE_PROMOTION_KIND.INT_TO_FLOAT)
def atan(a):
    return prims.atan(a)


@_make_elementwise_unary_reference(ELEMENTWISE_TYPE_PROMOTION_KIND.INT_TO_FLOAT)
def atanh(a):
    return prims.atanh(a)


@_make_elementwise_unary_reference(ELEMENTWISE_TYPE_PROMOTION_KIND.DEFAULT)
def bitwise_not(a):
    return prims.bitwise_not(a)


@_make_elementwise_unary_reference(
    ELEMENTWISE_TYPE_PROMOTION_KIND.DEFAULT,
    exact_dtype=True,
)
def ceil(a):
    return prims.ceil(a)


@register_decomposition(aten.is_complex)
def is_complex(input: TensorLikeType):
    return utils.is_complex_dtype(input.dtype)


@register_decomposition(aten.conj_physical)
@out_wrapper()
def conj_physical(input: TensorLikeType):
    if not utils.is_complex_dtype(input.dtype):
        return input
    return prims.conj_physical(input)


@_make_elementwise_unary_reference(ELEMENTWISE_TYPE_PROMOTION_KIND.INT_TO_FLOAT)
def cos(a):
    return prims.cos(a)


@_make_elementwise_unary_reference(ELEMENTWISE_TYPE_PROMOTION_KIND.INT_TO_FLOAT)
def cosh(a):
    return prims.cosh(a)


@_make_elementwise_unary_reference(ELEMENTWISE_TYPE_PROMOTION_KIND.INT_TO_FLOAT)
def digamma(a):
    return prims.digamma(a)


@_make_elementwise_unary_reference(ELEMENTWISE_TYPE_PROMOTION_KIND.INT_TO_FLOAT)
def erf(a):
    return prims.erf(a)


@_make_elementwise_unary_reference(ELEMENTWISE_TYPE_PROMOTION_KIND.INT_TO_FLOAT)
def erfinv(a):
    return prims.erf_inv(a)


@_make_elementwise_unary_reference(ELEMENTWISE_TYPE_PROMOTION_KIND.INT_TO_FLOAT)
def erfc(a):
    return prims.erfc(a)


@_make_elementwise_unary_reference(ELEMENTWISE_TYPE_PROMOTION_KIND.INT_TO_FLOAT)
def exp(a):
    return prims.exp(a)


@_make_elementwise_unary_reference(ELEMENTWISE_TYPE_PROMOTION_KIND.INT_TO_FLOAT)
def expm1(a):
    return prims.expm1(a)


@_make_elementwise_unary_reference(ELEMENTWISE_TYPE_PROMOTION_KIND.INT_TO_FLOAT)
def exp2(a):
    return prims.exp2(a)


# Fill has its own implementation because it has a value parameter
# CompositeImplicitAutograd - don't register decomp
@out_wrapper()
@elementwise_type_promotion_wrapper(
    type_promoting_args=("a,"),
    type_promotion_kind=ELEMENTWISE_TYPE_PROMOTION_KIND.NO_OPMATH,
)
def fill(a: TensorLikeType, value: NumberType) -> TensorLikeType:
    assert isinstance(a, TensorLike)
    assert isinstance(value, Number)

    python_type = utils.dtype_to_type(a.dtype)
    if not utils.is_weakly_lesser_type(type(value), python_type):
        msg = f"value argument of type {type(value)} cannot be safely cast to type {python_type}!"
        raise ValueError(msg)

    return prims.fill(a, value)


def fill_(a: TensorLikeType, value: NumberType) -> TensorLikeType:
    r = prims.fill(a, value)
    prims.copy_to(a, r)
    return a


@register_decomposition(aten.zero)
@out_wrapper()
def zero(input: TensorLikeType) -> TensorLikeType:
    return torch.zeros_like(input)


@_make_elementwise_unary_reference(
    ELEMENTWISE_TYPE_PROMOTION_KIND.DEFAULT,
    exact_dtype=True,
)
def floor(a):
    return prims.floor(a)


@_make_elementwise_unary_reference(
    ELEMENTWISE_TYPE_PROMOTION_KIND.DEFAULT,
    exact_dtype=True,
)
def frac(x: TensorLikeType) -> TensorLikeType:
    trunc_x = torch.mul(torch.floor(torch.abs(x)), torch.sign(x))
    return torch.sub(x, trunc_x)


# imag does not use _make_elementwise_unary_reference because it does not support out
def imag(a: TensorLikeType) -> TensorLikeType:
    assert isinstance(a, TensorLike)
    torch._check(
        utils.is_complex_dtype(a.dtype), lambda: "imag only supports complex tensors."
    )
    return prims.imag(a)


@_make_elementwise_unary_reference(
    ELEMENTWISE_TYPE_PROMOTION_KIND.ALWAYS_BOOL,
    aten_op=None,  # CompositeImplicitAutograd
)
def isfinite(a: TensorLikeType) -> TensorLikeType:
    if utils.is_float_dtype(a.dtype) or utils.is_complex_dtype(a.dtype):
        return prims.isfinite(a)

    return ones_like(a, dtype=torch.bool)


@_make_elementwise_unary_reference(ELEMENTWISE_TYPE_PROMOTION_KIND.ALWAYS_BOOL)
def isinf(a: TensorLikeType) -> TensorLikeType:
    if utils.is_complex_dtype(a.dtype):
        return torch.logical_or(isinf(torch.real(a)), isinf(torch.imag(a)))
    if utils.is_float_dtype(a.dtype):
        return torch.abs(a) == float("inf")
    return torch.zeros_like(a, dtype=torch.bool)


@_make_elementwise_unary_reference(
    ELEMENTWISE_TYPE_PROMOTION_KIND.ALWAYS_BOOL,
    exact_dtype=True,
)
def isposinf(a: TensorLikeType) -> TensorLikeType:
    torch._check(
        not utils.is_complex_dtype(a.dtype),
        lambda: f"Complex dtype is not supported for isposinf, got dtype {a.dtype}",
    )
    if utils.is_float_dtype(a.dtype):
        return a == float("inf")
    return torch.zeros_like(a, dtype=torch.bool)


@_make_elementwise_unary_reference(
    ELEMENTWISE_TYPE_PROMOTION_KIND.ALWAYS_BOOL,
    exact_dtype=True,
)
def isneginf(a: TensorLikeType) -> TensorLikeType:
    torch._check(
        not utils.is_complex_dtype(a.dtype),
        lambda: f"Complex dtype is not supported for isneginf, got dtype {a.dtype}",
    )
    if utils.is_float_dtype(a.dtype):
        return a == float("-inf")
    return torch.zeros_like(a, dtype=torch.bool)


@_make_elementwise_unary_reference(ELEMENTWISE_TYPE_PROMOTION_KIND.ALWAYS_BOOL)
def isnan(a: TensorLikeType) -> TensorLikeType:
    return prims.ne(a, a)


# alias
mvlgamma = _make_alias(torch.special.multigammaln, "mvlgamma")  # type: ignore[has-type]


@_make_elementwise_unary_reference(
    ELEMENTWISE_TYPE_PROMOTION_KIND.ALWAYS_BOOL,
    aten_op=None,  # CompositeImplicitAutograd
)
def isreal(a: TensorLikeType) -> TensorLikeType:
    if utils.is_complex_dtype(a.dtype):
        return torch.imag(a) == 0
    return torch.ones_like(a, dtype=torch.bool)


# TODO: if this is special maybe it should be defined there and imported here?
@_make_elementwise_unary_reference(
    ELEMENTWISE_TYPE_PROMOTION_KIND.INT_TO_FLOAT, aten_op=aten.i0
)
def i0(a):
    return prims.bessel_i0(a)


@_make_elementwise_unary_reference(ELEMENTWISE_TYPE_PROMOTION_KIND.INT_TO_FLOAT)
def lgamma(a):
    return prims.lgamma(a)


@_make_elementwise_unary_reference(ELEMENTWISE_TYPE_PROMOTION_KIND.INT_TO_FLOAT)
def log(a):
    return prims.log(a)


@_make_elementwise_unary_reference(ELEMENTWISE_TYPE_PROMOTION_KIND.INT_TO_FLOAT)
def log1p(a):
    return prims.log1p(a)


@_make_elementwise_unary_reference(ELEMENTWISE_TYPE_PROMOTION_KIND.INT_TO_FLOAT)
def log2(a):
    return prims.log2(a)


@_make_elementwise_unary_reference(ELEMENTWISE_TYPE_PROMOTION_KIND.INT_TO_FLOAT)
def log10(a):
    return prims.log10(a)


# CompositeImplicitAutograd - don't register decomp
@out_wrapper()
def log_softmax(
    a: TensorLikeType,
    dim: int,
    dtype: Optional[torch.dtype] = None,
) -> TensorLikeType:
    result_dtype = dtype or a.dtype
    computation_dtype = utils.get_computation_dtype(result_dtype)
    a_ = _maybe_convert_to_dtype(a, computation_dtype)
    return _maybe_convert_to_dtype(a_ - logsumexp(a_, dim, keepdim=True), result_dtype)  # type: ignore[return-value]


@register_decomposition(aten.logsumexp)
@out_wrapper()
@elementwise_type_promotion_wrapper(
    type_promoting_args=("self",),
    type_promotion_kind=ELEMENTWISE_TYPE_PROMOTION_KIND.INT_TO_FLOAT,
)
def logsumexp(
    self: TensorLikeType, dim: DimsType, keepdim: bool = False
) -> TensorLikeType:
    if not isinstance(dim, Iterable):
        dim = (dim,)
    if self.numel() == 0:
        return torch.sum(torch.exp(self), dim, keepdim).log()
    maxes = torch.amax(torch.real(self), dim, keepdim=True)
    maxes = torch.masked_fill(maxes, maxes.abs() == float("inf"), 0)
    maxes_squeezed = maxes if keepdim else torch.squeeze(maxes, dim)
    result = torch.sum(torch.exp(self - maxes), dim, keepdim)
    return result.log().add(maxes_squeezed)


@register_decomposition(aten.nan_to_num)
@out_wrapper()
def nan_to_num(
    a: TensorLikeType,
    nan: Optional[NumberType] = 0.0,
    posinf: Optional[NumberType] = None,
    neginf: Optional[NumberType] = None,
) -> TensorLikeType:
    assert isinstance(a, TensorLike)

    if utils.is_boolean_dtype(a.dtype) or utils.is_integer_dtype(a.dtype):
        return a.clone()

    if nan is None:
        nan = 0.0

    if posinf is None:
        posinf = torch.finfo(a.dtype).max

    if neginf is None:
        neginf = torch.finfo(a.dtype).min

    result = torch.where(torch.isnan(a), nan, a)  # type: ignore[call-overload]
    result = torch.where(torch.isneginf(a), neginf, result)  # type: ignore[call-overload]
    result = torch.where(torch.isposinf(a), posinf, result)  # type: ignore[call-overload]
    return result


def _neg_meta(a: TensorLikeType):
    torch._check(
        a.dtype is not torch.bool,
        lambda: (
            "Negation, the `-` operator, on a bool tensor is not supported. "
            "If you are trying to invert a mask, use the `~` or `logical_not()` "
            "operator instead."
        ),
    )


@_make_elementwise_unary_reference(
    ELEMENTWISE_TYPE_PROMOTION_KIND.DEFAULT, extra_meta=_neg_meta
)
def neg(a):
    return prims.neg(a)


# positive does not use _make_elementwise_unary_reference because it does not support out
# CompositeImplicitAutograd - don't register decomp
def positive(a: TensorLikeType) -> TensorLikeType:
    assert isinstance(a, TensorLike)
    if a.dtype is torch.bool:
        msg = "positive does not support bool tensors."
        raise RuntimeError(msg)
    return a


# real does not use _make_elementwise_unary_reference because it does not support out
def real(a: TensorLikeType) -> TensorLikeType:
    assert isinstance(a, TensorLike)
    if utils.is_complex_dtype(a.dtype):
        return prims.real(a)
    return a


@_make_elementwise_unary_reference(ELEMENTWISE_TYPE_PROMOTION_KIND.INT_TO_FLOAT)
def reciprocal(a):
    return prims.reciprocal(a)


@register_decomposition(aten.round)
@out_wrapper()
@elementwise_type_promotion_wrapper(
    type_promoting_args=("a",),
    type_promotion_kind=ELEMENTWISE_TYPE_PROMOTION_KIND.DEFAULT,
)
def round(a: TensorLikeType, *, decimals: int = 0) -> TensorLikeType:
    if decimals == 0:
        return prims.round(a)
    else:
        ten_pow = 10**decimals
        ten_neg_pow = 10 ** (-decimals)
        return prims.mul(prims.round(prims.mul(a, ten_pow)), ten_neg_pow)


@_make_elementwise_unary_reference(ELEMENTWISE_TYPE_PROMOTION_KIND.INT_TO_FLOAT)
def rsqrt(a):
    return prims.rsqrt(a)


@_make_elementwise_unary_reference(ELEMENTWISE_TYPE_PROMOTION_KIND.INT_TO_FLOAT)
def sigmoid(a: TensorLikeType) -> TensorLikeType:
    return true_divide(1, add(1, exp(neg(a))))


@_make_elementwise_unary_reference(
    ELEMENTWISE_TYPE_PROMOTION_KIND.DEFAULT,
    exact_dtype=True,
)
def sgn(a):
    if utils.is_complex_dtype(a.dtype):
        a_abs = a.abs()
        return torch.where(a_abs == 0, 0, a / a_abs)
    else:
        return a.sign()


@_make_elementwise_unary_reference(
    ELEMENTWISE_TYPE_PROMOTION_KIND.DEFAULT,
    exact_dtype=True,
)
def sign(a):
    return prims.sign(a)


@_make_elementwise_unary_reference(
    ELEMENTWISE_TYPE_PROMOTION_KIND.ALWAYS_BOOL,
    exact_dtype=True,
)
def signbit(a):
    return prims.signbit(a)


@_make_elementwise_unary_reference(ELEMENTWISE_TYPE_PROMOTION_KIND.INT_TO_FLOAT)
def sin(a):
    return prims.sin(a)


# Autograd note: This will give the right first derivative at zero (by chance),
# but not the right second derivative
@_make_elementwise_unary_reference(ELEMENTWISE_TYPE_PROMOTION_KIND.INT_TO_FLOAT)
def sinc(a):
    a = math.pi * a
    return torch.where(a == 0, 1, torch.sin(a) / a)


@_make_elementwise_unary_reference(ELEMENTWISE_TYPE_PROMOTION_KIND.INT_TO_FLOAT)
def sinh(a):
    return prims.sinh(a)


@_make_elementwise_unary_reference(ELEMENTWISE_TYPE_PROMOTION_KIND.INT_TO_FLOAT)
def sqrt(a):
    return prims.sqrt(a)


@_make_elementwise_unary_reference(
    ELEMENTWISE_TYPE_PROMOTION_KIND.BOOL_TO_LONG,
    aten_op=None,  # CompositeImplicitAutograd,
)
def square(a: TensorLikeType) -> TensorLikeType:
    return mul(a, a)


@_make_elementwise_unary_reference(ELEMENTWISE_TYPE_PROMOTION_KIND.INT_TO_FLOAT)
def tan(a):
    return prims.tan(a)


@_make_elementwise_unary_reference(ELEMENTWISE_TYPE_PROMOTION_KIND.INT_TO_FLOAT)
def tanh(a):
    return prims.tanh(a)


@_make_elementwise_unary_reference(
    ELEMENTWISE_TYPE_PROMOTION_KIND.DEFAULT,
    exact_dtype=True,
)
def trunc(a):
    return prims.trunc(a)


# TODO: register this as a real ref/decomposition once TorchInductor supports complex!
def view_as_complex(self: TensorLikeType) -> TensorLikeType:
    input_dtype = self.dtype
    torch._check(
        utils.is_float_dtype(input_dtype),
        lambda: f"view_as_complex is only supported for floating point"
        f"tensors, but got a tensor of scalar type: {input_dtype}",
    )
    sizes = self.size()
    torch._check(
        len(sizes) != 0,
        lambda: "Input tensor must have one or more dimensions",
    )
    torch._check(
        sizes[-1] == 2,
        lambda: "Tensor must have a last dimension of size 2",
    )

    old_strides = self.stride()
    torch._check(
        old_strides[-1] == 1,
        lambda: "Tensor must have a last dimension with stride 1",
    )
    dims = old_strides[:-1]
    torch._check(
        builtins.all(stride % 2 == 0 for stride in dims),
        lambda: "Tensor must have a stride divisible by 2 for all but last dimension",
    )
    torch._check(
        self.storage_offset() % 2 == 0,
        lambda: "Tensor must have a storage_offset divisible by 2",
    )
    return prims.view_element_type(
        self, utils.corresponding_complex_dtype(input_dtype)
    ).squeeze(-1)


def _make_elementwise_binary_reference(
    type_promotion_kind,
    aten_op=infer_aten_op,
    name=None,
    has_out=True,
    supports_lhs_python_scalar=True,
    supports_rhs_python_scalar=True,
    supports_two_python_scalars=False,
    should_register_decomposition=True,
) -> Callable:
    def inner(prim: Callable):
        nonlocal aten_op, name
        if name is None:
            name = prim.__name__

        @wraps(prim)
        @elementwise_type_promotion_wrapper(
            type_promoting_args=("a", "b"),
            type_promotion_kind=type_promotion_kind,
        )
        def _ref(
            a: Union[Tensor, NumberType],
            b: Union[Tensor, NumberType],
        ) -> Tensor:
            torch._check_value(
                supports_lhs_python_scalar or not isinstance(a, Number),
                lambda: f"{name}: Received a lhs Python scalar to an elementwise binary "
                "operation that does not accept lhs scalars!",
            )
            torch._check_value(
                supports_rhs_python_scalar or not isinstance(b, Number),
                lambda: f"{name}: Received a rhs Python scalar to an elementwise binary "
                "operation that does not accept rhs scalars!",
            )
            torch._check_value(
                supports_two_python_scalars
                or not (isinstance(a, Number) and isinstance(b, Number)),
                lambda: f"{name}: Receive two Number inputs to an elementwise binary operation!",
            )
            a, b = _maybe_broadcast(a, b)
            output = prim(a, b)
            return handle_noncontiguous_outputs([a, b], output)

        if has_out:
            _ref = out_wrapper()(_ref)  # type: ignore[assignment]

        _ref.__name__ = name
        if aten_op is infer_aten_op:
            aten_op = utils.get_aten_op(prim, name)
        if aten_op is not None and should_register_decomposition:
            register_decomposition(aten_op)(_ref)

        return _ref

    return inner


# Add has its own implementation because it has an alpha argument
@register_decomposition(aten.add)
@out_wrapper()
@elementwise_type_promotion_wrapper(
    type_promoting_args=("a", "b"),
    type_promotion_kind=ELEMENTWISE_TYPE_PROMOTION_KIND.DEFAULT,
)
def add(
    a: Union[TensorLikeType, NumberType],
    b: Union[TensorLikeType, NumberType],
    *,
    alpha: Optional[NumberType] = None,
):
    """
    Reference implementation of torch.add
    """

    a, b = _maybe_broadcast(a, b)

    if alpha is not None:
        dtype = a.dtype if isinstance(a, TensorLike) else b.dtype  # type: ignore[union-attr]
        python_type = utils.dtype_to_type(dtype)
        if python_type != bool and not utils.is_weakly_lesser_type(
            type(alpha), python_type
        ):
            msg = f"alpha argument of type {type(alpha)} cannot be safely cast to type {python_type}!"
            raise ValueError(msg)
        if isinstance(b, TensorLike):
            b = prims.mul(b, alpha)
        else:
            b = b * alpha

    output = prims.add(a, b)
    return handle_noncontiguous_outputs([a, b], output)


@_make_elementwise_binary_reference(
    type_promotion_kind=ELEMENTWISE_TYPE_PROMOTION_KIND.INT_TO_FLOAT,
    supports_lhs_python_scalar=False,
    supports_rhs_python_scalar=False,
)
def atan2(a, b):
    return prims.atan2(a, b)


@_make_elementwise_binary_reference(
    type_promotion_kind=ELEMENTWISE_TYPE_PROMOTION_KIND.DEFAULT,
)
def bitwise_and(a: TensorLikeType, b: TensorLikeType) -> TensorLikeType:
    return prims.bitwise_and(a, b)


@_make_elementwise_binary_reference(
    type_promotion_kind=ELEMENTWISE_TYPE_PROMOTION_KIND.DEFAULT,
)
def bitwise_left_shift(a: TensorLikeType, b: TensorLikeType) -> TensorLikeType:
    return prims.shift_left(a, b)


@_make_elementwise_binary_reference(
    type_promotion_kind=ELEMENTWISE_TYPE_PROMOTION_KIND.DEFAULT,
)
def bitwise_or(a: TensorLikeType, b: TensorLikeType) -> TensorLikeType:
    return prims.bitwise_or(a, b)


@_make_elementwise_binary_reference(
    type_promotion_kind=ELEMENTWISE_TYPE_PROMOTION_KIND.DEFAULT,
)
def bitwise_right_shift(a: TensorLikeType, b: TensorLikeType) -> TensorLikeType:
    return prims.shift_right_arithmetic(a, b)


@_make_elementwise_binary_reference(
    type_promotion_kind=ELEMENTWISE_TYPE_PROMOTION_KIND.DEFAULT,
)
def bitwise_xor(a: TensorLikeType, b: TensorLikeType) -> TensorLikeType:
    return prims.bitwise_xor(a, b)


@_make_elementwise_binary_reference(
    type_promotion_kind=ELEMENTWISE_TYPE_PROMOTION_KIND.INT_TO_FLOAT,
    supports_lhs_python_scalar=False,
)
def copysign(
    a: Union[TensorLikeType, NumberType], b: Union[TensorLikeType, NumberType]
):
    if isinstance(b, Number) and isinstance(a, Tensor):
        b = scalar_tensor(b, dtype=a.dtype, device=a.device)
    elif isinstance(a, Tensor) and isinstance(b, Tensor) and a.device != b.device:
        msg = f"Expected divisor (b) to be on the same device ({a.device}) as dividend (a), but it is found on {b.device}!"
        raise RuntimeError(msg)
    return where(signbit(b), neg(abs(a)), abs(a))


# complex =  _make_elementwise_binary_reference(prims.complex, type_promotion_kind=ELEMENTWISE_TYPE_PROMOTION_KIND.DEFAULT)


@register_decomposition(aten.div)
@out_wrapper()
def div(
    a: Union[TensorLikeType, NumberType],
    b: Union[TensorLikeType, NumberType],
    *,
    rounding_mode: Optional[str] = None,
):
    """
    Reference implementation of torch.div
    """
    if rounding_mode is None:
        return true_divide(a, b)
    elif rounding_mode == "trunc":
        return trunc_divide(a, b)
    elif rounding_mode == "floor":
        return floor_divide(a, b)
    else:
        msg = f"div expected rounding_mode to be one of None, 'trunc', or 'floor' but found {rounding_mode}."
        raise ValueError(msg)


@_make_elementwise_binary_reference(
    type_promotion_kind=ELEMENTWISE_TYPE_PROMOTION_KIND.ALWAYS_BOOL,
    supports_lhs_python_scalar=False,
)
def eq(a: TensorLikeType, b: TensorLikeType) -> TensorLikeType:
    return prims.eq(a, b)


@_make_elementwise_binary_reference(
    type_promotion_kind=ELEMENTWISE_TYPE_PROMOTION_KIND.BOOL_TO_LONG,
)
def pow(
    a: Union[TensorLikeType, NumberType],
    b: Union[TensorLikeType, NumberType],
) -> TensorLikeType:
    assert isinstance(a, TensorLikeType) or isinstance(b, TensorLikeType)

    if isinstance(b, Number):
        if b == 1.0:
            return a.clone()  # type: ignore[return-value,union-attr]
        elif b == 2.0:
            return a * a  # type: ignore[return-value]
        elif b == 0.5:
            return torch.sqrt(a)  # type: ignore[arg-type]
    elif isinstance(a, Number):
        if a == 1.0:
            return torch.fill(b, True)
        if a == 2.0 and (
            utils.is_float_dtype(b.dtype) or utils.is_complex_dtype(b.dtype)
        ):
            return torch.exp2(b)

    return prims.pow(a, b)


# Float power has its own implementation because it has unique type promotion.
# CompositeImplicitAutograd - don't register decomp
@out_wrapper()
def float_power(
    a: Union[TensorLikeType, NumberType],
    b: Union[TensorLikeType, NumberType],
) -> Tensor:
    if isinstance(a, Number) and isinstance(b, Number):
        raise ValueError(
            "Receive two Number inputs to an elementwise binary operation!"
        )

    # Handles type promotion
    dtype = utils.get_higher_dtype(a, b)
    assert dtype is not None
    if utils.is_complex_dtype(dtype):
        dtype = torch.complex128
    else:
        dtype = torch.float64

    # Float power has the following contiguous cast behavior to be
    # consistent with its C++ impl
    a = _maybe_convert_to_dtype(a, dtype)
    b = _maybe_convert_to_dtype(b, dtype)

    a, b = _maybe_broadcast(a, b)
    return pow(a, b)


# >>> a = torch.tensor(-0.2500, dtype=torch.float64)
# tensor(-0.250000000000000, dtype=torch.float64)
#
# >>> b = torch.tensor(-0.0010, dtype=torch.float64)
# tensor(-0.001000000000000, dtype=torch.float64)
#
# Note: In this case, casting float to double will expand the float mantissa with zeros,
# while creating a double generates a distinct mantissa.
# >>> torch.tensor(-0.001).to(dtype=torch.float64)
# tensor(-0.001000000047497, dtype=torch.float64)
#
# Floor Division
# The difference is caused because torch.remainder(a, b) = -0.001.
#
# >>> torch.floor(torch.true_divide(a, b))
# tensor(250., dtype=torch.float64)
#
# >>> torch.div(a, b, rounding_mode='floor')
# tensor(249., dtype=torch.float64)
#
# Definition: a // b = (a - remainder(a, b)) / b
# >>> torch.true_divide(torch.sub(a, torch.remainder(a, b)), b)
# tensor(249., dtype=torch.float64)
#
# For reference, see CPython's implementation:
# https://github.com/python/cpython/blob/ace008c531dd685a30c1dd68f9b5ba35f20171cf/Objects/floatobject.c#L636


@_make_elementwise_binary_reference(
    type_promotion_kind=utils.ELEMENTWISE_TYPE_PROMOTION_KIND.DEFAULT,
    supports_two_python_scalars=True,
    should_register_decomposition=False,
)
def floor_divide(
    a: Union[TensorLikeType, NumberType], b: Union[TensorLikeType, NumberType]
):
    # Wrap scalars because some references only accept tensor arguments.
    if isinstance(a, Number) and isinstance(b, Number):
        a = scalar_tensor(a)
        b = scalar_tensor(b)
    elif isinstance(b, Number) and isinstance(a, Tensor):
        b = scalar_tensor(b, dtype=a.dtype, device=a.device)
    elif isinstance(a, Number) and isinstance(b, Tensor):
        a = scalar_tensor(a, dtype=b.dtype, device=b.device)
    elif isinstance(a, Tensor) and isinstance(b, Tensor) and a.device != b.device:
        if a.device == torch.device("cpu"):
            msg = f"Expected divisor (b) to be on the same device ({a.device}) as dividend (a), but it is found on {b.device}!"
            raise RuntimeError(msg)
        else:
            b = prims.device_put(b, device=a.device)

    assert isinstance(a, Tensor) and isinstance(b, Tensor)
    dtype = a.dtype
    if utils.is_float_dtype(dtype):
        return _floor_divide_float(a, b)
    elif utils.is_integer_dtype(dtype):
        return _floor_divide_integer(a, b)
    else:
        torch._check(False, lambda: f"{dtype} not supported for floor_divide")


def _floor_divide_integer(a: Tensor, b: Tensor) -> Tensor:
    a, b = _maybe_broadcast(a, b)

    if not a.dtype.is_signed:
        return prims.div(a, b)

    # Convert truncation to flooring:
    offset = (torch.signbit(a) != torch.signbit(b)).logical_and(torch.fmod(a, b) != 0)
    return prims.div(a, b) - _maybe_convert_to_dtype(offset, a.dtype)


def _floor_divide_float(a: Tensor, b: Tensor) -> Tensor:
    mod = fmod(a, b)
    div = true_divide(sub(a, mod), b)

    # Ensure that the remainder has the same sign as denominator
    different_signed_inputs = bitwise_xor(lt(a, 0), lt(b, 0))
    non_zero_remainder = ne(mod, 0)
    mask = bitwise_and(non_zero_remainder, different_signed_inputs)
    div = where(mask, sub(div, 1), div)

    # Map quotient to nearest integer value
    floor_div = floor(div)
    mask = gt(sub(div, floor_div), 0.5)
    floor_div = where(mask, add(floor_div, 1), floor_div)

    basic_div = true_divide(a, b)
    zero_tensor = scalar_tensor(0, dtype=basic_div.dtype, device=basic_div.device)

    # If quotient is zero, copy signbit from true_divide quotient
    floor_div = where(ne(div, 0), floor_div, copysign(zero_tensor, basic_div))

    # If denominator is zero, then follow true_divide behavior
    return where(ne(b, 0), floor_div, basic_div)


@_make_elementwise_binary_reference(
    type_promotion_kind=ELEMENTWISE_TYPE_PROMOTION_KIND.DEFAULT,
    supports_lhs_python_scalar=False,
    supports_rhs_python_scalar=False,
)
def fmax(a: TensorLikeType, b: TensorLikeType) -> TensorLikeType:
    return prims.fmax(a, b)


@_make_elementwise_binary_reference(
    type_promotion_kind=ELEMENTWISE_TYPE_PROMOTION_KIND.DEFAULT,
    supports_lhs_python_scalar=False,
    supports_rhs_python_scalar=False,
)
def fmin(a: TensorLikeType, b: TensorLikeType) -> TensorLikeType:
    return prims.fmin(a, b)


@_make_elementwise_binary_reference(
    type_promotion_kind=ELEMENTWISE_TYPE_PROMOTION_KIND.DEFAULT,
    supports_lhs_python_scalar=False,
    supports_rhs_python_scalar=True,
)
def fmod(a: TensorLikeType, b: TensorLikeType) -> TensorLikeType:
    return prims.fmod(a, b)


@register_decomposition(aten.frexp)
@out_wrapper("mantissa", "exponent")
def frexp(self: TensorLikeType) -> tuple[TensorLikeType, TensorLikeType]:
    return torch.return_types.frexp(prims.frexp(self))


@_make_elementwise_binary_reference(
    type_promotion_kind=ELEMENTWISE_TYPE_PROMOTION_KIND.DEFAULT,
    supports_lhs_python_scalar=False,
    supports_rhs_python_scalar=False,
)
def gcd(a: TensorLikeType, b: TensorLikeType) -> TensorLikeType:
    return prims.gcd(a, b)


@_make_elementwise_binary_reference(
    type_promotion_kind=ELEMENTWISE_TYPE_PROMOTION_KIND.ALWAYS_BOOL,
    supports_lhs_python_scalar=False,
)
def ge(a: TensorLikeType, b: TensorLikeType) -> TensorLikeType:
    return prims.ge(a, b)


@_make_elementwise_binary_reference(
    type_promotion_kind=ELEMENTWISE_TYPE_PROMOTION_KIND.ALWAYS_BOOL,
    supports_lhs_python_scalar=False,
)
def gt(a: TensorLikeType, b: TensorLikeType) -> TensorLikeType:
    return prims.gt(a, b)


@_make_elementwise_binary_reference(
    type_promotion_kind=ELEMENTWISE_TYPE_PROMOTION_KIND.DEFAULT,
    supports_lhs_python_scalar=False,
    supports_rhs_python_scalar=False,
)
def heaviside(input: TensorLikeType, values: TensorLikeType) -> TensorLikeType:
    input_eq_zero = torch.eq(input, 0)
    input_lt_zero = torch.logical_or(torch.lt(input, 0), torch.isnan(input))
    zeros_and_ones = torch.where(input_lt_zero, 0, 1)
    output = torch.where(input_eq_zero, values, zeros_and_ones)
    return output


@_make_elementwise_binary_reference(
    type_promotion_kind=ELEMENTWISE_TYPE_PROMOTION_KIND.DEFAULT,
    supports_lhs_python_scalar=False,
    supports_rhs_python_scalar=False,
)
def hypot(a: TensorLikeType, b: TensorLikeType) -> TensorLikeType:
    return prims.hypot(a, b)


@_make_elementwise_binary_reference(
    type_promotion_kind=ELEMENTWISE_TYPE_PROMOTION_KIND.INT_TO_FLOAT,
    supports_lhs_python_scalar=False,
    supports_rhs_python_scalar=False,
)
def igamma(a: TensorLikeType, b: TensorLikeType) -> TensorLikeType:
    return prims.igamma(a, b)


@_make_elementwise_binary_reference(
    type_promotion_kind=ELEMENTWISE_TYPE_PROMOTION_KIND.INT_TO_FLOAT,
    supports_lhs_python_scalar=False,
    supports_rhs_python_scalar=False,
)
def igammac(a: TensorLikeType, b: TensorLikeType) -> TensorLikeType:
    return prims.igammac(a, b)


def _check_close_args(
    name: str,
    a: TensorLikeType,
    b: TensorLikeType,
    rtol: float,
    atol: float,
) -> None:
    torch._check_value(
        a.dtype == b.dtype,
        lambda: f"{name}: Attempting to compare tensors of different dtypes {a.dtype} and {b.dtype}!",
    )
    torch._check(
        rtol >= 0,
        lambda: f"{name}: rtol must be greater than or equal to zero, but got {rtol}!",
    )
    torch._check(
        atol >= 0,
        lambda: f"{name}: atol must be greater than or equal to zero, but got {atol}!",
    )


# CompositeImplicitAutograd - don't register decomp
def isclose(
    a: TensorLikeType,
    b: TensorLikeType,
    rtol: float = 1e-05,
    atol: float = 1e-08,
    equal_nan: bool = False,
) -> TensorLikeType:
    _check_close_args(name="torch.isclose", a=a, b=b, rtol=rtol, atol=atol)

    close = eq(a, b)
    if equal_nan and (utils.is_float_dtype(a.dtype) or utils.is_complex_dtype(a.dtype)):
        close = logical_or(close, logical_and(isnan(a), isnan(b)))

    # Note: In case of zero tolerances the closeness inequality degenerates to an equality check.
    # In this case, the short-circuit prevents false positives as detailed in the paragraph below.
    if atol == 0 and rtol == 0:
        return close

    # Note [closeness error computation]
    # atol and rtol are provided as doubles, so the computation
    # rtol * other will produce a float or complex tensor.
    # When the difference (self - other) is compared to it then the
    # tensor representing the difference will also be cast to float or complex.
    # However, since (self - other) in uint8 is very likely to produce a
    # negative value, this moves the cast forward so the difference is
    # always computed in a float or complex type.
    # If the values of the integer tensors cannot be exactly represented
    # by the default scalar type then this may cause an incorrect result.
    if not utils.is_float_dtype(a.dtype) and not utils.is_complex_dtype(a.dtype):
        a = prims.convert_element_type(a, torch.get_default_dtype())
        b = prims.convert_element_type(b, torch.get_default_dtype())

    allowed_error = add(atol, abs(mul(b, rtol)))
    actual_error = abs(sub(a, b))

    # Computes finite closeness
    result = logical_or(
        close, logical_and(isfinite(actual_error), le(actual_error, allowed_error))
    )

    return result


@_make_elementwise_binary_reference(
    type_promotion_kind=ELEMENTWISE_TYPE_PROMOTION_KIND.DEFAULT,
    supports_lhs_python_scalar=False,
    supports_rhs_python_scalar=False,
)
def lcm(a: TensorLikeType, b: TensorLikeType):
    dtype = a.dtype
    # promoting to int32 to maintain 100% consistency with C++ and to
    # prevent overflow in case of int8 and int16
    promote_to_int = dtype in (torch.int8, torch.int16)
    if promote_to_int:
        a = prims.convert_element_type(a, torch.int32)
        b = prims.convert_element_type(b, torch.int32)

    g = torch.gcd(a, b)
    # Avoid division by zero in case gcd(0, 0) == 0
    g = torch.where(g == 0, 1, g)
    res = torch.abs(prims.div(a, g) * b)
    return res if not promote_to_int else prims.convert_element_type(res, dtype)


@_make_elementwise_binary_reference(
    type_promotion_kind=ELEMENTWISE_TYPE_PROMOTION_KIND.ALWAYS_BOOL,
    supports_lhs_python_scalar=False,
)
def le(a: TensorLikeType, b: TensorLikeType) -> TensorLikeType:
    return prims.le(a, b)


@_make_elementwise_binary_reference(
    type_promotion_kind=ELEMENTWISE_TYPE_PROMOTION_KIND.DEFAULT,
    supports_lhs_python_scalar=False,
    supports_rhs_python_scalar=False,
)
def logaddexp(a: TensorLikeType, b: TensorLikeType) -> TensorLikeType:
    # Nb. this implementation does not distribute the gradients evenly when a == b
    mask = torch.real(a) >= torch.real(b)
    max_ = torch.where(mask, a, b)
    min_ = torch.where(mask, b, a)
    inf_mask = torch.logical_and(
        torch.logical_not(torch.isfinite(torch.real(a))), torch.real(a) == torch.real(b)
    )
    if utils.is_complex_dtype(a.dtype) or utils.is_complex_dtype(b.dtype):
        # are you wondering what this bunch of codes are for? edge cases!
        neg_min_mask = torch.real(min_) < 0
        inf_vals = torch.where(
            neg_min_mask, min_, torch.log(torch.exp(min_) + torch.exp(max_))
        )
        non_nan_vals = torch.where(
            inf_mask, inf_vals, max_ + torch.log1p(torch.exp(min_ - max_))
        )
        # the type for full_like does not include tensor yet
        nan_mask = torch.isnan(min_)
        return torch.where(nan_mask, complex(float("nan"), float("nan")), non_nan_vals)  # type: ignore[call-overload]
    else:
        return torch.where(inf_mask, a, max_ + torch.log1p(torch.exp(min_ - max_)))


@_make_elementwise_binary_reference(
    type_promotion_kind=ELEMENTWISE_TYPE_PROMOTION_KIND.DEFAULT,
    supports_lhs_python_scalar=False,
    supports_rhs_python_scalar=False,
)
def logaddexp2(a: TensorLikeType, b: TensorLikeType) -> TensorLikeType:
    torch._check(
        not (utils.is_complex_dtype(a.dtype) or utils.is_complex_dtype(b.dtype)),
        lambda: "logaddexp2 doesn't support complex dtypes",
    )
    # Nb. this implementation does not distribute the gradients evenly when a == b
    mask = a >= b
    max_ = torch.where(mask, a, b)
    min_ = torch.where(mask, b, a)
    inf_mask = torch.logical_and(torch.isinf(a), a == b)
    inv_log_2 = 1.0 / math.log(2)
    result = max_ + torch.log1p(torch.exp2(min_ - max_)) * inv_log_2
    return torch.where(inf_mask, a, result)


@_make_elementwise_binary_reference(
    type_promotion_kind=ELEMENTWISE_TYPE_PROMOTION_KIND.ALWAYS_BOOL,
)
def logical_and(a: TensorLikeType, b: TensorLikeType):
    if not utils.is_boolean_dtype(a.dtype):
        a = a != 0
    if not utils.is_boolean_dtype(b.dtype):
        b = b != 0
    return a & b


@_make_elementwise_unary_reference(ELEMENTWISE_TYPE_PROMOTION_KIND.ALWAYS_BOOL)
def logical_not(a: TensorLikeType):
    if not utils.is_boolean_dtype(a.dtype):
        return a == 0
    return ~a


@_make_elementwise_binary_reference(
    type_promotion_kind=ELEMENTWISE_TYPE_PROMOTION_KIND.ALWAYS_BOOL,
)
def logical_or(a: TensorLikeType, b: TensorLikeType):
    if not utils.is_boolean_dtype(a.dtype):
        a = a != 0
    if not utils.is_boolean_dtype(b.dtype):
        b = b != 0
    return bitwise_or(a, b)


# TODO: skip unnecessary conversion of long to float
@_make_elementwise_binary_reference(
    type_promotion_kind=ELEMENTWISE_TYPE_PROMOTION_KIND.ALWAYS_BOOL,
)
def logical_xor(a: TensorLikeType, b: TensorLikeType):
    if not utils.is_boolean_dtype(a.dtype):
        a = a != 0
    if not utils.is_boolean_dtype(b.dtype):
        b = b != 0
    return a ^ b


@_make_elementwise_binary_reference(
    type_promotion_kind=ELEMENTWISE_TYPE_PROMOTION_KIND.ALWAYS_BOOL,
    supports_lhs_python_scalar=False,
)
def lt(a: TensorLikeType, b: TensorLikeType) -> TensorLikeType:
    return prims.lt(a, b)


@_make_elementwise_binary_reference(
    type_promotion_kind=ELEMENTWISE_TYPE_PROMOTION_KIND.DEFAULT,
)
def maximum(a: TensorLikeType, b: TensorLikeType) -> TensorLikeType:
    return prims.maximum(a, b)


@_make_elementwise_binary_reference(
    type_promotion_kind=ELEMENTWISE_TYPE_PROMOTION_KIND.DEFAULT,
)
def minimum(a: TensorLikeType, b: TensorLikeType) -> TensorLikeType:
    return prims.minimum(a, b)


@_make_elementwise_binary_reference(
    type_promotion_kind=ELEMENTWISE_TYPE_PROMOTION_KIND.DEFAULT,
    supports_two_python_scalars=True,
)
def mul(a: TensorLikeType, b: TensorLikeType) -> TensorLikeType:
    return prims.mul(a, b)


@_make_elementwise_binary_reference(
    type_promotion_kind=ELEMENTWISE_TYPE_PROMOTION_KIND.ALWAYS_BOOL,
    supports_lhs_python_scalar=False,
)
def ne(a: TensorLikeType, b: TensorLikeType) -> TensorLikeType:
    return prims.ne(a, b)


@_make_elementwise_binary_reference(
    type_promotion_kind=ELEMENTWISE_TYPE_PROMOTION_KIND.NO_OPMATH,
    supports_lhs_python_scalar=False,
    supports_rhs_python_scalar=False,
)
def nextafter(a: TensorLikeType, b: TensorLikeType) -> TensorLikeType:
    return prims.nextafter(a, b)


@_make_elementwise_binary_reference(
    type_promotion_kind=ELEMENTWISE_TYPE_PROMOTION_KIND.DEFAULT,
)
def remainder(a: TensorLikeType, b: TensorLikeType) -> TensorLikeType:
    return prims.remainder(a, b)


# reverse sub
@register_decomposition(aten.rsub)
@out_wrapper()
def rsub(
    a: Union[TensorLikeType, NumberType],
    b: Union[TensorLikeType, NumberType],
    alpha: NumberType = 1,
):
    if isinstance(a, Number):
        msg = "Received a Number for the first argument, but expected a Tensor"
        raise ValueError(msg)

    return torch.sub(b, a, alpha=alpha)


# TODO: consider refactoring this with add impl
# sub has its own implementation because it has an alpha argument
@register_decomposition(aten.sub)
@out_wrapper()
@elementwise_type_promotion_wrapper(
    type_promoting_args=("a", "b"),
    type_promotion_kind=ELEMENTWISE_TYPE_PROMOTION_KIND.DEFAULT,
)
def sub(
    a: Union[TensorLikeType, NumberType],
    b: Union[TensorLikeType, NumberType],
    *,
    alpha: NumberType = 1,
):
    """
    Reference implementation of torch.sub
    """

    a, b = _maybe_broadcast(a, b)

    if isinstance(a, TensorLike) and isinstance(b, TensorLike):
        torch._check(
            not utils.is_boolean_dtype(a.dtype) and not utils.is_boolean_dtype(b.dtype),
            lambda: (
                "Subtraction, the `-` operator, with two bool tensors is not supported. "
                "Use the `^` or `logical_xor()` operator instead."
            ),
        )

    if alpha != 1:
        dtype = a.dtype if isinstance(a, TensorLike) else b.dtype  # type: ignore[union-attr]
        python_type = utils.dtype_to_type(dtype)
        if not utils.is_weakly_lesser_type(type(alpha), python_type):
            msg = f"alpha argument of type {type(alpha)} cannot be safely cast to type {python_type}!"
            raise ValueError(msg)
        if isinstance(b, torch.Tensor):
            b = prims.mul(b, alpha)
        else:
            # Carefully not to use prims.mul if b is a scalar / symint.
            # prims.mul always returns a tensor,
            # which will mess with type promotion.
            b = b * alpha

    output = prims.sub(a, b)
    return handle_noncontiguous_outputs([a, b], output)


@_make_elementwise_binary_reference(
    type_promotion_kind=ELEMENTWISE_TYPE_PROMOTION_KIND.INT_TO_FLOAT,
    name="true_divide",
    aten_op=None,  # CompositeImplicitAutograd
    supports_two_python_scalars=True,
)
def true_divide(a: TensorLikeType, b: TensorLikeType) -> TensorLikeType:
    return prims.div(a, b)


@register_decomposition(aten.xlogy)
@out_wrapper()
@elementwise_type_promotion_wrapper(
    type_promoting_args=("a", "b"),
    type_promotion_kind=ELEMENTWISE_TYPE_PROMOTION_KIND.INT_TO_FLOAT,
)
def xlogy(a: Union[TensorLikeType, NumberType], b: Union[TensorLikeType, NumberType]):
    torch._check(
        isinstance(a, TensorLike) or isinstance(b, TensorLike),
        lambda: 'Expected either argument a or b to be a Tensor"',
    )

    # Operations like eq and log do not handle scalar values, so we convert them to scalar_tensors.
    if isinstance(b, TensorLike) and isinstance(a, Number):
        a = scalar_tensor(a, dtype=b.dtype, device=b.device)
    elif isinstance(a, TensorLike) and isinstance(b, Number):
        b = scalar_tensor(b, dtype=a.dtype, device=a.device)

    # mypy: expected "Tensor"
    assert isinstance(a, TensorLike)
    assert isinstance(b, TensorLike)
    rhs = torch.where(torch.eq(a, 0), 0, torch.mul(a, torch.log(b)))
    return torch.where(torch.isnan(b), float("nan"), rhs)


@_make_elementwise_binary_reference(
    type_promotion_kind=utils.ELEMENTWISE_TYPE_PROMOTION_KIND.DEFAULT,
    aten_op=None,  # CompositeImplicitAutograd
    supports_two_python_scalars=True,
)
def trunc_divide(
    a: Union[TensorLikeType, NumberType], b: Union[TensorLikeType, NumberType]
):
    dtype = utils.get_dtype(a)
    if utils.is_integer_dtype(dtype):
        return prims.div(a, b)

    return trunc(prims.div(a, b))


#
# Elementwise Ternary References
#


@register_decomposition(aten.addcdiv)
@out_wrapper()
@elementwise_type_promotion_wrapper(
    type_promoting_args=("self", "tensor1", "tensor2"),
    type_promotion_kind=ELEMENTWISE_TYPE_PROMOTION_KIND.INT_TO_FLOAT,
)
def addcdiv(
    self: TensorLikeType,
    tensor1: TensorLikeType,
    tensor2: TensorLikeType,
    *,
    value: NumberType = 1,
) -> TensorLikeType:
    """
    Reference implementation of torch.addcdiv
    """
    if value is not None:
        dtype = self.dtype  # no scalars allowed, see add
        python_type = utils.dtype_to_type(dtype)
        torch._check_value(
            utils.is_weakly_lesser_type(type(value), python_type),
            lambda: f"value argument of type {type(value)} cannot be safely cast to type {python_type}!",
        )

    return self + value * tensor1 / tensor2


@register_decomposition(aten.addcmul)
@out_wrapper()
@elementwise_type_promotion_wrapper(
    type_promoting_args=("self", "tensor1", "tensor2"),
    type_promotion_kind=ELEMENTWISE_TYPE_PROMOTION_KIND.DEFAULT,
)
def addcmul(
    self: TensorLikeType,
    tensor1: TensorLikeType,
    tensor2: TensorLikeType,
    *,
    value: NumberType = 1,
) -> TensorLikeType:
    """
    Reference implementation of torch.addcmul
    """
    if value is not None:
        dtype = self.dtype  # no scalars allowed, see add
        python_type = utils.dtype_to_type(dtype)
        torch._check_value(
            utils.is_weakly_lesser_type(type(value), python_type),
            lambda: f"value argument of type {type(value)} cannot be safely cast to type {python_type}!",
        )

    return self + value * tensor1 * tensor2


@register_decomposition(aten.clamp)
@out_wrapper()
@elementwise_type_promotion_wrapper(
    type_promoting_args=("a", "min", "max"),
    type_promotion_kind=ELEMENTWISE_TYPE_PROMOTION_KIND.DEFAULT,
)
def clamp(
    a: TensorLikeType,
    min: Optional[TensorOrNumberLikeType] = None,
    max: Optional[TensorOrNumberLikeType] = None,
) -> TensorLikeType:
    # NOTE: grad behavior with implementation `where` is not consistent on `nan`
    if min is None and max is None:
        msg = "clamp called but both min and max are none!"
        raise ValueError(msg)
    if min is not None:
        a_isnan = torch.isnan(a)
        condition = torch.bitwise_or(torch.ge(a, min), a_isnan)  # type: ignore[arg-type]
        # we should also propagate `nan` coming from boundaries. However, that's
        # not necessary since `ge` would already `False` when either operands has
        # a `nan`. So this line below is redundant
        #   `condition = bitwise_and(condition, bitwise_not(isnan(min)))`
        a = torch.where(condition, a, min)  # type: ignore[arg-type]
    if max is not None:
        a_isnan = torch.isnan(a)
        # same as above, no need to adjust `nan` from `max`
        condition = torch.bitwise_or(torch.le(a, max), a_isnan)  # type: ignore[arg-type]
        a = torch.where(condition, a, max)  # type: ignore[arg-type]

    return a


@register_decomposition(aten.clamp_min)
@out_wrapper()
def clamp_min(
    self: TensorLikeType,
    min: Optional[TensorOrNumberLikeType] = None,
) -> TensorLikeType:
    return torch.clamp(self, min=min)  # type: ignore[arg-type]


@register_decomposition(aten.clamp_max)
@out_wrapper()
def clamp_max(
    self: TensorLikeType,
    max: Optional[TensorOrNumberLikeType] = None,
) -> TensorLikeType:
    return torch.clamp(self, max=max)  # type: ignore[arg-type]


#
# Conditional references
#


# https://pytorch.org/docs/stable/generated/torch.where.html
# TODO: implement alternate where
@register_decomposition(aten.where)
@out_wrapper()
@elementwise_type_promotion_wrapper(
    type_promoting_args=("a", "b"),
    type_promotion_kind=ELEMENTWISE_TYPE_PROMOTION_KIND.NO_OPMATH,
)
def where(
    pred: Tensor,
    a: Optional[TensorOrNumberLikeType] = None,
    b: Optional[TensorOrNumberLikeType] = None,
):
    """ """

    if a is None or b is None:
        raise NotImplementedError

    utils.check_same_device(pred, a, b, allow_cpu_scalar_tensors=True)
    torch._check(
        pred.dtype is torch.bool,
        lambda: f"expected predicate to be bool, got {pred.dtype}",
    )

    pred, a, b = _maybe_broadcast(pred, a, b)
    return prims.where(pred, a, b)


#
# Data Movement References
#
@register_decomposition(aten.clone)
@out_wrapper()
def clone(
    a: TensorLikeType, *, memory_format: torch.memory_format = torch.preserve_format
) -> TensorLikeType:
    result = prims.clone(a, memory_format=memory_format)
    return result


def copy_to(a: Tensor, b: Tensor, *, allow_cross_device=True):
    if not allow_cross_device and a.device != b.device:
        msg = f"Attempting to copy from device {b.device} to device {a.device}, but cross-device copies are not allowed!"
        raise RuntimeError(msg)

    return prims.copy_to(a, b)


@register_decomposition(aten.item)
def item(a: TensorLikeType) -> NumberType:
    if a.numel() != 1:
        msg = f"Can't convert a tensor with {a.numel()} elements to a number!"
        raise ValueError(msg)

    # NOTE: explicit conversion is necessary for bool!
    # See https://github.com/pytorch/pytorch/issues/78071
    number_type = utils.dtype_to_type(a.dtype)
    return number_type(prims.item(a))


# fast path when `to` returns an alias to input. This mimics the same function in aten
def _to_will_alias(
    a: TensorLikeType,
    device: Optional[DeviceLikeType] = None,
    dtype: Optional[torch.dtype] = None,
    copy: Optional[bool] = None,
    layout: Optional[torch.layout] = None,
    memory_format: Optional[torch.memory_format] = None,
    pin_memory: Optional[bool] = False,
    non_blocking: bool = False,  # not using non_blocking
) -> bool:
    return (
        not copy
        and (device is None or a.device == device)
        and (dtype is None or a.dtype == dtype)
        and (layout is None or a.layout == layout)
        # is_pinned issue #84925
        # and (pin_memory is None or pin_memory == a.is_pinned())
        and (
            memory_format is None
            or memory_format == torch.preserve_format
            or utils.is_contiguous_for_memory_format(a, memory_format=memory_format)
        )
    )


@singledispatch
def _to_dispatch(*args, **kwargs):
    raise NotImplementedError


@_to_dispatch.register
def _to_device(
    device: torch.device,
    dtype: torch.dtype,
    non_blocking: bool = False,
    copy: bool = False,
    memory_format: Optional[torch.memory_format] = None,
) -> dict[str, Any]:
    kwargs = {
        "device": device,
        "dtype": dtype,
        "non_blocking": non_blocking,
        "copy": copy,
        "memory_format": memory_format,
    }
    return kwargs


@_to_dispatch.register
def _to_device_str(
    device: str,
    dtype: torch.dtype,
    non_blocking: bool = False,
    copy: bool = False,
    memory_format: Optional[torch.memory_format] = None,
) -> dict[str, Any]:
    kwargs = {
        "device": torch.device(device),
        "dtype": dtype,
        "non_blocking": non_blocking,
        "copy": copy,
        "memory_format": memory_format,
    }
    return kwargs


@_to_dispatch.register
def _to_dtype(
    dtype: torch.dtype,
    non_blocking: bool = False,
    copy: bool = False,
    memory_format: Optional[torch.memory_format] = None,
) -> dict[str, Any]:
    kwargs = {
        "dtype": dtype,
        "non_blocking": non_blocking,
        "copy": copy,
        "memory_format": memory_format,
    }
    return kwargs


@_to_dispatch.register
def _to_other(
    other: Tensor,
    non_blocking: bool = False,
    copy: bool = False,
    memory_format: Optional[torch.memory_format] = None,
) -> dict[str, Any]:
    device = other.device
    dtype = other.dtype
    layout = other.layout
    # is_pinned issue #84925
    # pin_memory = other.is_pinned()
    kwargs = {
        "device": device,
        "dtype": dtype,
        "layout": layout,
        "non_blocking": non_blocking,
        "copy": copy,
        "memory_format": memory_format,
    }
    return kwargs


# remove to_kwargs that is already present in `a`
def _canonicalize_to_arguments(a: Tensor, to_kwargs: dict):
    options_to_check = ["dtype", "device", "layout", "memory_format"]
    # "device" option could be passed a str instead torch.device
    if "device" in to_kwargs and isinstance(to_kwargs["device"], str):
        to_kwargs["device"] = torch.device(to_kwargs["device"])

    for kw in options_to_check:
        if kw in to_kwargs:
            if (
                (kw == "memory_format" and to_kwargs[kw] is torch.preserve_format)
                or (
                    kw == "device"
                    and to_kwargs[kw].type == a.device.type
                    and (
                        not to_kwargs[kw].index or to_kwargs[kw].index == a.device.index
                    )
                )
                or (
                    getattr(a, kw, None) == to_kwargs[kw]
                )  # this also handles {"memory_format": None}
            ):
                to_kwargs.pop(kw)


def to(a: TensorLikeType, *args, **kwargs) -> TensorLikeType:
    # handled dispatch via positional arguments
    if len(args) != 0:
        kwargs = _to_dispatch(*args, **kwargs)

    # TODO: is_pinned is not currently supported in refs or fake_tensor
    # https://github.com/pytorch/pytorch/issues/84925
    assert "pin_memory" not in kwargs
    _canonicalize_to_arguments(a, kwargs)

    if _to_will_alias(a, **kwargs):
        return a

    copy = kwargs.pop("copy") if "copy" in kwargs else False
    non_blocking = kwargs.pop("non_blocking") if "non_blocking" in kwargs else False

    # short-circuit to `prims.convert_element_type` when `to` is just a dtype change
    if (
        (copy or (kwargs.get("dtype", a.dtype) != a.dtype))
        and (not non_blocking)
        and ("memory_format" not in kwargs)
        and ("device" not in kwargs)
        and ("layout" not in kwargs)
        # is_pinned issue #84925
        # and ("pin_memory" not in kwargs)
    ):
        return prims.convert_element_type(a, kwargs.get("dtype", a.dtype))

    result = torch.empty_like(a, **kwargs)
    # TODO: non_blocking should be handled by `copy_to`
    copy_to(result, a)
    return result


#
# Reduction references
#


def _reduction(
    a: TensorLikeType,
    prim: Callable,
    *,
    has_identity: bool = True,
    accepts_dim_tuple: bool = True,  # to handle min/argmin that accept single dim only
    dims: Optional[DimsType] = None,
    keepdims: bool = False,
    dtype: Optional[torch.dtype] = None,  # should be specified for ops that support it
    out: Optional[Tensor] = None,
    output_dtype_kind: REDUCTION_OUTPUT_TYPE_KIND,
) -> TensorLikeType:  # it is usually SAME, but I want
    # ref writers to actually think about what to put here
    assert isinstance(a, TensorLike)
    if a.ndim > 64:
        raise RuntimeError(
            f"Received a tensor with {a.ndim} dimensions, but only tensors with up to 64 dims are supported!"
        )

    if out is not None:
        assert isinstance(out, TensorLike)
        if dtype is not None:
            # TODO - this is true for eager mode currently, but it's wrong behavior for complex norms
            if dtype != out.dtype:
                raise RuntimeError(
                    "dtype argument and out dtype must match in reduction"
                )
    if not accepts_dim_tuple:
        assert dims is None or isinstance(dims, Dim)
    if isinstance(dims, Dim):
        dims = (dims,)  # type: ignore[assignment]
    dims = utils.reduction_dims(a.shape, dims)
    if not has_identity:
        valid_shape = a.ndim == 0 or builtins.all(a.shape[i] for i in dims)
        if not valid_shape:
            raise RuntimeError(
                "reducing over zero-size dimension for reduction operation without identity"
            )
    computation_dtype, result_dtype = utils.reduction_dtypes(
        a, output_dtype_kind, dtype
    )
    a = _maybe_convert_to_dtype(a, computation_dtype)  # type: ignore[method-assign]
    result = prim(a, dims)
    if keepdims:
        output_shape = [a.shape[i] if i not in dims else 1 for i in range(a.ndim)]
        broadcast_dims = [i for i in range(a.ndim) if i not in dims]
        result = prims.broadcast_in_dim(result, output_shape, broadcast_dims)

    if out is not None:
        assert result_dtype is not None
        if dtype is not None and result_dtype != out.dtype:
            raise RuntimeError(
                "Expected the dtype of reduction result and out to match"
            )
        out = _maybe_resize_out(out, result.shape)
        return _safe_copy_out(copy_from=result, copy_to=out)  # type: ignore[arg-type]

    if result.dtype != result_dtype and result_dtype is not None:
        result = prims.convert_element_type(result, result_dtype)

    return result


def _make_copy_from_view(fn, return_none_on_out_variant=False):
    """
    Given a view function (e.g. torch.diagonal) generates its copy variant (e.g. torch.diagonal_copy)
    """
    aten_fn = getattr(aten, fn.__name__)
    annotations = getattr(fn, "__annotations__", {})
    # view ops should not change dtypes, this ensures that the decomp path has
    # the same error checks as eager.
    fn = out_wrapper(exact_dtype=True)(aten_fn)

    @wraps(fn)
    def _fn(*args, out=None, **kwargs):
        result = fn(*args, out=out, **kwargs)
        if return_none_on_out_variant and out is not None:
            return None
        if out is not None:
            return result

        return pytree.tree_map(
            lambda x: x.clone(memory_format=torch.contiguous_format),
            result,
        )

    copy_name = f"{fn.__name__}_copy"
    _fn.__name__ = copy_name
    _fn.__annotations__.update(annotations)
    register_decomposition(getattr(aten, copy_name))(_fn)
    return _fn


@register_decomposition(aten.all)
@out_wrapper()
def all(
    a: TensorLikeType,
    dim: Optional[DimsType] = None,
    keepdim: bool = False,
) -> TensorLikeType:
    result = torch.logical_not(torch.any(torch.logical_not(a), dim, keepdim=keepdim))

    if a.dtype == torch.uint8:
        result = result.to(dtype=torch.uint8)

    return result


@register_decomposition(aten.any)
@out_wrapper()
def any(
    a: TensorLikeType,
    dim: Optional[DimsType] = None,
    keepdim: bool = False,
) -> TensorLikeType:
    a_ = _maybe_convert_to_dtype(a, torch.bool)
    if isinstance(dim, (list, tuple)) and len(dim) == 0:
        result = a_.clone()
    else:
        result = a_.sum(dim=dim, keepdim=keepdim).ne(False)

    # Preserves uint8 -- probably a legacy mask thing
    if a.dtype is torch.uint8:
        return prims.convert_element_type(result, torch.uint8)

    return result


@register_decomposition([aten.sum.dim_IntList, aten.sum.IntList_out])
def sum(
    a: TensorLikeType,
    dim: Union[Optional[int], Optional[list[int]]] = None,
    keepdim: bool = False,
    *,
    dtype: Optional[torch.dtype] = None,
    out: Optional[Tensor] = None,
) -> TensorLikeType:
    if dtype is None:
        if out is not None:
            dtype = out.dtype
        elif utils.is_boolean_dtype(a.dtype) or utils.is_integer_dtype(a.dtype):
            dtype = torch.int64
        else:
            dtype = a.dtype
    # reduces over all dimensions if dim=() is passed
    if dim == () or dim == []:
        dim = None
    return _reduction(
        a,
        prims.sum,
        dims=dim,
        keepdims=keepdim,
        dtype=dtype,
        out=out,
        output_dtype_kind=REDUCTION_OUTPUT_TYPE_KIND.SAME,
    )


def sum_to_size(
    a: Tensor,
    *shape,
) -> Tensor:
    shape = utils.extract_shape_from_varargs(shape, validate=False)
    torch._check(
        utils.is_expandable_to(shape, a.shape),
        lambda: f'sum_to_size: size "{shape}" is not expandable to size "{a.shape}"',
    )
    # In ATen scalar tensors are sent through sum and the result is returned as
    # type promoted
    if utils.is_same_shape(shape, a.shape) and len(shape) > 0:
        return prims.view_of(a)
    leading_dims = a.ndim - len(shape)
    reduce_dims = tuple(range(leading_dims)) + tuple(
        i
        for i in range(leading_dims, len(shape))
        if shape[i - leading_dims] == 1 and a.shape[i] != 1
    )
    return torch.sum(a, dim=reduce_dims, keepdim=True, dtype=None)


@register_decomposition(aten.prod)
def prod(
    a: TensorLikeType,
    dim: Union[Optional[int], Optional[list[int]]] = None,
    keepdim: bool = False,
    *,
    dtype=None,
    out: Optional[Tensor] = None,
) -> TensorLikeType:
    if dtype is None:
        if out is not None:
            dtype = out.dtype
        elif utils.is_boolean_dtype(a.dtype) or utils.is_integer_dtype(a.dtype):
            dtype = torch.int64
        else:
            dtype = a.dtype
    # reduces over all dimensions if dim=() is passed
    if dim == () or dim == []:
        dim = None
    return _reduction(
        a,
        prims.prod,
        dims=dim,
        keepdims=keepdim,
        dtype=dtype,
        out=out,
        output_dtype_kind=REDUCTION_OUTPUT_TYPE_KIND.SAME,
    )


@register_decomposition(aten.amin)
def amin(
    a: TensorLikeType,
    dim: Optional[DimsType] = None,
    keepdim: bool = False,
    *,
    out: Optional[Tensor] = None,
) -> TensorLikeType:
    # reduces over all dimensions if dim=() is passed
    if dim == () or dim == []:
        dim = None

    return _reduction(
        a,
        prims.amin,
        dims=dim,
        keepdims=keepdim,
        dtype=None,
        out=out,
        has_identity=False,
        output_dtype_kind=REDUCTION_OUTPUT_TYPE_KIND.SAME,
    )


@register_decomposition(aten.amax)
def amax(
    a: TensorLikeType,
    dim: Optional[DimsType] = None,
    keepdim: bool = False,
    *,
    out: Optional[Tensor] = None,
) -> TensorLikeType:
    # reduces over all dimensions if dim=() is passed
    if dim == () or dim == []:
        dim = None

    return _reduction(
        a,
        prims.amax,
        dims=dim,
        keepdims=keepdim,
        dtype=None,
        out=out,
        has_identity=False,
        output_dtype_kind=REDUCTION_OUTPUT_TYPE_KIND.SAME,
    )


def _dim_var_dispatch(dim=None, unbiased=None):
    # There's the following overload of torch.var:
    # var(Tensor self, bool unbiased=True) -> (Tensor, Tensor)
    # We need to explicitly convert bool dims to unbiased arg
    if unbiased is None and isinstance(dim, bool):
        unbiased = dim
        dim = None
    return dim, unbiased


@register_decomposition(aten.var)
@out_wrapper()
def var(
    a: TensorLikeType,
    dim: Optional[DimsType] = None,
    unbiased: Optional[bool] = None,
    keepdim: bool = False,
    *,
    correction: Optional[NumberType] = None,
) -> TensorLikeType:
    dim, unbiased = _dim_var_dispatch(dim, unbiased)
    correction = utils.set_correction(unbiased, correction)
    # reduces over all dimensions if dim=() is passed
    if dim == () or dim == []:
        dim = None

    result = _reduction(
        a,
        partial(prims.var, correction=correction),
        dims=dim,
        keepdims=keepdim,
        dtype=None,
        out=None,
        has_identity=True,
        output_dtype_kind=REDUCTION_OUTPUT_TYPE_KIND.COMPLEX_TO_FLOAT,
    )
    return result


@register_decomposition(aten.std)
@out_wrapper()
def std(
    a: TensorLikeType,
    dim: Union[Optional[int], Optional[list[int]]] = None,
    unbiased: Optional[bool] = None,
    keepdim: bool = False,
    *,
    correction: Optional[NumberType] = None,
) -> TensorLikeType:
    dim, unbiased = _dim_var_dispatch(dim, unbiased)
    correction = utils.set_correction(unbiased, correction)

    opmath_dtype, dtype = utils.reduction_dtypes(
        a, REDUCTION_OUTPUT_TYPE_KIND.COMPLEX_TO_FLOAT
    )
    a = _maybe_convert_to_dtype(a, opmath_dtype)
    a_var = torch.var(a, dim, correction=correction, keepdim=keepdim)
    a_std = torch.sqrt(a_var)
    assert dtype is not None
    return _maybe_convert_to_dtype(a_std, dtype)


@register_decomposition(aten.mean)
def mean(
    a: TensorLikeType,
    dim: Optional[DimsType] = None,
    keepdim: bool = False,
    *,
    dtype=None,
    out=None,
) -> TensorLikeType:
    # reduces over all dimensions if dim=() is passed
    if dim == () or dim == []:
        dim = None
    orig_dtype = dtype
    if dtype is None:
        dtype = a.dtype
    result = _reduction(
        a,
        prims.sum,
        dims=dim,
        keepdims=keepdim,
        dtype=dtype,
        out=None,
        output_dtype_kind=REDUCTION_OUTPUT_TYPE_KIND.KEEP_PROMOTED_TYPE,
    )
    torch._check(
        utils.is_float_dtype(dtype) or utils.is_complex_dtype(dtype),
        lambda: (
            f"mean(): could not infer output dtype. "
            f"{'Input' if orig_dtype is None else 'Optional'} dtype must be either "
            f"a floating point or complex dtype. Got: {dtype}"
        ),
    )
    if isinstance(dim, Dim):
        dim = (dim,)  # type: ignore[assignment]
    dims = utils.reduction_dims(a.shape, dim)  # type: ignore[arg-type]
    nelem = 1 if a.ndim == 0 else reduce(operator.mul, (a.shape[i] for i in dims), 1)
    result = true_divide(result, nelem)
    result_dtype = a.dtype if dtype is None else dtype
    result = _maybe_convert_to_dtype(result, result_dtype)  # type: ignore[method-assign]
    if out is not None:
        assert isinstance(out, TensorLike)
        out = _maybe_resize_out(out, result.shape)
        return _safe_copy_out(copy_from=result, copy_to=out)  # type: ignore[arg-type]
    return result


@register_decomposition(aten.std_mean)
@out_wrapper("out0", "out1")
def std_mean(
    a: TensorLikeType,
    dim: Optional[DimsType] = None,
    *,
    unbiased: Optional[bool] = None,
    keepdim: bool = False,
    correction: Optional[NumberType] = None,
):
    dim, unbiased = _dim_var_dispatch(dim, unbiased)
    correction = utils.set_correction(unbiased, correction)
    opmath_dtype, dtype = utils.reduction_dtypes(
        a, REDUCTION_OUTPUT_TYPE_KIND.COMPLEX_TO_FLOAT
    )
    original_dtype = a.dtype
    a = _maybe_convert_to_dtype(a, opmath_dtype)
    a_var, a_mean = torch.var_mean(a, dim, correction=correction, keepdim=keepdim)
    a_std = torch.sqrt(a_var)
    assert dtype is not None
    return (
        _maybe_convert_to_dtype(a_std, dtype),
        _maybe_convert_to_dtype(a_mean, original_dtype),
    )


@register_decomposition(aten.var_mean)
@out_wrapper("out0", "out1")
def var_mean(
    a: TensorLikeType,
    dim: Optional[DimsType] = None,
    unbiased: Optional[bool] = None,
    keepdim: bool = False,
    *,
    correction: Optional[NumberType] = None,
):
    dim, unbiased = _dim_var_dispatch(dim, unbiased)
    v = var(a, dim, unbiased, keepdim, correction=correction)
    m = mean(a, dim, keepdim)
    return v, m


@register_decomposition(aten.addr)
@out_wrapper()
@elementwise_type_promotion_wrapper(
    type_promoting_args=("self", "vec1", "vec2"),
    type_promotion_kind=ELEMENTWISE_TYPE_PROMOTION_KIND.DEFAULT,
)
def addr(
    self: TensorLikeType,
    vec1: TensorLikeType,
    vec2: TensorLikeType,
    *,
    beta: NumberType = 1,
    alpha: NumberType = 1,
) -> TensorLikeType:
    torch._check(
        vec1.ndim == 1,
        lambda: f"addr: Expected 1-D argument vec1, but got {vec1.ndim}-D",
    )
    torch._check(
        vec2.ndim == 1,
        lambda: f"addr: Expected 1-D argument vec2, but got {vec2.ndim}-D",
    )
    for arg, arg_name in ((alpha, "alpha"), (beta, "beta")):
        if isinstance(arg, bool):
            torch._check(
                utils.is_boolean_dtype(self.dtype)
                and utils.is_boolean_dtype(vec1.dtype)
                and utils.is_boolean_dtype(vec2.dtype),
                lambda: f"Boolean {arg_name} only supported for Boolean results.",
            )
    self = self.expand(vec1.shape[0], vec2.shape[0])
    if utils.is_boolean_dtype(self.dtype):
        # Integers are accepted for booleans
        torch._check(
            is_weakly_lesser_type(type(beta), int),
            lambda: f"expected bool/int beta but got {type(beta)}",
        )
        torch._check(
            is_weakly_lesser_type(type(alpha), int),
            lambda: f"expected bool/int alpha but got {type(beta)}",
        )
        if not beta:
            return torch.outer(vec1, vec2) if alpha else torch.full_like(self, False)
        else:
            return torch.logical_or(
                self,
                torch.outer(vec1, vec2) if alpha else torch.full_like(self, False),
            )
    else:
        torch._check(
            is_weakly_lesser_type(type(beta), dtype_to_type(self.dtype)),
            lambda: f"cannot safely convert {type(beta)} to {self.dtype}",
        )
        torch._check(
            is_weakly_lesser_type(type(alpha), dtype_to_type(self.dtype)),
            lambda: f"cannot safely convert {type(alpha)} to {self.dtype}",
        )
        if beta == 0:
            # This means NaNs from self are dropped if beta is zero
            return alpha * torch.outer(vec1, vec2)
        else:
            return beta * self + alpha * torch.outer(vec1, vec2)


# CompositeImplicitAutograd - don't register decomp
def atleast_1d(
    arg: Union[TensorLikeType, Sequence[TensorLikeType]], *args: TensorLikeType
) -> Union[TensorLikeType, tuple[TensorLikeType, ...]]:
    """Reference implementation of :func:`torch.atleast_1d`."""
    if not args and isinstance(arg, collections.abc.Sequence):
        args_ = arg
    else:
        assert not isinstance(arg, collections.abc.Sequence)
        args_ = (arg,) + args
    res = tuple(a if a.ndim >= 1 else unsqueeze(a, 0) for a in args_)
    return res if len(res) > 1 else res[0]


# Helper function with assert to avoid MyPy error
# of incompatible type passed to unsqueeze
def _unsqueeze_atleast(
    at_least_fn: Callable, dim: int, arg: TensorLikeType
) -> TensorLikeType:
    arg_ = at_least_fn(arg)
    assert isinstance(arg_, TensorLike)
    return unsqueeze(arg_, dim)


# CompositeImplicitAutograd - don't register decomp
def atleast_2d(
    arg: Union[TensorLikeType, Sequence[TensorLikeType]], *args: TensorLikeType
) -> Union[TensorLikeType, tuple[TensorLikeType, ...]]:
    """Reference implementation of :func:`torch.atleast_2d`."""
    if not args and isinstance(arg, collections.abc.Sequence):
        args_ = arg
    else:
        assert not isinstance(arg, collections.abc.Sequence)
        args_ = (arg,) + args
    unsqueeze_atleast_1d = partial(_unsqueeze_atleast, atleast_1d, 0)
    res = tuple(a if a.ndim >= 2 else unsqueeze_atleast_1d(a) for a in args_)
    return res if len(res) > 1 else res[0]


# CompositeImplicitAutograd - don't register decomp
def atleast_3d(
    arg: Union[TensorLikeType, Sequence[TensorLikeType]], *args: TensorLikeType
) -> Union[TensorLikeType, tuple[TensorLikeType, ...]]:
    """Reference implementation of :func:`torch.atleast_3d`."""
    if not args and isinstance(arg, collections.abc.Sequence):
        args_ = arg
    else:
        assert not isinstance(arg, collections.abc.Sequence)
        args_ = (arg,) + args
    unsqueeze_atleast_2d = partial(_unsqueeze_atleast, atleast_2d, -1)
    res = tuple(a if a.ndim >= 3 else unsqueeze_atleast_2d(a) for a in args_)
    return res if len(res) > 1 else res[0]


def as_strided(
    a: TensorLikeType,
    size: ShapeType,
    stride: StrideType,
    storage_offset: Optional[int] = None,
) -> TensorLikeType:
    storage_offset_int = (
        storage_offset if storage_offset is not None else a.storage_offset()
    )
    return prims.as_strided(a, size, stride, storage_offset_int)


@register_decomposition(aten.as_strided_scatter)
@out_wrapper()
def as_strided_scatter(
    input: TensorLikeType,
    src: TensorLikeType,
    size: ShapeType,
    stride: StrideType,
    storage_offset: Optional[int] = None,
) -> TensorLikeType:
    storage_offset_int = 0 if storage_offset is None else storage_offset
    return prims.as_strided_scatter(input, src, size, stride, storage_offset_int)


def broadcast_shapes(*shapes) -> ShapeType:
    return torch.Size(_broadcast_shapes(*shapes))


@aten.broadcast_tensors.default.py_impl(DispatchKey.CompositeImplicitAutograd)
@aten.broadcast_tensors.default.py_impl(DispatchKey.Meta)
def broadcast_tensors(*tensors) -> list[TensorLikeType]:
    if len(tensors) == 1 and not isinstance(tensors[0], Tensor):
        tensors = tensors[0]
    return list(_maybe_broadcast(*tensors, preserve_cpu_scalar_tensors=False))


# CompositeImplicitAutograd - don't register decomp
def broadcast_to(a: TensorLikeType, size: ShapeType) -> TensorLikeType:
    start = len(size) - len(a.shape)
    dims = tuple(range(start, len(a.shape) + start))
    return prims.broadcast_in_dim(a, size, dims)


@register_decomposition(aten.cat)
@out_wrapper()
@elementwise_type_promotion_wrapper(
    type_promoting_args=("tensors",),
    type_promotion_kind=ELEMENTWISE_TYPE_PROMOTION_KIND.NO_OPMATH,
)
def cat(tensors: TensorSequenceType, dim: int = 0) -> TensorLikeType:
    def cat_compute_output_memory_format(inputs):
        format = None
        for t in inputs:
            f = utils.suggest_memory_format(t)
            if f == torch.contiguous_format:
                return f
            if format is not None and format != f:
                return torch.contiguous_format
            format = f
        assert format is not None
        return format

    if len(tensors) == 0:
        msg = "cat expects at least one tensor, but received zero!"
        raise ValueError(msg)

    for tensor in tensors:
        assert isinstance(tensor, TensorLike)

    utils.check_same_device(*tensors, allow_cpu_scalar_tensors=False)

    from torch.fx.experimental.symbolic_shapes import (
        guard_or_false,
        guard_size_oblivious,
    )

    # This is a bit tricky.  Naively, you would expect to just pick one
    # arbitrary tensor and check that all tensors match this tensor.  However,
    # there is legacy behavior which says that if you have a 1-D empty tensor
    # (0,), this is permissible.  So you can't assume that all the tensors
    # have same dimensionality, and you can't assume that the first tensor is
    # the correct stencil.
    #
    # We'll implement this in a few passes.  First, we will try to infer the
    # ndim of the cat output.  If this ndim != 1, then we know that all ndim =
    # 1 inputs must be empty, or are errors.  If this ndim == 1, then life
    # is easy (the legacy special case coincides with regular handling).
    #
    # NB: The regular implementation of cat just filters out empty inputs,
    # but we do it slightly different here for better handling for unbacked
    # SymInts

    example = None
    for i, t in enumerate(tensors):
        if example is None:
            if t.ndim != 1:
                example = t
        else:
            if t.ndim != 1:
                torch._check(
                    t.ndim == example.ndim,
                    lambda: "Number of dimensions of tensors must match.  "
                    f"Expected {example.ndim}-D tensors, but got {t.ndim}-D for "
                    f"tensor number {i} in the list",
                )

    if example is None:
        # example is None if everything is 1-D.  If so, just arbitrarily pick
        # the first one
        example = tensors[0]

    shape = example.shape
    filtered = []
    for tensor_idx, tensor in enumerate(tensors):
        if len(shape) != len(tensor.shape):
            assert tensor.ndim == 1  # we've already checked this above
            # Don't suggest the legacy behavior in the error message
            torch._check(
                # NB: it is not enough to simply assert that tensor.shape[0] == 0;
                # this MUST be true even under guard size oblivious.
                # Effectively, we must actually know that the shape is zero,
                # passing an unbacked SymInt which we will defer a runtime
                # assert on won't cut it.  This is a policy decision (size
                # oblivious semantics say that u0 tensors never are inferred
                # to be zero size, even if they must be that for the cat to go
                # through), and is load bearing for our Inductor lowerings
                # (which assume that size oblivious tests are OK to determine
                # if a shape is permissibly zero.)
                guard_size_oblivious(tensor.shape[0] == 0),
                lambda: f"Number of dimensions of tensors must match.  "
                f"Expected {example.ndim}-D tensors, but got 1-D for "
                f"tensor number {tensor_idx} in the list",
            )
        else:
            # Remove inputs that are 1-D, zero size
            if tensor.ndim == 1 and guard_or_false(tensor.shape[0] == 0):
                continue
            # Don't bother checking size match, prims.cat will handle it
            filtered.append(tensor)

    memory_format = cat_compute_output_memory_format(tensors)

    if len(filtered) == 0:
        t = tensors[0]

        # TODO: fix this to work with meta tensors
        try:
            # BUG? This looks like it wants to call builtins.any() but is
            # actually calling .any() (in this file). Changing to builtins.any()
            # causes tests to fail:
            # PYTORCH_OPINFO_SAMPLE_INPUT_INDEX=4 python test/test_ops.py -k \
            #   TestFakeTensorCUDA.test_fake_crossref_backward_amp_cat_cuda_float32
            requires_grad = bool(any(x.requires_grad for x in tensors))  # type: ignore[arg-type]
        except Exception:
            requires_grad = False  # type: ignore[assignment]

        return empty(
            (0,),
            dtype=t.dtype,
            device=t.device,
            requires_grad=requires_grad,
            memory_format=memory_format,
        )

    dim = utils.canonicalize_dim(filtered[0].ndim, dim)
    utils.validate_idx(filtered[0].ndim, dim)

    return prims.cat(filtered, dim).clone(memory_format=memory_format)


# CompositeImplicitAutograd - don't register decomp
@out_wrapper()
def column_stack(tensors: TensorSequenceType) -> TensorLikeType:
    aligned_tensors = tuple(
        x if x.ndim > 1 else x.reshape((x.numel(), 1)) for x in tensors
    )
    return cat(aligned_tensors, 1)


def conj(input: TensorLikeType) -> TensorLikeType:
    if not utils.is_complex_dtype(input.dtype):
        return input
    if input.is_sparse:
        return torch.conj_physical(input)
    return prims.conj(input)


# This replicates at::constant_pad_nd, defined in ATen/native/PadNd.cpp
@register_decomposition(aten.constant_pad_nd)
@out_wrapper()
def constant_pad_nd(
    input: TensorLikeType, pad: list[int], value: NumberType = 0
) -> TensorLikeType:
    torch._check(
        len(pad) % 2 == 0,
        lambda: f"Length of pad must be even but instead it equals {len(pad)}",
    )

    input_sizes = input.shape
    l_inp = len(input_sizes)

    l_pad = len(pad) // 2
    l_diff = l_inp - l_pad

    torch._check(
        l_inp >= l_pad,
        lambda: "Length of pad should be no more than twice the number of "
        f"dimensions of the input. Pad length is {len(pad)} while the input has "
        f"{l_inp} dimensions.",
    )

    c_input = input
    for i in range(l_diff, l_inp):
        pad_idx = 2 * (l_inp - i - 1)
        if pad[pad_idx] < 0:
            c_input = c_input.narrow(i, -pad[pad_idx], c_input.shape[i] + pad[pad_idx])

        if pad[pad_idx + 1] < 0:
            c_input = c_input.narrow(i, 0, c_input.shape[i] + pad[pad_idx + 1])

    # If all the pads are negative we can return the result.
    # Avoid early exiting if all pads = 0 to prevent specialization on export.
    # During export, raw if statements are specialized on the input, meaning
    # that we lose a branch depending on the example input used to export.
    # Here, this is either the case where all pads = 0, or the case where at
    # least one pad > 0 and the rest are >= 0.
    # Avoiding the early exit when all pads = 0 ensures we can export
    # constant_pad_nd for cases when all pads >= 0.
    # Note: if any pads are negative, this code specializes due to the if statements above.
    if builtins.all(p < 0 for p in pad):
        return c_input.clone()

    new_shape = list(input_sizes[:l_diff])

    for i in range(l_pad):
        pad_idx = len(pad) - ((i + 1) * 2)
        new_dim = input_sizes[l_diff + i] + pad[pad_idx] + pad[pad_idx + 1]
        torch._check(
            new_dim > 0,
            lambda: f"The input size {input_sizes[l_diff + i]}, plus negative padding "
            f"{pad[pad_idx]} and {pad[pad_idx + 1]} resulted in a negative output size, "
            f"which is invalid. Check dimension {l_diff + i} of your input.",
        )
        new_shape.append(new_dim)

    memory_format = utils.suggest_memory_format(input)
    output = torch.empty(
        new_shape,
        dtype=input.dtype,
        device=input.device,
        requires_grad=input.requires_grad,
        memory_format=memory_format,
    )

    if value == 0 and input.dtype == torch.bool:
        value = False
    # torch.fill isn't typed to allow complex values
    output = torch.fill(output, value)  # type: ignore[arg-type]

    c_output = output
    for i in range(l_diff, l_inp):
        pad_idx = 2 * (l_inp - i - 1)
        if pad[pad_idx] >= 0:
            c_output = c_output.narrow(
                i, pad[pad_idx], c_output.shape[i] - pad[pad_idx]
            )
        if pad[pad_idx + 1] >= 0:
            c_output = c_output.narrow(i, 0, c_output.shape[i] - pad[pad_idx + 1])

    prims.copy_to(c_output, c_input)
    return output


def contiguous(
    a: Tensor, *, memory_format: torch.memory_format = torch.contiguous_format
) -> Tensor:
    torch._check(
        memory_format != torch.preserve_format,
        lambda: "preserve memory format is unsupported by the contiguous operator",
    )

<<<<<<< HEAD
    if definitely_contiguous_for_memory_format(a, memory_format=memory_format):
=======
    # TODO: make logic consistent with aten contiguous
    if contiguous_for_memory_format_or_false(a, memory_format=memory_format):
>>>>>>> a9537b62
        return a

    return torch.clone(a, memory_format=memory_format)


@out_wrapper()
def dstack(tensors: TensorSequenceType) -> TensorLikeType:
    torch._check(len(tensors) > 0, lambda: "dstack expects a non-empty TensorList")
    aligned_tensors = atleast_3d(*tensors)
    return cat(aligned_tensors, 2)


@register_decomposition(aten.expand)
def expand(a: Tensor, *shape) -> Tensor:
    from torch.fx.experimental.symbolic_shapes import guard_or_false, sym_or

    # NOTE: cannot use utils.extract_shape_from_varargs here
    # because that also validates the shape, but the shape
    # given to expand may be "invalid"
    if len(shape) == 1 and isinstance(shape[0], Sequence):
        shape = tuple(shape[0])

    torch._check(
        len(shape) >= len(a.shape),
        lambda: "expand: the requested shape has too few dimensions!",
    )

    offset = len(shape) - len(a.shape)
    shape_ = list(shape)
    for idx, x in enumerate(a.shape):
        offset_idx = idx + offset
        requested_length = shape[offset_idx]

        # expand(in -> out) has 3 different semantics:
        # 1) out == -1 -> size = in, stride unchanged
        # 2) in == 1 -> size = out, stride = 0
        # 3) in == out -> size = in, stride unchanged
        #
        # the code below is written for unbacked semantics s.t. we assume unbacked symbols don't
        # represent -1 unless explicitly specified, and the user is opting for case 2) or 3).
        # the sym_or allows either case, but in the decomposition's current state, broadcast_in_dim()
        # will either assume case 3) (via validate_shape() marking the expanded shape size-like), or will
        # raise a data-dependent error trying to figure out if the stride is 0, requiring the user to manually
        # select between the semantics of cases 2) and 3).
        if guard_or_false(requested_length == -1):
            shape_[offset_idx] = x
        else:
            torch._check(
                sym_or(x == 1, requested_length == x),
                lambda: f"expand: attempting to expand a dimension of length {x} -> {requested_length}!",
            )
            torch._check(requested_length >= 0)
            shape_[offset_idx] = requested_length

    # At this point shape must be valid
    utils.validate_shape(shape_)

    return prims.broadcast_in_dim(
        a, shape_, tuple(range(offset, len(a.shape) + offset))
    )


# CompositeImplicitAutograd - don't register decomp
def expand_as(a: Tensor, b: Tensor) -> Tensor:
    return a.expand(b.shape)


def chunk(a: TensorLikeType, chunks: int, dim: int = 0) -> tuple[TensorLikeType, ...]:
    if chunks <= 0:
        msg = f"Expected at least one chunk, but got {chunks}!"
        raise ValueError(msg)

    dim = utils.canonicalize_dim(a.ndim, dim)
    length = a.shape[dim]
    chunk_size = math.ceil(length / chunks)
    full_chunks = math.floor(length / chunk_size)
    tail_chunk_size = length % chunk_size

    result = [narrow(a, dim, i * chunk_size, chunk_size) for i in range(full_chunks)]

    if tail_chunk_size != 0:
        result.append(narrow(a, dim, full_chunks * chunk_size, tail_chunk_size))

    return tuple(result)


# Note: flatten, unlike other shape operators, returns the input tensor on a no-op (unless
# a 0D tensor is flattened, in which case it's returned in 1D)
# CompositeImplicitAutograd - don't register decomp
def flatten(a: TensorLikeType, start_dim: int = 0, end_dim: int = -1) -> TensorLikeType:
    start_dim = utils.canonicalize_dim(a.ndim, start_dim)
    end_dim = utils.canonicalize_dim(a.ndim, end_dim)

    # Short-circuits on no-op
    if start_dim == end_dim and a.ndim != 0:
        return a

    # Tries to take a view
    # TODO: we could look at directing collapse_view to skip its meta function here (unsafe_collapse_view)
    new_shape, _new_strides = prims._collapse_view_helper(a, start_dim, end_dim)
    if new_shape is not None:
        return prims.collapse_view(a, start_dim, end_dim)

    # Makes a copy if it can't make a view
    return prims.collapse(a, start_dim, end_dim)


@register_decomposition(aten.flip)
@out_wrapper()
def flip(a: TensorLikeType, dims: DimsSequenceType) -> TensorLikeType:
    if not isinstance(dims, tuple) and not isinstance(dims, list):
        raise ValueError("dims has to be a sequence of ints")
    dims = utils.canonicalize_dims(a.ndim, dims)  # type: ignore[assignment]
    utils.validate_no_repeating_dims(dims)
    return prims.rev(a, dims)


# CompositeImplicitAutograd - don't register decomp
def fliplr(a: TensorLikeType) -> TensorLikeType:
    if a.ndim < 2:
        raise RuntimeError("Input must be >= 2-d.")

    return flip(a, (1,))


# CompositeImplicitAutograd - don't register decomp
def flipud(a: TensorLikeType) -> TensorLikeType:
    if a.ndim < 1:
        raise RuntimeError("Input must be >= 1-d.")

    return flip(a, (0,))


# CompositeImplicitAutograd - don't register decomp
def narrow(
    a: TensorLikeType, dim: int, start: Union[int, TensorLikeType], length: int
) -> TensorLikeType:
    # Supports Tensor overload that was added for XLA:
    # https://github.com/pytorch/pytorch/issues/31558
    if isinstance(start, TensorLike):
        torch._check(
            start.dim() == 0 and utils.is_integer_dtype(start.dtype),
            lambda: "start must be an 0-dim integral Tensor.",
        )
        start = start.item()  # type: ignore[assignment]
    start = cast(int, start)
    torch._check(a.dim() > 0, lambda: "narrow() cannot be applied to a 0-dim tensor.")
    torch._check(length >= 0, lambda: "narrow(): length must be non-negative.")
    dim = utils.canonicalize_dim(a.ndim, dim)
    dim_length = a.size(dim)
    torch._check_with(
        IndexError,
        -dim_length <= start and start <= dim_length,
        lambda: f"start out of range (expected to be in range of [{-dim_length}, {dim_length}], but got {start})",
    )
    if start < 0:
        start = start + dim_length
    torch._check(
        start <= dim_length - length,
        lambda: f"start ({start}) + length ({length}) exceeds dimension size ({dim_length}).",
    )
    new_shape = list(a.shape)
    new_shape[dim] = length
    return a.as_strided(
        new_shape, a.stride(), a.storage_offset() + a.stride(dim) * start
    )


def _normalize(
    a: Tensor, norm_dims: DimsType, eps: float
) -> tuple[Tensor, Tensor, Tensor]:
    """Computes mean and 1/std of a tensor along norm_dims.

    Used as a helper function for normalization layers.

    Args:
        a (Tensor): input tensor
        norm_dims (DimsType): dimensions to normalize over
        eps (float): epsilon for numerical stability

    Returns:
        out (Tensor): normalized tensor.
        mean (Tensor): mean of the tensor along norm_dims.
        rstd (Tensor): 1/std of the tensor along norm_dims.
    """
    norm_dims = utils.canonicalize_dims(a.ndim, norm_dims)
    computation_dtype = utils.get_computation_dtype(a.dtype)
    a_acc = _maybe_convert_to_dtype(a, computation_dtype)
    assert isinstance(a_acc, TensorLike)  # to avoid mypy error for var_mean
    biased_var, mean = torch.var_mean(
        a_acc, dim=norm_dims, unbiased=False, keepdim=True
    )
    rstd = torch.rsqrt(biased_var + eps)
    out = (a_acc - mean) * rstd
    return out, mean, rstd


# add all specified dimensions
def _unsqueeze_multiple(x: TensorLikeType, dimensions: list[int]) -> TensorLikeType:
    for dim in sorted(dimensions):
        x = torch.unsqueeze(x, dim)
    return x


@register_decomposition(aten.native_group_norm.default)
def native_group_norm(
    input: Tensor,
    weight: Optional[Tensor],
    bias: Optional[Tensor],
    batch_size: int,
    num_channels: int,
    flattened_inner_size: int,
    num_groups: int,
    eps: float,
) -> tuple[Tensor, Tensor, Tensor]:
    torch._check(
        input.ndim >= 2,
        lambda: f"Expected at least 2 dimensions for input tensor but received {input.ndim}",
    )
    torch._check(
        num_channels % num_groups == 0,
        lambda: "Expected number of channels in input to be divisible by num_groups, "
        + f"but got input of shape {input.shape} and num_groups = {num_groups}",
    )

    computation_dtype = utils.get_computation_dtype(input.dtype)
    input_acc = _maybe_convert_to_dtype(input, computation_dtype)
    # num_channels / num_groups and flattened inner dimension are the reduction axes
    reduction_dims = [2, 3]
    input_reshaped = torch.reshape(
        input_acc,
        [batch_size, num_groups, num_channels // num_groups, flattened_inner_size],
    )
    reduction_dims = utils.canonicalize_dims(input_reshaped.ndim, reduction_dims)
    biased_var, mean = torch.var_mean(
        input_reshaped, dim=reduction_dims, unbiased=False, keepdim=True
    )
    rstd = torch.rsqrt(biased_var + eps)
    if input.device.type == "cpu" and weight is not None:
        weight_reshaped = torch.reshape(
            weight, [1, num_groups, num_channels // num_groups, 1]
        )
        w = rstd * weight_reshaped
        b = -mean * w
        if bias is not None:
            bias_reshaped = torch.reshape(
                bias, [1, num_groups, num_channels // num_groups, 1]
            )
            b = b + bias_reshaped
        w = w.contiguous().as_strided([batch_size, num_channels], [num_channels, 1])
        b = b.contiguous().as_strided([batch_size, num_channels], [num_channels, 1])
        broadcast_dims = list(range(2, input.ndim))
        unsqueeze_w = _unsqueeze_multiple(w, broadcast_dims)
        unsqueeze_b = _unsqueeze_multiple(b, broadcast_dims)
        out = input_acc * unsqueeze_w + unsqueeze_b
    else:
        out = (input_reshaped - mean) * rstd
        out = out.view(input.shape)
        broadcast_dims = [0] + list(range(2, input.ndim))
        if weight is not None:
            unsqueeze_weight = _unsqueeze_multiple(weight, broadcast_dims)
            out = out * unsqueeze_weight
        if bias is not None:
            unsqueeze_bias = _unsqueeze_multiple(bias, broadcast_dims)
            out = out + unsqueeze_bias

    out = _maybe_convert_to_dtype(out, input.dtype)  # type: ignore[assignment]
    mean = _maybe_convert_to_dtype(mean, input.dtype)  # type: ignore[assignment]
    rstd = _maybe_convert_to_dtype(rstd, input.dtype)  # type: ignore[assignment]

    # remove broadcast dimensions from mean and rstd
    mean = torch.squeeze(mean, reduction_dims)
    rstd = torch.squeeze(rstd, reduction_dims)
    return (out, mean, rstd)


@register_decomposition(aten.native_layer_norm)
@out_wrapper("out0", "out1", "out2")
def native_layer_norm(
    input: Tensor,
    normalized_shape: ShapeType,
    weight: Optional[Tensor],
    bias: Optional[Tensor],
    eps: float,
) -> tuple[Tensor, Tensor, Tensor]:
    normalized_ndim = len(normalized_shape)
    torch._check(
        normalized_ndim >= 1,
        lambda: "Expected normalized_shape to be at least 1-dimensional, i.e., "
        + "containing at least one element, but got normalized_shape = "
        + str(normalized_shape),
    )
    # torch.Size([1, 2, 3]) == [1, 2, 3] evaluates to False
    # while torch.Size([1, 2, 3]) == (1, 2, 3) is True
    # therefore we use tuple(normalized_shape)
    torch._check(
        weight is None or weight.shape == tuple(normalized_shape),
        lambda: "Expected weight to be of same shape as normalized_shape, but got "
        + "weight of shape "
        + str(weight.shape)  # type: ignore[union-attr]
        + " and normalized_shape = "
        + str(normalized_shape),
    )
    torch._check(
        bias is None or bias.shape == tuple(normalized_shape),
        lambda: "Expected bias to be of same shape as normalized_shape, but got "
        + "bias of shape "
        + str(bias.shape)  # type: ignore[union-attr]
        + " and normalized_shape = "
        + str(normalized_shape),
    )
    torch._check(
        input.ndim >= normalized_ndim
        and input.shape[(input.ndim - normalized_ndim) :] == tuple(normalized_shape),
        lambda: "Given normalized_shape="
        + str(normalized_shape)
        + ", expected input with shape "
        + str(normalized_shape)
        + ", but got input of size "
        + str(input.shape),
    )

    input = contiguous(input)
    if weight is not None:
        weight = contiguous(weight)
    if bias is not None:
        bias = contiguous(bias)

    axis = input.ndim - normalized_ndim
    reduction_dims = list(range(axis, input.ndim))
    out, mean, rstd = _normalize(input, reduction_dims, eps)

    if weight is None and bias is not None:
        out = out + bias
    elif weight is not None and bias is None:
        out = out * weight
    elif weight is not None and bias is not None:
        out = out * weight + bias

    out = _maybe_convert_to_dtype(out, input.dtype)  # type: ignore[assignment]
    if input.device.type in ["cpu", "mtia"]:
        mean = _maybe_convert_to_dtype(mean, input.dtype)  # type: ignore[assignment]
        rstd = _maybe_convert_to_dtype(rstd, input.dtype)  # type: ignore[assignment]
    return (out, mean, rstd)


@torch._subclasses.fake_impls.register_op_impl(aten.native_layer_norm.default)
def native_layer_norm_fake(fake_mode, func, *args, **kwargs):
    return native_layer_norm(*args)


# TODO: Adding this as a meta function causes functorch tests to fail when compiled with debug mode.
# test/test_eager_transforms.py::TestFunctionalizeCPU::test_functionalize_fx_transpose_simple_cpu
@register_decomposition(aten.permute)
def permute(a: TensorLikeType, *dims) -> TensorLikeType:
    _permutation = utils.canonicalize_dims(
        a.ndim, utils.extract_dims_from_varargs(dims)
    )
    return prims.transpose(a, _permutation)


@register_decomposition(aten.renorm)
@out_wrapper()
def renorm(
    input: TensorLikeType, p: RealNumberType, dim: int, maxnorm: RealNumberType
) -> TensorLikeType:
    torch._check(not isinstance(p, complex), lambda: "renorm: p must be real-valued")
    torch._check(p > 0, lambda: "renorm: non-positive norm not supported")
    torch._check(
        not isinstance(maxnorm, complex), lambda: "renorm: maxnorm must be real-valued"
    )
    torch._check(
        maxnorm >= 0, lambda: f"renorm: expected maxnorm to be >= 0 but got {maxnorm}"
    )
    ndim = input.ndim
    torch._check(
        ndim > 1,
        lambda: f"renorm: input needs at least 2 dimensions, got {ndim} dimensions",
    )

    dim = utils.canonicalize_dim(ndim, dim)
    reduce_dims = list(range(ndim))
    del reduce_dims[dim]

    # For half and bfloat16, calculate norm in float precision then cast
    # normalization factor to half
    acc_type = utils.get_computation_dtype(input.dtype)
    if acc_type != input.dtype:
        norm = torch.linalg.vector_norm(
            input, p, reduce_dims, keepdim=True, dtype=acc_type
        )
    else:
        norm = torch.linalg.vector_norm(input, p, reduce_dims, keepdim=True)

    eps = 1e-7
    norm_factor = torch.where(norm > maxnorm, maxnorm / (norm + eps), 1.0)
    if acc_type != input.dtype:
        norm_factor = prims.convert_element_type(norm_factor, input.dtype)
    return (input * norm_factor).contiguous()


# CompositeImplicitAutograd - don't register decomp
@aten.stft.center.py_impl(DispatchKey.CompositeImplicitAutograd)
def stft(
    input: Tensor,
    n_fft: int,
    hop_length: Optional[int] = None,
    win_length: Optional[int] = None,
    window: Optional[Tensor] = None,
    center: bool = True,
    pad_mode: str = "reflect",
    normalized: bool = False,
    onesided: Optional[bool] = None,
    return_complex: Optional[bool] = None,
    align_to_window: Optional[bool] = None,
) -> Tensor:
    torch._check(
        window is None or window.device == input.device,
        lambda: (
            f"stft input and window must be on the same device but got self on {input.device}"
            + f" and window on {window.device}"  # type: ignore[union-attr]
        ),
    )
    torch._check(
        not center or align_to_window is None,
        "stft only supports align_to_window for center = False.",
    )

    hop_length_ = hop_length if hop_length is not None else n_fft // 4
    win_length_ = win_length if win_length is not None else n_fft

    if return_complex is None:
        return_complex_ = input.is_complex() or (
            window is not None and utils.is_complex_dtype(window.dtype)
        )
        torch._check(
            return_complex_,
            (
                "stft requires the return_complex parameter be given for real inputs, "
                + "and will further require that return_complex=True in a future PyTorch release."
            ),
        )
    else:
        return_complex_ = return_complex

    torch._check(
        utils.is_float_dtype(input.dtype) or utils.is_complex_dtype(input.dtype),
        lambda: "stft expected a tensor of floating point or complex values",
    )
    torch._check(1 <= input.ndim <= 2, lambda: "stft expected a 1D or 2D tensor")

    original_ndim = input.ndim
    if original_ndim == 1:
        input = input.unsqueeze(0)

    if center:
        extra_dims = 3 - input.ndim
        pad_amount = n_fft // 2
        extended_shape = [*itertools.repeat(1, extra_dims), *input.shape]
        input = aten.pad(input.view(extended_shape), [pad_amount, pad_amount], pad_mode)
        input = input.view(input.size()[extra_dims:])

    length = input.size(1)
    torch._check(
        0 < n_fft <= length,
        lambda: f"stft expected 0 < n_fft <= {length}, but got n_fft={n_fft}",
    )
    torch._check(
        hop_length_ > 0,
        lambda: f"stft expected hop_length > 0 but got hop_length={hop_length_}",
    )
    torch._check(
        0 < win_length_ <= n_fft,
        lambda: f"stft expected 0 < win_length <= n_fft but got win_length={win_length_}",
    )
    torch._check(
        window is None or window.shape == (win_length_,),
        lambda: (
            f"expected a 1D window tensor of size equal to win_length={win_length_}, "
            + f"but got window with size {window.shape}"  # type: ignore[union-attr]
        ),
    )

    if win_length_ < n_fft:
        if window is None:
            window = torch.ones(win_length_, dtype=input.dtype, device=input.device)
        left = (n_fft - win_length_) // 2
        window = aten.constant_pad_nd(window, [left, n_fft - win_length_ - left])

    if not center and align_to_window:
        input_pad_amount = (n_fft - win_length_) // 2
        input = aten.pad(input, [input_pad_amount, input_pad_amount], pad_mode)

    input = input.unfold(dimension=-1, size=n_fft, step=hop_length_)

    if window is not None:
        input = input * window

    complex_fft = utils.is_complex_dtype(input.dtype)
    onesided = onesided if onesided is not None else not complex_fft
    norm = "ortho" if normalized else None
    if onesided:
        torch._check(
            not complex_fft,
            lambda: "Cannot have onesided output if window or input is complex",
        )
        out = torch.fft.rfft(input, dim=-1, norm=norm)
    else:
        out = torch.fft.fft(input, dim=-1, norm=norm)

    out.transpose_(1, 2)

    if original_ndim == 1:
        out = out.squeeze_(0)

    return out if return_complex_ else torch.view_as_real(out)


# CompositeImplicitAutograd - don't register decomp
@aten.istft.default.py_impl(DispatchKey.CompositeImplicitAutograd)
def istft(
    input: Tensor,
    n_fft: int,
    hop_length: Optional[int] = None,
    win_length: Optional[int] = None,
    window: Optional[Tensor] = None,
    center: bool = True,
    normalized: bool = False,
    onesided: Optional[bool] = None,
    length: Optional[int] = None,
    return_complex=False,
) -> Tensor:
    torch._check(
        window is None or window.device == input.device,
        lambda: (
            f"istft input and window must be on the same device but got self on {input.device}"
            + f" and window on {window.device}"  # type: ignore[union-attr]
        ),
    )

    hop_length_ = hop_length if hop_length is not None else n_fft // 4
    win_length_ = win_length if win_length is not None else n_fft

    torch._check(
        utils.is_complex_dtype(input.dtype),
        lambda: (
            "istft input and window must be on the same device but got self on "
            + f"{input.device} and window on {window.device}"  # type: ignore[union-attr]
        ),
    )
    n_frames = input.size(-1)
    fft_size = input.size(-2)

    expected_output_signal_len = n_fft + hop_length_ * (n_frames - 1)
    torch._check(input.numel() > 0, lambda: "istft input tensor cannot be empty")
    torch._check(
        2 <= input.ndim <= 3,
        lambda: f"istft expected a tensor with 2 or 3 dimensions, but got {input.ndim}",
    )
    onesided_ = onesided if onesided is not None else fft_size != n_fft

    if onesided_:
        torch._check(
            n_fft // 2 + 1 == fft_size,
            lambda: (
                "istft expected the frequency dimension (3rd to the last) of the input tensor "
                + "to match n_fft / 2 + 1 when onesided=True, but got {fft_size}"
            ),
        )
    else:
        torch._check(
            n_fft == fft_size,
            lambda: (
                "istft expected the frequency dimension (3rd to the last) of the input tensor "
                + "to match n_fft when onesided=False, but got {fft_size}",
            ),
        )

    torch._check(
        0 < hop_length_ <= win_length_,
        lambda: "istft expected 0 < hop_length <= win_length",
    )
    torch._check(
        0 < win_length_ <= n_fft, lambda: "istft expected 0 < win_length <= n_fft"
    )
    torch._check(
        window is None or window.shape == (win_length_,),
        lambda: "Invalid window shape. window has to be 1D and length of `win_length`",
    )

    if window is None:
        real_dtype = utils.corresponding_real_dtype(input.dtype)
        window_ = torch.ones(win_length_, dtype=real_dtype, device=input.device)
    else:
        window_ = window

    if win_length_ != n_fft:
        left = (n_fft - win_length_) // 2
        window_ = aten.constant_pad_nd(window_, (left, n_fft - win_length_ - left), 0)

    original_ndim = input.ndim
    if input.ndim == 2:
        input = input.unsqueeze(0)

    input = input.transpose(1, 2)
    norm = "ortho" if normalized else None
    if return_complex:
        torch._check(
            not onesided_,
            lambda: "cannot have onesided output if window or input is complex",
        )
        input = torch.fft.ifft(input, dim=-1, norm=norm)
    else:
        torch._check(
            window is None or not utils.is_complex_dtype(window.dtype),
            lambda: "Complex windows are incompatible with return_complex=False",
        )
        if not onesided_:
            input = input.narrow(dim=-1, start=0, length=n_fft // 2 + 1)
        input = torch.fft.irfft(input, dim=-1, norm=norm)

    assert input.size(2) == n_fft

    y_tmp = input * window_.view([1, 1, n_fft])
    y = aten.unfold_backward(
        y_tmp,
        input_sizes=(y_tmp.size(0), expected_output_signal_len),
        dim=1,
        size=n_fft,
        step=hop_length_,
    )
    window_envelop = aten.unfold_backward(
        window_.pow(2).expand((1, n_frames, n_fft)),
        input_sizes=(y_tmp.size(0), expected_output_signal_len),
        dim=1,
        size=n_fft,
        step=hop_length_,
    )

    assert expected_output_signal_len == y.size(1)
    assert expected_output_signal_len == window_envelop.size(1)

    start = n_fft // 2 if center else 0
    if length is not None:
        end = start + length
    elif center:
        end = expected_output_signal_len - n_fft // 2
    else:
        end = expected_output_signal_len

    length = max(0, end - start)
    y = y.narrow(dim=1, start=start, length=length)
    window_envelop = window_envelop.narrow(dim=1, start=start, length=length)

    y = y / window_envelop
    if original_ndim == 2:
        y = y.squeeze(0)

    if end > expected_output_signal_len:
        warnings.warn(
            "The length of signal is shorter than the length parameter. Result is being "
            + "padded with zeros in the tail. Please check your center and hop_length settings"
        )
        y = aten.constant_pad_nd(y, (0, end - expected_output_signal_len), 0)
    return y


# Get the new shape and stride after applying unfold to an input tensor
def _get_unfold_shape_stride(
    a_shape: ShapeType, a_stride: StrideType, dimension: int, size: int, step: int
):
    a_ndim = len(a_shape)
    dim = utils.canonicalize_dim(a_ndim, dimension, wrap_scalar=True)
    max_size = 1 if a_ndim == 0 else a_shape[dim]
    last_stride = 1 if a_ndim == 0 else a_stride[dim]

    torch._check(
        size <= max_size,
        lambda: f"Maximum size for tensor at dimension {dim} is {max_size} but size is {size}",
    )

    torch._check(
        step > 0,
        lambda: f"Step is {step} but must be > 0",
    )

    shape = list(a_shape)
    strides = list(a_stride)
    shape.append(size)
    strides.append(last_stride)
    if dim < a_ndim:
        shape[dim] = (shape[dim] - size) // step + 1
        strides[dim] *= step
    return shape, strides


@register_decomposition(aten.repeat)
@out_wrapper()
def repeat(a: Tensor, *repeat_shape) -> Tensor:
    repeat_shape = utils.extract_shape_from_varargs(repeat_shape, validate=False)
    torch._check(
        len(repeat_shape) >= len(a.shape),
        lambda: "repeat: Number of dimensions of repeat dims can not be smaller than number of dimensions of tensor",
    )

    if len(repeat_shape) == 0:
        return torch.clone(a)

    num_new_dimensions = len(repeat_shape) - a.ndim
    padded_shape = [1] * num_new_dimensions
    for dim_size in a.shape:
        padded_shape.append(dim_size)

    target_shape = tuple(
        padded_size * repeat_size
        for padded_size, repeat_size in zip(padded_shape, repeat_shape)
    )

    # return an empty tensor if one of the repeat_shape dimensions is zero
    if 0 in repeat_shape:
        return torch.empty(
            target_shape,
            dtype=a.dtype,
            device=a.device,
            requires_grad=a.requires_grad,
            memory_format=utils.suggest_memory_format(a),
        )

    urtensor_shape = target_shape
    urtensor_stride = utils.make_contiguous_strides_for(target_shape)
    for dim, dim_size in enumerate(padded_shape):
        # repeat each dimension by using unfold_copy operation
        urtensor_shape, urtensor_stride = _get_unfold_shape_stride(
            urtensor_shape, urtensor_stride, dim, dim_size, max(dim_size, 1)
        )

    # derive permute order by sorting urtensor strides
    enumerated_stride = list(enumerate(urtensor_stride))
    enumerated_stride.sort(key=operator.itemgetter(1), reverse=True)
    permute_order, _sorted_stride = zip(*enumerated_stride)

    # add new and expand dimensions according to urtensor
    repeat_xtensor = a.expand(urtensor_shape)

    # clone tensor to concretize expanded dimensions
    cloned_result = torch.clone(repeat_xtensor)

    # transpose axis so strides are in sorted order
    permuted_result = cloned_result.permute(permute_order)

    # reshape to get contiguous tensor with correct target shape
    return permuted_result.reshape(target_shape)


def _reshape_view_helper_core_alg(
    a: TensorLikeType, shape, allow_copy: bool
) -> TensorLikeType:
    # NOTE [Reshape Algorithm]
    # This algorithm works by attempting to greedily construct the desired dimensions in
    # the output shape, left to right. It does this by, conceptually, accumulating
    # dimensions of the original tensor, also left to right, until the dimension
    # can be constructed using prims.split_dim.
    # The algorithm also has special handling for tail squeezes/unsqueezes, like
    # if a reshape from (5, 5) to (5, 5, 1) or vice versa.
    #
    # This algorithm does not flatten the original tensor and then split dims as appropriate
    # because that would create copies more often than this algorithm. flatten is the only
    # operation below which can create a view or a copy, and while it prefers creating
    # views it may sometimes create a copy if the tensor's strides do not permit a view.
    # As a result, this algorithm tries to minimize flattening.
    #
    # Note that a better version of this algorithm may exist. Regions which could be
    # flattened without creating a copy can be identified in advance, and that might
    # allow fewer flatten calls or faster short-circuiting to make a copy.
    idx = 0
    a_ = a
    for length in shape:
        # Handles tail unsqueezes
        if idx >= a_.ndim:
            assert length == 1
            last_dim = a_.ndim - 1
            # NOTE: using split_dim instead of unsqueeze may seem silly here,
            # but it's necessary to get the strides correct
            a_ = prims.split_dim(a_, last_dim, a_.shape[last_dim])
            idx = idx + 1
            continue

        # Skips dimensions that are already the correct length
        if length == a_.shape[idx]:
            idx = idx + 1
            continue

        accum = a_.shape[idx]
        end = idx
        while accum % length != 0:
            end += 1
            accum *= a_.shape[end]
        if end != idx:
            # NOTE: in this case multiple dimensions must be flatten to create the desired dimension
            # This flattening is why reshape sometimes creates a copy -- because flattening
            # may return a view of a copy

            # Checks if collapse can be a view and short-circuits to copying reshape if it can't
            new_shape, _new_strides = prims._collapse_view_helper(a_, idx, end)
            if new_shape is None:
                if allow_copy:
                    return prims.reshape(a, shape)

                msg = f"Cannot view a tensor with shape {a.shape} and strides {a.stride()} as a tensor with shape {shape}!"
                raise ValueError(msg)

            a_ = flatten(a_, idx, end)

        # Splits the (possibly flattened) dimension to create the desired dim length.
        # guard_or_true is safe due to the tail unsqueeze routine.
        if accum != length:
            a_ = prims.split_dim(a_, idx, length)

        idx = idx + 1

    # Squeezes tail
    while idx < a_.ndim:
        torch._check(
            a_.shape[idx] == 1,
            lambda: f"a.size({idx}) expected to be 1 but got {a_.shape[idx]}",
        )
        a_ = squeeze(a_, idx)

    if a_ is a:
        return prims.view_of(a)
    else:
        return a_


def _reshape_view_helper(a: TensorLikeType, *shape, allow_copy: bool) -> TensorLikeType:
    # Creates a valid shape
    shape = utils.extract_shape_from_varargs(shape, validate=False)
    # Reshape may be given a shape with a -1 length
    # This indicates that the dimension's length should be inferred
    shape = utils.infer_size(shape, a.numel())

    # Special-cases tensors with no elements
    if a.numel() == 0:
        return as_strided(a, shape, utils.make_contiguous_strides_for(shape))

    # Special-cases reshaping zero dim tensors
    if a.ndim == 0:
        _a = a
        for length in shape:
            assert length == 1
            _a = unsqueeze(_a, -1)
        if _a is a:
            return prims.view_of(a)
        else:
            return _a

    # Special-cases reshaping to zero dim tensors
    if len(shape) == 0:
        _a = a
        for length in a.shape:
            assert length == 1
            _a = squeeze(_a, -1)
        if _a is a:
            return prims.view_of(a)
        else:
            return _a

    if is_contiguous_or_false(a):
        # Special-cases for nd_to_1d
        if len(shape) == 1 and a.ndim > 1:
            return torch.as_strided(a, [a.numel()], [1])
        # Special-cases for 1d_to_2d
        if len(shape) == 2 and a.ndim == 1:
            dim0 = shape[0]
            dim1 = shape[1]
            return torch.as_strided(a, [dim0, dim1], [dim1, 1])

    shape_numel = reduce(operator.mul, shape, 1)
    torch._check(
        a.numel() == shape_numel,
        f"Could not reshape a tensor with shape {a.shape} as a tensor with shape {shape}!",
    )

    # Handles general case: a 1+D tensor reshaped into a distinct 1+D shape
    return _reshape_view_helper_core_alg(a, shape, allow_copy)


# CompositeImplicitAutograd - don't register decomp
# NOTE: shape is a vararg because Tensor.reshape can be called with as
# Tensor.reshape(a, b, c) or Tensor.reshape((a, b, c)) Function call
# torch.reshape doesn't support unpacked shapes
def reshape(a: TensorLikeType, *shape: ShapeType) -> TensorLikeType:
    return _reshape_view_helper(a, *shape, allow_copy=True)


# CompositeImplicitAutograd - don't register decomp
def reshape_as(self: TensorLikeType, other: TensorLikeType) -> TensorLikeType:
    return self.reshape(other.size())


@register_decomposition(aten.roll)
@out_wrapper()
def roll(a: TensorLikeType, shifts: DimsType, dims: DimsType = ()) -> TensorLikeType:
    """Reference implementation of :func:`torch.roll`."""
    dims = utils.canonicalize_dims(a.ndim, dims)
    # ATen specifies int[1] type for shifts and dims which expands integers to tuples of length 1
    if not isinstance(shifts, Iterable):
        shifts = (shifts,)
    if not isinstance(dims, Iterable):
        dims = (dims,)

    # Avoid modulo by zero
    if a.numel() == 0:
        # Keeping this as ref for now as FakeTensor runs into some issues with complex tensors
        return a.clone()

    if a.dim() == 0 and len(dims) > 0:
        raise IndexError(
            f"Dimension specified as {dims[0]} but tensor has no dimensions"
        )

    len_shifts = len(shifts)
    len_dims = len(dims)
    if len_shifts != 1 or len_dims != 1:
        if len_shifts == 0:
            raise RuntimeError("`shifts` required")
        # Takes care of the case when dims is not specified (default)
        # By default, the tensor is flattened before shifting, after which the original shape is restored
        if len_dims == 0 and len_shifts == 1:
            return torch.roll(torch.flatten(a), shifts, 0).view(a.shape)
        if len_shifts != len_dims:
            raise RuntimeError(
                f"shifts and dimensions must align. shifts: {len_shifts}, dims: {len_dims}"
            )
        assert len_dims > 1
        tail_shifts = shifts[1:]
        tail_dims = dims[1:]
        first_dim_rolled = torch.roll(a, (shifts[0],), dims[0])
        return torch.roll(first_dim_rolled, tail_shifts, tail_dims)

    # This path is taken when only one dimension is rolled
    # For example to get `first_dim_rolled` above
    dim = dims[0]
    size = a.shape[dim]
    start = (size - shifts[0]) % size
    idx = torch.arange(size, device=a.device)
    return a.index_select(dim, torch.fmod(start + idx, size))


@register_decomposition(aten.rot90)
@out_wrapper()
def rot90(
    a: TensorLikeType, k: int = 1, dims: DimsSequenceType = (0, 1)
) -> TensorLikeType:
    """Reference implementation of :func:`torch.rot90`."""
    if len(dims) != 2:
        raise RuntimeError(
            f"expected total rotation dims == 2, but got dims = {len(dims)}"
        )
    if a.ndim < 2:
        raise RuntimeError(f"expected total dims >= 2, but got total dims = {a.ndim}")

    # Do this after the initial checks to be compatible with the behavior in
    # core.
    dims = utils.canonicalize_dims(a.ndim, dims)

    if dims[0] == dims[1]:
        raise RuntimeError(
            f"expected rotation dims to be different, but got dim0 = {dims[0]} and dim1 = {dims[1]}"
        )
    k = k % 4  # Rotation direction is from the second towards the first axis for k < 0
    if k == 1:
        return torch.transpose(torch.flip(a, (dims[1],)), dims[0], dims[1])
    elif k == 2:
        return torch.flip(a, dims)
    elif k == 3:
        return torch.transpose(torch.flip(a, (dims[0],)), dims[0], dims[1])
    else:
        return a.clone(memory_format=torch.contiguous_format)


def _check_stack_inputs(tensors: TensorSequenceType) -> None:
    entry_shape = tensors[0].shape
    for i in range(1, len(tensors)):
        assert tensors[i].shape == entry_shape, (
            f"stack expects each tensor to be equal size, but got {entry_shape} at entry 0 "
            f"and {tensors[i].shape} at entry {i}"
        )


@register_decomposition(aten.stack)
@out_wrapper()
def stack(tensors: TensorSequenceType, dim: int = 0) -> TensorLikeType:
    assert len(tensors) > 0, "stack expects a non-empty TensorList"
    wrapped_dim = utils.canonicalize_dim(tensors[0].ndim + 1, dim)
    # Refs need sparse support to check other condition
    if wrapped_dim < tensors[0].ndim:  # and not tensors[0].is_sparse:
        _check_stack_inputs(tensors)
        result_sizes = list(tensors[0].shape)
        result_sizes.insert(wrapped_dim, len(tensors))
        out = torch.cat(tensors, wrapped_dim)
        return out.view(result_sizes)

    # If dim == tensors[0].ndim, view cannot efficiently handle it
    return torch.cat([t.unsqueeze(wrapped_dim) for t in tensors], dim)


# CompositeImplicitAutograd - don't register decomp
@out_wrapper()
def softmax(
    a: TensorLikeType,
    dim: int,
    dtype: Optional[torch.dtype] = None,
) -> TensorLikeType:
    result_dtype = dtype or a.dtype
    computation_dtype = utils.get_computation_dtype(result_dtype)
    a_ = _maybe_convert_to_dtype(a, computation_dtype)
    if a.numel() == 0:
        a_exp = exp(a_)
    else:
        a_max = amax(a_, dim, keepdim=True)
        a_exp = exp(a_ - a_max)
    return _maybe_convert_to_dtype(
        true_divide(a_exp, sum(a_exp, dim, keepdim=True)), result_dtype
    )  # type: ignore[return-value]


# CompositeImplicitAutograd - don't register decomp
@out_wrapper()
def hstack(tensors: TensorSequenceType) -> TensorLikeType:
    torch._check(len(tensors) > 0, lambda: "hstack expects a non-empty TensorList")
    aligned_tensors = atleast_1d(*tensors)
    if aligned_tensors[0].ndim == 1:
        return cat(aligned_tensors, 0)
    return cat(aligned_tensors, 1)


# CompositeImplicitAutograd - don't register decomp
@out_wrapper()
def vstack(tensors: TensorSequenceType) -> TensorLikeType:
    torch._check(len(tensors) > 0, lambda: "vstack expects a non-empty TensorList")
    aligned_tensors = atleast_2d(*tensors)
    return cat(aligned_tensors, 0)


# CompositeImplicitAutograd - don't register decomp
def unflatten(a: TensorLikeType, dim: int, sizes: ShapeType) -> TensorLikeType:
    dim = utils.canonicalize_dim(a.ndim, dim)
    torch._check(len(sizes) != 0, lambda: "unflatten: sizes must be non-empty")
    return a.view(tuple(a.shape[:dim]) + tuple(sizes) + tuple(a.shape[dim + 1 :]))


@register_decomposition(aten.unbind)
def unbind(t: TensorLikeType, dim: int = 0) -> TensorSequenceType:
    dim = utils.canonicalize_dim(t.ndim, dim)
    torch._check_index(
        len(t.shape) > 0,
        lambda: "Dimension specified as 0 but tensor has no dimensions",
    )

    # Note: t.shape[dim] can't be dynamic or unbacked, even if we use guard_or_false here we will fail
    # later in the split since t.shape[dim] control the number of output tensors.
    if t.shape[dim] == 0:
        return ()
    else:
        return tuple(
            torch.squeeze(s, dim) for s in torch.tensor_split(t, t.shape[dim], dim)
        )


@out_wrapper()
def index_copy(x: TensorLike, dim: int, index: TensorLike, tensor: TensorLike):
    return x.clone(memory_format=torch.contiguous_format).index_copy_(
        dim, index, tensor
    )


def index_copy_(x: TensorLike, dim: int, index: TensorLike, tensor: TensorLike):
    dim = utils.canonicalize_dims(x.ndim, dim)
    torch._check(
        index.ndim <= 1,
        lambda: f"Index should have dimension 1 or 0 (got {index.ndim})",
    )
    # Treat scalars as elements of \R^1
    y = x.unsqueeze(0) if x.ndim == 0 else x
    idx = (slice(None),) * dim + (index,)
    y[idx] = tensor
    return x


@register_decomposition(aten.index_fill)
@out_wrapper()
def index_fill(
    x: TensorLike, dim: int, index: TensorLike, value: Union[NumberType, TensorLike]
):
    return _index_fill(x, dim, index, value, inplace=False)


@register_decomposition(aten.index_fill_)
def index_fill_(
    x: TensorLike, dim: int, index: TensorLike, value: Union[NumberType, TensorLike]
):
    return _index_fill(x, dim, index, value, inplace=True)


def _index_fill(
    x: TensorLike,
    dim: int,
    index: TensorLike,
    value: Union[NumberType, TensorLike],
    *,
    inplace: bool,
):
    torch._check(
        index.ndim <= 1,
        lambda: f"Index should have dimension 1 or 0 (got {index.ndim})",
    )
    if isinstance(value, TensorLike):
        torch._check(
            value.ndim == 0,
            lambda: "Only supports 0-dimensional value tensor. "  # type: ignore[union-attr]
            f"Got a tensor with {value.ndim} dimensions.",
        )  # type: ignore[arg-type]
    else:
        value = torch.scalar_tensor(
            value,
            dtype=x.dtype,
            layout=x.layout,
            device=x.device,  # type: ignore[arg-type]
        )

    # index_copy has some unnecessary preconditions when x is a scalar. We do this to work through them
    zero_dim = x.ndim == 0
    y = x.unsqueeze(0) if zero_dim else x
    # index_copy does not broadcast on value so we have to do it manually
    shape = list(y.shape)
    shape[dim] = index.numel()
    value = value.expand(shape)
    index_copy = Tensor.index_copy_ if inplace else torch.index_copy
    out = index_copy(y, dim, index, value)  # type: ignore[operator]
    if inplace:
        return x
    else:
        if zero_dim:
            # The clone is necessary so that it returns a fresh tensor rather than a view
            out = out.squeeze(0).clone()
        # index_fill preserves the strides. index_copy always returns contiguous tensors
        if out.stride() != x.stride():
            new_out = torch.empty_like(x)
            new_out.copy_(out)
            out = new_out
        return out


@out_wrapper()
def index_add(
    x: TensorLike,
    dim: int,
    index: TensorLike,
    tensor: TensorLike,
    *,
    alpha: NumberType = 1,
):
    # index_add always returns a new contiguous tensor
    return x.clone(memory_format=torch.contiguous_format).index_add_(
        dim,
        index,
        tensor,
        alpha=alpha,  # type: ignore[arg-type]
    )


@register_decomposition(aten.index_select)
@out_wrapper()
def index_select(x: TensorLike, dim: int, index: TensorLike):
    dim = utils.canonicalize_dims(x.ndim, dim)
    torch._check(
        index.ndim <= 1,
        lambda: f"Index should have dimension 1 or 0 (got {index.ndim})",
    )
    if index.ndim == 0:
        index = index.unsqueeze(0)
    if x.ndim == 0:
        # Treat scalars as elements of \R^1
        # We cannot use x[idx] here as it accesses item() (??), hence this awkward construction
        return torch.empty_like(x).index_copy(0, index, x.expand_as(index))

    idx = (slice(None),) * dim + (index,)
    return x[idx]


@register_decomposition(aten.squeeze.dims)
def squeeze(a: TensorLikeType, dim: Optional[DimsType] = None) -> TensorLikeType:
    from torch.fx.experimental.symbolic_shapes import guard_size_oblivious

    if dim is None:
        dims = tuple(idx for idx, size in enumerate(a.shape) if size == 1)
        return prims.squeeze(a, dims) if dims else prims.view_of(a)

    ndim = a.ndim
    dim = utils.canonicalize_dims(ndim, dim)
    dims = (dim,) if isinstance(dim, Dim) else dim
    # Short-circuits if the tensor has no dimensions
    if ndim == 0:
        assert len(dims) == 0 or dims == (0,)
        return prims.view_of(a)

    # Note: squeeze does not modify tensors when the given dim is not a dimension of length 1
    dims = tuple(d for d in dims if guard_size_oblivious(a.shape[d] == 1))
    if len(dims) == 0:
        return prims.view_of(a)
    if len(dims) == 1:
        return prims.squeeze(a, dims)
    dims_list = list(dims)
    dims_list = sorted(dims_list, reverse=True)
    for i in dims_list:
        a = squeeze(a, i)
    return a


@register_decomposition(aten.split_with_sizes)
def split_with_sizes(
    self: Tensor, split_sizes: list[int], dim: int = 0
) -> list[Tensor]:
    # NB: Perform the check_is_size tests first so that the
    # sum test does not try to do a replacement
    for i in range(len(split_sizes)):
        torch._check_is_size(
            split_sizes[i],
            lambda: "split_with_sizes expects split_sizes have only non-negative entries",
        )
    torch._check_with(
        ValueError,
        builtins.sum(split_sizes) == self.shape[dim],
        lambda: f"Split sizes add up to {builtins.sum(split_sizes)} but got the tensor's size of {self.shape[dim]}",
    )

    splits = []
    offset = self.storage_offset()

    for split_size in split_sizes:
        new_shape = list(self.shape)
        new_shape[dim] = split_size
        # We reimplement narrow here to avoid a lot of checks in the
        # decomposition of narrow which calls slice_in_dim and slice
        splits.append(self.as_strided(new_shape, self.stride(), offset))
        offset = offset + self.stride()[dim] * split_size
    return splits


# Note: does not work with TensorMetas because of data-dependent control-flow
# CompositeImplicitAutograd - don't register decomp
def tensor_split(
    a: TensorLikeType,
    indices_or_sections: Union[Tensor, DimsType],
    dim: int = 0,
) -> tuple[TensorLikeType, ...]:
    _dim = utils.canonicalize_dim(a.ndim, dim)
    if a.ndim == 0:
        msg = "tensor_split: received a rank zero tensor, but expected a tensor of rank one or greater!"
        raise ValueError(msg)

    # If indices_or_sections is a tensor, it must be a CPU Long tensor
    if isinstance(indices_or_sections, TensorLike):
        if not indices_or_sections.device.type == "cpu":
            msg = (
                f"tensor_split: if indices_or_sections is a tensor it must be on the CPU, "
                f"but received one on {indices_or_sections.device}"
            )
            raise ValueError(msg)
        if indices_or_sections.dtype != torch.long:
            msg = (
                "tensor_split: if indices_or_sections is a tensor it must have long dtype, "
                f" but received one with dtype {indices_or_sections.dtype}"
            )
            raise ValueError(msg)

    # Case 0 -- indices_or_sections is an integer or a scalar tensor n and a is split along dim into n parts of equal-ish length
    if isinstance(indices_or_sections, IntLike) or (
        isinstance(indices_or_sections, TensorLike) and indices_or_sections.ndim == 0
    ):
        sections: int = (
            indices_or_sections  # type: ignore[assignment]
            if isinstance(indices_or_sections, Number)
            else indices_or_sections.item()
        )

        if sections <= 0:
            msg = f"tensor_split: number of sections must be greater than 0, but was {sections}"
            raise ValueError(msg)

        dim_size = a.shape[_dim]
        min_split_size = math.floor(dim_size / sections)
        num_splits_one_extra = dim_size % sections

        split_sizes = []
        for split_idx in range(sections):
            split_size = (
                min_split_size + 1
                if (split_idx < num_splits_one_extra)
                else min_split_size
            )
            split_sizes.append(split_size)

        return tuple(aten.split_with_sizes(a, split_sizes, dim=_dim))
    # Case 1 -- indices_or_sections is a sequence of integers or a 1D tensor describing the splits
    else:
        indices = indices_or_sections
        if isinstance(indices_or_sections, TensorLike):
            if indices_or_sections.ndim != 1:
                msg = (
                    "tensor_split: non-scalar indices_or_sections tensors must have only one dimension, "
                    f"but received a tensor with {indices_or_sections.ndim} dimensions"
                )
                raise ValueError(msg)

            indices = indices_or_sections.tolist()

        indices = [0] + list(indices) + [a.shape[_dim]]
        split_sizes = [indices[i + 1] - indices[i] for i in range(len(indices) - 1)]
        return tuple(aten.split_with_sizes(a, split_sizes, dim=_dim))


# CompositeImplicitAutograd - don't register decomp
def hsplit(
    a: TensorLikeType, indices_or_sections: DimsType
) -> tuple[TensorLikeType, ...]:
    torch._check(
        a.ndim >= 1,
        lambda: (
            "torch.hsplit requires a tensor with at least 1 dimension, but got a tensor with "
            + str(a.ndim)
            + " dimensions!"
        ),
    )
    dim = 0 if a.ndim == 1 else 1
    if isinstance(indices_or_sections, IntLike):
        split_size = indices_or_sections
        torch._check(
            (split_size != 0 and a.shape[dim] % split_size == 0),
            lambda: (
                "torch.hsplit attempted to split along dimension "
                + str(dim)
                + ", but the size of the dimension "
                + str(a.shape[dim])
                + " is not divisible by the split_size "
                + str(split_size)
                + "!"
            ),
        )
        return tensor_split(a, split_size, dim)

    torch._check_type(
        isinstance(indices_or_sections, (list, tuple)),
        lambda: (
            "hsplit(): received an invalid combination of arguments. "
            "Expected indices_or_sections to be of type int, list of ints or tuple of ints "
            f"but got type {type(indices_or_sections)}"
        ),
    )

    split_sizes = indices_or_sections
    return tensor_split(a, split_sizes, dim)


# CompositeImplicitAutograd - don't register decomp
def vsplit(
    a: TensorLikeType, indices_or_sections: DimsType
) -> tuple[TensorLikeType, ...]:
    torch._check(
        a.ndim >= 2,
        lambda: (
            "torch.vsplit requires a tensor with at least 2 dimension, but got a tensor with "
            + str(a.ndim)
            + " dimensions!"
        ),
    )
    if isinstance(indices_or_sections, IntLike):
        split_size = indices_or_sections
        torch._check(
            (split_size != 0 and a.shape[0] % split_size == 0),
            lambda: (
                f"torch.vsplit attempted to split along dimension 0"
                f", but the size of the dimension "
                f"{a.shape[0]}"
                f" is not divisible by the split_size "
                f"{split_size}"
                f"!"
            ),
        )
        return tensor_split(a, split_size, 0)

    torch._check_type(
        isinstance(indices_or_sections, (list, tuple)),
        lambda: (
            "vsplit(): received an invalid combination of arguments. "
            "Expected indices_or_sections to be of type int, list of ints or tuple of ints "
            f"but got type {type(indices_or_sections)}"
        ),
    )

    split_sizes = indices_or_sections
    return tensor_split(a, split_sizes, 0)


@register_decomposition(aten.diag.out)
@out_wrapper()
def diag(
    self: TensorLikeType,
    offset: int = 0,
) -> TensorLikeType:
    ndim = self.dim()
    torch._check(
        ndim in (1, 2), lambda: f"diag(): Supports 1D or 2D tensors. Got {ndim}D"
    )
    if ndim == 1:
        return torch.diag_embed(self, offset)
    else:
        return torch.diagonal_copy(self, offset)


@register_decomposition(aten.diagonal_scatter)
@out_wrapper()
def diagonal_scatter(
    input: TensorLikeType,
    src: TensorLikeType,
    offset: int = 0,
    dim1: int = 0,
    dim2: int = 1,
) -> TensorLikeType:
    out = utils.clone_preserve_strides(input)
    diag = out.diagonal(offset, dim1, dim2)
    torch._check(
        diag.shape == src.shape,
        lambda: "expected src to have a size equal to the diagonal of the input."
        f"Got {src.shape} for a diagonal of shape {diag.shape}",
    )
    copy_to(diag, src)
    return out


@register_decomposition(aten.diagonal)
def diagonal(
    self: TensorLikeType,
    offset: int = 0,
    dim1: int = 0,
    dim2: int = 1,
) -> TensorLikeType:
    """
    Reference implementation of torch.diagonal
    """
    num_dims = self.dim()
    dim1 = utils.canonicalize_dim(idx=dim1, rank=num_dims)
    dim2 = utils.canonicalize_dim(idx=dim2, rank=num_dims)

    torch._check(
        dim1 != dim2, lambda: f"diagonal dimensions cannot be identical {dim1}, {dim2}"
    )

    storage_offset = self.storage_offset()

    if offset >= 0:
        diag_size = max(min(self.size()[dim1], self.size()[dim2] - offset), 0)
    else:
        diag_size = max(min(self.size()[dim1] + offset, self.size()[dim2]), 0)

    if diag_size > 0:
        if offset >= 0:
            storage_offset += offset * self.stride()[dim2]
        else:
            storage_offset -= offset * self.stride()[dim1]

    sizes = [s for i, s in enumerate(self.size()) if i not in (dim1, dim2)]
    sizes.append(diag_size)

    strides = [s for i, s in enumerate(self.stride()) if i not in (dim1, dim2)]
    strides.append(self.stride()[dim1] + self.stride()[dim2])

    result = self.as_strided(size=sizes, stride=strides, storage_offset=storage_offset)

    return result


@register_decomposition(aten.diag_embed)
@out_wrapper()
def diag_embed(
    t: TensorLikeType,
    offset: int = 0,
    dim1: int = -2,
    dim2: int = -1,
) -> TensorLikeType:
    """
    Reference implementation of torch.diag_embed
    """
    # convert from negative dims
    rank = t.ndim + 1
    dim1 = utils.canonicalize_dim(rank=rank, idx=dim1)
    dim2 = utils.canonicalize_dim(rank=rank, idx=dim2)

    # as per the docs, exchanging dims is equivalent to changing the sign of
    # offset
    if dim1 > dim2:
        dim1, dim2 = dim2, dim1
        offset = -offset

    torch._check(
        dim1 != dim2, lambda: f"diagonal dimensions cannot be identical {dim1}, {dim2}"
    )

    # as per the docs, the size of last dim is placed at dim1 and dim2
    last_dim = t.size(-1)

    if offset != 0:
        # add padding to match the new size
        t_shape = list(t.shape)
        t_shape[-1] = builtins.abs(offset)
        z = torch.zeros(t_shape, dtype=t.dtype, device=t.device, requires_grad=False)
        pair = (z, t) if offset > 0 else (t, z)
        t = torch.cat(pair, dim=-1)
        # make sure the diagonal always has the same size
        last_dim += builtins.abs(offset)

    # preserve original data, but place 1 at dim1 and move last dim to dim2
    t = t.unsqueeze(dim1).movedim(-1, dim2)

    # generate ranges shifting indices based on offset
    a_range = torch.arange(last_dim, device=t.device, dtype=torch.int64)
    b_range = torch.arange(
        offset, last_dim + offset, device=t.device, dtype=torch.int64
    )

    # broadcast
    cond = a_range == b_range.unsqueeze(-1)
    cond_shape = [last_dim if i in (dim1, dim2) else 1 for i in range(len(t.shape))]
    cond = cond.reshape(cond_shape)

    # aten.diag_embed always returns a new contiguous tensor
    # contiguous() is needed to correctly model the output stride
    return utils.mask_tensor(cond, t).contiguous()


@register_decomposition(aten.block_diag)
@out_wrapper()
def _block_diag_iterable(tensors: list[TensorLikeType]) -> TensorLikeType:
    """
    Reference implementation of torch.block_diag
    """
    tensors_2d = [
        tensor.view(1, -1) if tensor.dim() <= 1 else tensor for tensor in tensors
    ]

    ncols = builtins.sum(tensor.shape[1] for tensor in tensors_2d)
    device = tensors_2d[0].device

    result = []

    col_start = 0
    for i, tensor in enumerate(tensors_2d):
        torch._check(
            tensor.dim() == 2,
            lambda: "Input tensors must have 2 or fewer dimensions. "
            f"Input {i} has {tensor.dim()} dimensions",
        )
        torch._check(
            tensor.device == device,
            lambda: "Input tensors must all be on the same device. "
            f"Input 0 is on device {device} and input {i} is on device {tensor.device}.",
        )
        row, col = tensor.shape
        left = torch.zeros((row, col_start), device=device, dtype=tensor.dtype)
        right = torch.zeros(
            (row, ncols - col_start - col), device=device, dtype=tensor.dtype
        )
        result += [torch.cat((left, tensor, right), dim=1)]
        col_start += col

    return torch.cat(result, dim=0)


def block_diag(*tensors: list[TensorLikeType]) -> TensorLikeType:
    """
    This is used as an input to PythonRefInfo. `torch.block_diag`
    expects arguments splatted, but `aten.block_diag` expects only
    one argument that is a list of Tensors.
    """
    return _block_diag_iterable(tensors)  # type: ignore[arg-type]


# CompositeImplicitAutograd - don't register decomp
def dsplit(a: TensorLikeType, sections: DimsType) -> TensorSequenceType:
    if a.ndim < 3:
        raise RuntimeError(
            f"torch.dsplit requires a tensor with at least 3 dimension, but got a tensor with {a.ndim} dimensions!"
        )
    if isinstance(sections, IntLike) and (sections == 0 or a.shape[2] % sections != 0):
        raise RuntimeError(
            "torch.dsplit attempted to split along dimension 2, "
            + f"but the size of the dimension {a.shape[2]} is not divisible by the split_size {sections}!"
        )
    return tensor_split(a, sections, 2)


@register_decomposition(aten.t.default)
def t(a: TensorLikeType):
    # TODO: Add sparse support
    # if a.is_sparse:
    #     sparse_dim = a.sparse_dim()
    #     dense_dim = a.dense_dim()
    #     if not (sparse_dim <= 2 and dense_dim == 0):
    #         raise RuntimeError(
    #             f"t() expects a tensor with <= 2 sparse and 0 dense dimensions, but got {sparse_dim} sparse and"
    #             f"{dense_dim} dense dimensions"
    #         )
    if a.ndim > 2:
        raise RuntimeError(
            f"t() expects a tensor with <= 2 dimensions, but self is {a.ndim}D"
        )
    return torch.transpose(a, 0, 0 if a.ndim < 2 else 1)


# CompositeImplicitAutograd - don't register decomp
def T(a: TensorLikeType) -> TensorLikeType:
    # n != 2 && n != 0 is deprecated in regular PyTorch.
    torch._check(
        a.ndim in (0, 2),
        lambda: (
            "The use of `x.T` on tensors of dimension other than 0 or 2 "
            "to reverse their shape is not supported."
        ),
    )
    return a.t()


@register_decomposition(aten.alias)
def alias(a: TensorLikeType) -> TensorLikeType:
    return prims.view_of(a)


@register_decomposition(aten.transpose)
def transpose(a: TensorLikeType, dim0: int, dim1: int) -> TensorLikeType:
    _dim0, _dim1 = utils.canonicalize_dims(a.ndim, (dim0, dim1))  # type: ignore[misc]

    if a.ndim <= 1 or dim0 == dim1:
        return aten.alias.default(a)

    _permutation = list(range(0, a.ndim))
    _permutation[_dim0] = _dim1
    _permutation[_dim1] = _dim0
    return torch.permute(a, _permutation)


# Aliases for transpose
swap_axes = transpose


@register_decomposition(aten.unfold)
def unfold(
    self: TensorLikeType, dimension: int, size: int, step: int
) -> TensorLikeType:
    shape, strides = _get_unfold_shape_stride(
        self.shape, self.stride(), dimension, size, step
    )
    return self.as_strided(shape, strides)


@register_decomposition(aten.unfold_copy)
@out_wrapper()
def unfold_copy(self: TensorLikeType, dimension: int, size: int, step: int):
    return self.unfold(dimension, size, step).clone(
        memory_format=torch.contiguous_format
    )


def _cumsumprod_common(
    func,
    init,
    a: TensorLikeType,
    dim: int,
    *,
    dtype: Optional[torch.dtype] = None,
    out: Optional[Tensor] = None,
) -> TensorLikeType:
    # We implement all the kwargs of a reduction. ATen just handles dtype
    # nb. This decomposition may not be as efficient as a backend-specific implementation
    ndim = a.ndim
    dim = utils.canonicalize_dim(ndim, dim)
    if ndim == 0:
        return func(a.unsqueeze(0), dim=0, dtype=dtype, out=out)
    a = a.unsqueeze(dim + 1)
    rg = torch.arange(a.shape[dim], device=a.device)
    mask = rg.unsqueeze(1) <= rg
    for _ in range(ndim - dim - 1):
        mask = mask.unsqueeze(-1)
    masked_a = torch.where(mask, a, init)
    return func(masked_a, dim=dim, dtype=dtype, out=out)


@register_decomposition(aten.cumsum)
def cumsum(
    a: TensorLikeType,
    dim: int,
    *,
    dtype: Optional[torch.dtype] = None,
    out: Optional[Tensor] = None,
) -> TensorLikeType:
    return _cumsumprod_common(func=sum, init=0, a=a, dim=dim, dtype=dtype, out=out)


@register_decomposition(aten.cumprod)
def cumprod(
    a: TensorLikeType,
    dim: int,
    *,
    dtype: Optional[torch.dtype] = None,
    out: Optional[Tensor] = None,
) -> TensorLikeType:
    return _cumsumprod_common(func=prod, init=1, a=a, dim=dim, dtype=dtype, out=out)


# Note: although squeeze is documented as having the out= kwarg it doesn't
@register_decomposition(aten.unsqueeze)
def unsqueeze(a: TensorLikeType, dim: int) -> TensorLikeType:
    # Note that unsqueeze canonicalizes with rank + 1 because it allows
    # a new innermost dimension to be specified
    ndim = a.ndim + 1
    dim = utils.canonicalize_dim(ndim, dim)
    return prims.expand_dims(a, (dim,), ndim=ndim)


# NOTE: shape is a vararg because Tensor.reshape can be called with as
# Tensor.view(a, b, c) or Tensor.view((a, b, c)) Function call torch.view
# doesn't support unpacked shapes
# TODO: Turn this into a decomposition (currently fails on reshape meta tests)
@register_decomposition(aten.view.default)
def view(a: TensorLikeType, *shape: ShapeType) -> TensorLikeType:
    return _reshape_view_helper(a, *shape, allow_copy=False)


# CompositeImplicitAutograd - don't register decomp
def view_as(self: TensorLikeType, other: TensorLikeType) -> TensorLikeType:
    return self.view(other.size())


# CompositeImplicitAutograd - don't register decomp
def ravel(a: TensorLikeType) -> TensorLikeType:
    return reshape(a, (-1,))


# CompositeImplicitAutograd - don't register decomp
# missing ref impl. for aten.gather
@out_wrapper()
def take_along_dim(
    a: torch.Tensor, indices: torch.Tensor, dim: Optional[int] = None
) -> torch.Tensor:
    torch._check(
        a.ndim == indices.ndim,
        lambda: (
            "torch.take_along_dim(): input and indices should have the same "
            f"number of dimensions, but got {a.ndim} dimensions for input, and "
            f"{indices.ndim} dimensions for indices"
        ),
    )

    torch._check(
        utils.is_integer_dtype(indices.dtype),
        lambda: (
            "torch.take_along_dim(): dtype of indices should be int but got "
            f"{indices.dtype} instead"
        ),
    )

    if dim is None:
        return torch.gather(a.view(-1), 0, indices.view(-1))
    else:
        self_sizes = list(a.shape)
        self_sizes[dim] = indices.size(dim)
        broadcast_shape = utils.infer_size_shapes(self_sizes, indices.size())
        indices_broadcast = broadcast_to(indices, broadcast_shape)

        indices_sizes = list(indices.shape)
        indices_sizes[dim] = a.size(dim)
        broadcast_shape = utils.infer_size_shapes(indices_sizes, a.size())
        self_broadcast = broadcast_to(a, broadcast_shape)

        return torch.gather(self_broadcast, dim, indices_broadcast)


@out_wrapper()
def empty(
    *shape,
    dtype: Optional[torch.dtype] = None,
    layout: torch.layout = torch.strided,
    device: Optional[DeviceLikeType] = None,
    requires_grad: bool = False,
    pin_memory: bool = False,
    memory_format: torch.memory_format = torch.contiguous_format,
) -> TensorLikeType:
    torch._check(
        memory_format != torch.preserve_format,
        lambda: "torch.empty: the Preserve memory format is not supported",
    )

    shape = utils.extract_shape_from_varargs(shape)

    if memory_format == torch.contiguous_format:
        strides = utils.make_contiguous_strides_for(shape)
    elif memory_format == torch.channels_last_3d:
        strides = utils.make_channels_last_3d_strides_for(shape)
    else:  # memory_format == torch.channels_last
        torch._check(
            memory_format == torch.channels_last,
            lambda: f"torch.empty: received an unknown memory format {memory_format}!",
        )
        strides = utils.make_channels_last_2d_strides_for(shape)

    return torch.empty_strided(
        shape,
        strides,
        dtype=dtype,
        layout=layout,
        device=device,
        pin_memory=pin_memory,
        requires_grad=requires_grad,
    )


@out_wrapper()
def empty_permuted(
    shape,
    physical_layout,
    dtype: Optional[torch.dtype] = None,
    layout: torch.layout = torch.strided,
    device: Optional[DeviceLikeType] = None,
    requires_grad: bool = False,
    pin_memory: bool = False,
) -> TensorLikeType:
    return prims.empty_permuted(
        shape,
        physical_layout,
        dtype=dtype,
        device=device,
        requires_grad=requires_grad,
    )


@register_decomposition(aten.new_empty)
@out_wrapper()
def new_empty(
    a: TensorLikeType,
    size: ShapeType,
    *,
    dtype: Optional[torch.dtype] = None,
    layout: Optional[torch.layout] = None,
    device: Optional[DeviceLikeType] = None,
    pin_memory: bool = False,
) -> TensorLikeType:
    dtype = a.dtype if dtype is None else dtype
    layout = a.layout if layout is None else layout
    device = a.device if device is None else device

    return torch.empty(
        size,
        dtype=dtype,
        device=device,
        pin_memory=pin_memory,
        layout=layout,
    )


@register_decomposition(aten.new_empty_strided)
@out_wrapper()
def new_empty_strided(
    a: TensorLikeType,
    size: ShapeType,
    stride: StrideType,
    *,
    dtype: Optional[torch.dtype] = None,
    layout: Optional[torch.layout] = None,
    device: Optional[DeviceLikeType] = None,
    pin_memory: bool = False,
) -> TensorLikeType:
    """
    Reference implementation of torch.Tensor.new_empty_strided
    """

    dtype = a.dtype if dtype is None else dtype
    layout = a.layout if layout is None else layout
    device = a.device if device is None else device

    return torch.empty_strided(
        size,
        stride,
        dtype=dtype,
        device=device,
        pin_memory=pin_memory,
        layout=layout,
    )


@register_decomposition(aten.zeros.default)
@out_wrapper()
def zeros(
    *size,
    dtype: Optional[torch.dtype] = None,
    layout: torch.layout = torch.strided,
    device: Optional[DeviceLikeType] = None,
    pin_memory: bool = False,
    requires_grad: bool = False,
) -> TensorLikeType:
    size = utils.extract_shape_from_varargs(size)

    if dtype is None:
        dtype = torch.get_default_dtype()

    return torch.full(
        size,
        False if dtype == torch.bool else 0,
        dtype=dtype,
        layout=layout,
        device=device,
        pin_memory=pin_memory,
        requires_grad=requires_grad,
    )


@register_decomposition(aten.new_zeros)
@out_wrapper()
def new_zeros(
    a: TensorLikeType,
    size: ShapeType,
    *,
    dtype: Optional[torch.dtype] = None,
    layout: Optional[torch.layout] = None,
    device: Optional[DeviceLikeType] = None,
    pin_memory: bool = False,
    requires_grad: bool = False,
) -> TensorLikeType:
    dtype = a.dtype if dtype is None else dtype
    layout = a.layout if layout is None else layout
    device = a.device if device is None else device

    return torch.full(
        size,
        False if (dtype or a.dtype) == torch.bool else 0,
        dtype=dtype,
        layout=layout,
        device=device,
        pin_memory=pin_memory,
        requires_grad=requires_grad,
    )


@register_decomposition(aten.ones.default)
@out_wrapper()
def ones(
    *size,
    dtype: Optional[torch.dtype] = None,
    layout: torch.layout = torch.strided,
    device: Optional[DeviceLikeType] = None,
    pin_memory: bool = False,
    requires_grad: bool = False,
) -> TensorLikeType:
    size = utils.extract_shape_from_varargs(size)

    if dtype is None:
        dtype = torch.get_default_dtype()

    return torch.full(
        size,
        True if dtype == torch.bool else 1,
        dtype=dtype,
        layout=layout,
        device=device,
        pin_memory=pin_memory,
        requires_grad=requires_grad,
    )


@register_decomposition(aten.new_ones)
@out_wrapper()
def new_ones(
    a: TensorLikeType,
    size: ShapeType,
    *,
    dtype: Optional[torch.dtype] = None,
    layout: Optional[torch.layout] = None,
    device: Optional[DeviceLikeType] = None,
    pin_memory: bool = False,
    requires_grad: bool = False,
) -> TensorLikeType:
    dtype = a.dtype if dtype is None else dtype
    layout = a.layout if layout is None else layout
    device = a.device if device is None else device

    return torch.full(
        size,
        True if (dtype or a.dtype) == torch.bool else 1,
        dtype=dtype,
        layout=layout,
        device=device,
        pin_memory=pin_memory,
        requires_grad=requires_grad,
    )


@register_decomposition(aten.new_full)
@out_wrapper()
def new_full(
    a: TensorLikeType,
    size: ShapeType,
    fill_value: NumberType,
    *,
    dtype: Optional[torch.dtype] = None,
    layout: Optional[torch.layout] = None,
    device: Optional[DeviceLikeType] = None,
    pin_memory: bool = False,
) -> TensorLikeType:
    dtype = a.dtype if dtype is None else dtype
    layout = a.layout if layout is None else layout
    device = a.device if device is None else device

    return torch.full(
        size,
        fill_value,
        dtype=dtype,
        layout=layout,
        device=device,
        pin_memory=pin_memory,
    )


@aten.empty.out.py_impl(DispatchKey.CompositeImplicitAutograd)
def empty_out(
    size: TensorLikeType,
    out: TensorLikeType,
    memory_format: Optional[torch.memory_format] = None,
) -> TensorLikeType:
    return out


@register_decomposition(aten.empty_like)
@out_wrapper()
def empty_like(
    a: TensorLikeType,
    *,
    dtype: Optional[torch.dtype] = None,
    device: Optional[DeviceLikeType] = None,
    layout: Optional[torch.layout] = None,
    pin_memory: bool = False,
    requires_grad: bool = False,
    memory_format: torch.memory_format = torch.preserve_format,
) -> TensorLikeType:
    dtype = a.dtype if dtype is None else dtype
    layout = a.layout if layout is None else layout
    device = a.device if device is None else device

    if memory_format != torch.preserve_format:
        return torch.empty(
            a.shape,
            dtype=dtype,
            layout=layout,
            device=device,
            requires_grad=requires_grad,
            pin_memory=pin_memory,
            memory_format=memory_format,
        )

    # memory_format == torch.preserve_format
    logical_to_physical_perm = (
        utils.compute_elementwise_output_logical_to_physical_perm(a)
    )
    # identity perm is [2, 1, 0]
    return torch.empty_permuted(
        a.shape,
        logical_to_physical_perm,
        dtype=dtype,
        layout=layout,
        device=device,
        pin_memory=pin_memory,
        requires_grad=requires_grad,
    )


@register_decomposition([aten.arange.start_step, aten.arange.start_out])
@out_wrapper()
def arange(
    start: NumberType = 0,
    end: Optional[NumberType] = None,
    step: NumberType = 1,
    *,
    dtype: Optional[torch.dtype] = None,
    layout: torch.layout = torch.strided,
    device: Optional[DeviceLikeType] = None,
    pin_memory: bool = False,
    requires_grad: bool = False,
) -> TensorLikeType:
    utils.check_layout(layout)
    utils.check_pin_memory(pin_memory)
    device = torch.device(utils.device_or_default(device))

    assert not isinstance(start, complex)
    assert not isinstance(end, complex)
    assert not isinstance(step, complex)

    # Case: torch.arange(5)
    if end is None:
        end = start
        start = 0
    torch._check(step != 0, lambda: "step must be nonzero")
    if step > 0:
        torch._check(
            end >= start,
            lambda: "upper bound and lower bound inconsistent with step sign",
        )
    elif step < 0:
        torch._check(
            end <= start,
            lambda: "upper bound and lower bound inconsistent with step sign",
        )

    def is_finite(x):
        return not isinstance(x, FloatWithoutSymFloat) or math.isfinite(x)

    torch._check(
        is_finite(start) and is_finite(end),
        lambda: f"unsupported range: {start} -> {end}",
    )
    torch._check(
        is_finite(step),
        lambda: f"step must be finite but got {step}",
    )

    args = (start, end, step)
    integer_args = builtins.all(isinstance(arg, IntLike) for arg in args)

    if dtype is None:
        dtype = torch.int64 if integer_args else torch.get_default_dtype()

    is_integer = utils.is_integer_dtype(dtype)
    if is_integer or integer_args:
        xstart = sym_int(start)
        xend = sym_int(end)
        xstep = sym_int(step)

    # For int64 we truncate arguments to int before calculating length, but
    # other integral dtypes we don't. Weird... but needed to match ATen shapes.
    if dtype == torch.int64 or integer_args:
        # Uses floordiv to avoid ceil in inductor.
        sgn = bool(xstep > 0) - bool(xstep < 0)  # type: ignore[possibly-undefined]
        length = (xend - xstart + xstep - sgn) // xstep  # type: ignore[possibly-undefined]
    else:
        length = math.ceil((end - start) / step)

    if is_integer:
        return prims.iota(
            length,
            start=xstart,  # type: ignore[possibly-undefined]
            step=xstep,  # type: ignore[possibly-undefined]
            dtype=dtype,
            device=device,
            requires_grad=requires_grad,
        )

    index = prims.iota(
        length,
        start=0,
        step=1,
        dtype=torch.int64,
        device=device,
        requires_grad=False,
    )

    computation_dtype = (
        torch.long if integer_args else utils.get_acc_type(dtype, device)
    )
    index = _maybe_convert_to_dtype(index, computation_dtype)
    result = start + step * index
    result = _maybe_convert_to_dtype(result, dtype)

    if requires_grad:
        result.requires_grad_(True)
    return result


@register_decomposition(aten.lerp)
@out_wrapper()
@elementwise_type_promotion_wrapper(
    type_promoting_args=("start", "end", "weight"),
    type_promotion_kind=ELEMENTWISE_TYPE_PROMOTION_KIND.DEFAULT,
)
def lerp(start: Tensor, end: Tensor, weight: Union[Tensor, NumberType]):
    inputs = [start, end]
    if isinstance(weight, Number):
        weight = start.new_full((), weight)  # type: ignore[arg-type]
    else:
        inputs.append(weight)
    assert isinstance(weight, Tensor)  # mypy
    # We implement it this way for numerical stability. We assume (in the stability optimisation)
    # that 0 <= weight <= 1. We take the abs to deal with complex numbers
    # We want to perform operations near zero, which is where floating points are most precise
    # thus, we perform the following optimisation:
    # If weight.abs() >= 0.5:
    #    return (1 - weight) * (start - end) + end
    mask = weight.abs() >= 0.5
    coeff = torch.where(mask, weight - 1, weight)
    base = torch.where(mask, end, start)
    output = coeff * (end - start) + base
    # make sure the decomposition output's stride is same as non-decomposition path.
    stride = utils.compute_elementwise_output_strides(*_maybe_broadcast(*inputs))
    if output.stride() != stride:
        output = prims.copy_strided(output, stride)

    return handle_noncontiguous_outputs(inputs, output)


@register_decomposition(aten.linspace)
@out_wrapper()
def linspace(
    start: Union[NumberType, TensorLikeType],
    end: Union[NumberType, TensorLikeType],
    steps: NumberType,
    *,
    dtype: Optional[torch.dtype] = None,
    device: Optional[DeviceLikeType] = None,
    layout: torch.layout = torch.strided,
    pin_memory: bool = False,
    requires_grad: bool = False,
) -> TensorLikeType:
    if isinstance(start, TensorLikeType):
        torch._check(
            start.dim() == 0,
            lambda: "linspace only supports 0-dimensional start and end tensors",
        )
        start = _maybe_convert_to_dtype(start, torch.float64)
    if isinstance(end, TensorLikeType):
        torch._check(
            end.dim() == 0,
            lambda: "linspace only supports 0-dimensional start and end tensors",
        )
        end = _maybe_convert_to_dtype(end, torch.float64)

    if builtins.any(isinstance(arg, complex) for arg in (start, end, steps)):
        default_complex_dtype = utils.corresponding_complex_dtype(
            torch.get_default_dtype()
        )
        if dtype is None:
            dtype = default_complex_dtype
        else:
            torch._check(
                utils.is_complex_dtype(dtype),
                lambda: f"linspace(): inferred dtype {default_complex_dtype} can't be safely cast to passed dtype {dtype}",
            )
    else:
        dtype = dtype or torch.get_default_dtype()
    assert isinstance(dtype, torch.dtype)

    # steps does not participate in the computation of the dtype
    torch._check_type(
        isinstance(steps, IntLike),
        lambda: f"received an invalid combination of arguments - got \
({type(start).__name__}, {type(end).__name__}, {type(steps).__name__})",
    )
    assert isinstance(steps, IntLike)  # for mypy
    torch._check(steps >= 0, lambda: "number of steps must be non-negative")

    factory_kwargs = {
        "layout": layout,
        "device": device,
        "pin_memory": pin_memory,
        "requires_grad": requires_grad,
    }
    if steps == 0:
        return torch.full((0,), 0, dtype=dtype, **factory_kwargs)  # type: ignore[arg-type]
    if steps == 1:
        if isinstance(start, TensorLikeType):
            empty_tensor = torch.empty((steps,), dtype=dtype, **factory_kwargs)  # type: ignore[arg-type]
            return torch.ops.aten.copy.default(empty_tensor, start)
        else:
            return torch.full((steps,), start, dtype=dtype, **factory_kwargs)  # type: ignore[arg-type]

    # Perform in arange in int because some backends like ATen or Triton do not support all the dtypes
    rg = torch.arange(0, steps, **factory_kwargs)  # type: ignore[arg-type]

    # Small types need to be computed in higher precision as this is, at heart, an associative scan
    dtype_red = (
        torch.int64
        if (utils.is_boolean_dtype(dtype) or utils.is_integer_dtype(dtype))
        else dtype
    )
    computation_dtype, _ = utils.reduction_dtypes(
        rg, REDUCTION_OUTPUT_TYPE_KIND.SAME, dtype_red
    )
    cast_rg = partial(_maybe_convert_to_dtype, dtype=computation_dtype)

    # We implement torch.lerp without performing rg / (steps - 1) explicitly
    # With this we get out[0] == start, out[-1] == end
    step = (end - start) / (steps - 1)
    out = torch.where(
        rg < steps / 2,
        start + step * cast_rg(rg),  # type: ignore[arg-type,operator]
        end - step * cast_rg((steps - 1) - rg),  # type: ignore[arg-type,operator]
    )
    return _maybe_convert_to_dtype(out, dtype)  # type: ignore[return-value]


@register_decomposition(aten.logspace)
@out_wrapper()
def logspace(
    start: Union[NumberType, TensorLikeType],
    end: Union[NumberType, TensorLikeType],
    steps: NumberType,
    base: NumberType = 10,
    *,
    dtype: Optional[torch.dtype] = None,
    device: Optional[DeviceLikeType] = None,
    layout: torch.layout = torch.strided,
    pin_memory: bool = False,
    requires_grad: bool = False,
) -> TensorLikeType:
    if dtype is None:
        dtype = torch.get_default_dtype()

    # NB: NumPy doesn't have this cast
    if prims.utils.is_integer_dtype(dtype):
        if isinstance(start, FloatLike):
            start = sym_int(start)
        elif isinstance(start, TensorLikeType):
            torch._check(
                start.dim() == 0,
                lambda: "logspace only supports 0-dimensional start and end tensors",
            )
            start = _maybe_convert_to_dtype(start, dtype)
        if isinstance(end, FloatLike):
            end = sym_int(end)
        elif isinstance(end, TensorLikeType):
            torch._check(
                end.dim() == 0,
                lambda: "logspace only supports 0-dimensional start and end tensors",
            )
            end = _maybe_convert_to_dtype(end, dtype)

    if builtins.any(isinstance(arg, complex) for arg in (start, end, steps)):
        default_complex_dtype = utils.corresponding_complex_dtype(
            torch.get_default_dtype()
        )
        dtype = default_complex_dtype
        _dtype = None  # torch.linspace will update the correct dtype
    else:
        _dtype = torch.float64

    assert not isinstance(base, complex)  # for mypy
    if base < 0:
        raise NotImplementedError
    ret = torch.linspace(  # type: ignore[misc]
        start,  # type: ignore[arg-type]
        end,  # type: ignore[arg-type]
        steps,  # type: ignore[arg-type]
        dtype=_dtype,
        layout=layout,
        device=device,
        pin_memory=pin_memory,
        requires_grad=requires_grad,
    )
    return _maybe_convert_to_dtype(torch.pow(base, ret), dtype)  # type: ignore[arg-type,return-value]


@overload
def meshgrid(tensors: Sequence[TensorLikeType], indexing: str):
    pass


@overload
def meshgrid(*tensors: TensorLikeType, indexing: str):
    pass


@register_decomposition(aten.meshgrid)  # type: ignore[misc]
def meshgrid(
    *tensors: Union[TensorLikeType, list[TensorLikeType], tuple[TensorLikeType]],
    indexing: str,
) -> list[TensorLikeType]:
    # This ref simultaneously handles two overloads (see stubs above)
    # The `indexing` argument is currently optional for torch.meshgrid, but we
    # plan to make the argument required: https://github.com/pytorch/pytorch/issues/50276
    if isinstance(tensors[0], (list, tuple)):
        assert len(tensors) == 1
        tensors = tuple(tensors[0])

    torch._check(
        builtins.all(isinstance(a, TensorLike) for a in tensors),
        lambda: "meshgrid expects its inputs to be tensors",
    )

    torch._check(len(tensors) > 0, lambda: "meshgrid expects a non-empty TensorList")

    for i in range(len(tensors) - 1):
        torch._check(
            tensors[i].dtype == tensors[i + 1].dtype,  # type: ignore[union-attr]
            lambda: "meshgrid expects all tensors to have the same dtype",
        )
        torch._check(
            tensors[i].device == tensors[i + 1].device,  # type: ignore[union-attr]
            lambda: "meshgrid expects all tensors to have the same device",
        )

    swap_first_and_second_tensors = False
    if indexing == "xy":
        swap_first_and_second_tensors = len(tensors) >= 2
        if swap_first_and_second_tensors:
            tensors = (tensors[1], tensors[0], *tensors[2:])
    else:
        torch._check(
            indexing == "ij",
            lambda: (
                'torch.meshgrid: indexing must be one of "xy" or "ij", '
                f"but received: {indexing}"
            ),
        )

    result_shape: list[int] = []
    for t in tensors:
        assert isinstance(t, TensorLike)  # mypy
        torch._check(
            t.ndim == 0 or t.ndim == 1,
            lambda: f"torch.meshgrid: Expected 0D or 1D tensor in the tensor list but got: {t}",
        )
        result_shape.append(t.numel())

    grids: list[TensorLikeType] = []
    for i, t in enumerate(tensors):
        assert isinstance(t, TensorLike)  # mypy
        if t.ndim == 0:
            t = t.view((1,))
        grids.append(prims.broadcast_in_dim(t, result_shape, (i,)))

    if swap_first_and_second_tensors:
        # Swap outputs if we originally swapped at the beginning
        grids[0], grids[1] = grids[1], grids[0]

    return grids


# CompositeImplicitAutograd - don't register decomp
def movedim(
    input: TensorLikeType,
    source: Union[int, DimsSequenceType],
    destination: Union[int, DimsSequenceType],
) -> TensorLikeType:
    """
    Reference implementation of torch.movedim
    """
    if type(source) is int:
        source = (source,)
    if type(destination) is int:
        destination = (destination,)

    # Converts to list to produce a compatible error message with core PyTorch,
    # which prints sequences in square brackets.
    torch._check(
        len(source) == len(destination),  # type: ignore[arg-type]
        lambda: (
            "movedim: Invalid source or destination dims: source "  # type: ignore[arg-type]
            f"({list(source)} dims) should contain the same number "  # type: ignore[arg-type]
            f"of dims as destination ({list(destination)} dims)"  # type: ignore[arg-type]
        ),
    )

    rank = input.ndim
    ss = tuple(utils.canonicalize_dims(rank=rank, indices=source))  # type: ignore[arg-type]
    ds = tuple(utils.canonicalize_dims(rank=rank, indices=destination))  # type: ignore[arg-type]

    sss = set(ss)
    dss = set(ds)

    # See above on why this converts to list in error messages.
    torch._check(
        len(ss) == len(sss),
        lambda: f"movedim: repeated dim in `source` ({list(source)})",  # type: ignore[arg-type]
    )
    torch._check(
        len(ds) == len(dss),
        lambda: f"movedim: repeated dim in `destination` ({list(destination)})",  # type: ignore[arg-type]
    )

    m = dict(zip(ds, ss))
    dims = []
    si = 0  # source index
    for di in range(rank):
        # check if the destination index is in the mapping
        s = m.get(di)
        if s is not None:
            # insert source index if found
            dims.append(s)
        else:
            # insert source index sequentially, skipping indices from the mapping
            while si in sss:
                si += 1
            dims.append(si)
            si += 1

    result = torch.permute(input, tuple(dims))

    return result


# NOTE: for convenience, shape can be a tuple of ints or a tuple containing a tuple of ints
@register_decomposition(aten.empty_strided)
@out_wrapper()
def empty_strided(
    shape: Union[ShapeType, tuple[ShapeType]],
    strides: StrideType,
    *,
    dtype: Optional[torch.dtype] = None,
    device: Optional[DeviceLikeType] = None,
    layout: torch.layout = torch.strided,
    requires_grad: bool = False,
    pin_memory: bool = False,
) -> TensorLikeType:
    # Layout == strided, pin_memory is False
    utils.check_layout(layout)
    utils.check_pin_memory(pin_memory)

    shape = utils.extract_shape_from_varargs(shape)
    dtype = torch.get_default_dtype() if dtype is None else dtype
    device = torch.device("cpu") if device is None else device

    return prims.empty_strided(
        shape,
        strides,
        dtype=dtype,
        device=device,
        requires_grad=requires_grad,
    )


@register_decomposition(aten.eye)
@out_wrapper()
def eye(
    n: int,
    m: Optional[int] = None,
    *,
    dtype: Optional[torch.dtype] = None,
    layout: torch.layout = torch.strided,
    device: Optional[DeviceLikeType] = None,
    pin_memory: bool = False,
    requires_grad: bool = False,  # TODO: unused
) -> TensorLikeType:
    """
    Reference implementation of torch.eye
    """
    if m is None:
        m = n

    torch._check(n >= 0, lambda: f"n must be greater or equal to 0, got {n}")
    torch._check(m >= 0, lambda: f"m must be greater or equal to 0, got {m}")

    range_n = torch.arange(n, dtype=torch.int64, device=device, requires_grad=False)
    range_m = torch.arange(m, dtype=torch.int64, device=device, requires_grad=False)

    cond = range_n.unsqueeze(-1) == range_m
    if dtype is torch.bool:
        return cond
    else:
        one = torch.ones(
            (1,),
            dtype=dtype,
            layout=layout,
            device=device,
            pin_memory=pin_memory,
            requires_grad=False,
        )
        return torch.where(cond, one, 0)
    # TODO: Use requires_grad.  All refs taking the requires_grad kwarg must
    # return a leaf tensor.
    # result.requires_grad_(requires_grad)


@register_decomposition([aten.full.default, aten.full.out])
@out_wrapper()
def full(
    shape: ShapeType,
    fill_value: NumberType,
    *,
    dtype: Optional[torch.dtype] = None,
    layout: torch.layout = torch.strided,
    device: Optional[DeviceLikeType] = None,
    pin_memory: bool = False,
    requires_grad: bool = False,
) -> TensorLikeType:
    utils.check_layout(layout)
    utils.check_pin_memory(pin_memory)

    dtype = dtype if dtype is not None else utils.type_to_dtype(type(fill_value))
    device = device if device is not None else torch.device("cpu")

    e = empty(
        shape,
        dtype=dtype,
        layout=layout,
        device=device,
        pin_memory=pin_memory,
        requires_grad=requires_grad,
    )
    return torch.fill(e, fill_value)  # type: ignore[arg-type]


def full_like(
    a: TensorLikeType,
    fill_value: NumberType,
    *,
    dtype: Optional[torch.dtype] = None,
    layout: Optional[torch.layout] = None,
    device: Optional[DeviceLikeType] = None,
    pin_memory: bool = False,
    requires_grad: bool = False,
    memory_format: torch.memory_format = torch.preserve_format,
) -> TensorLikeType:
    e = torch.empty_like(
        a,
        dtype=dtype,
        layout=layout,
        device=device,
        pin_memory=pin_memory,
        requires_grad=requires_grad,
        memory_format=memory_format,
    )
    return fill(e, fill_value)


@register_decomposition(aten.zeros_like)
@out_wrapper()
def zeros_like(
    a: TensorLikeType,
    *,
    dtype: Optional[torch.dtype] = None,
    layout: Optional[torch.layout] = None,
    device: Optional[DeviceLikeType] = None,
    pin_memory: bool = False,
    requires_grad: bool = False,
    memory_format: torch.memory_format = torch.preserve_format,
) -> TensorLikeType:
    return torch.full_like(
        a,
        False if (dtype or a.dtype) == torch.bool else 0,
        dtype=dtype,
        layout=layout,
        device=device,
        pin_memory=pin_memory,
        requires_grad=requires_grad,
        memory_format=memory_format,
    )


@register_decomposition(aten.ones_like)
@out_wrapper()
def ones_like(
    a: TensorLikeType,
    *,
    dtype: Optional[torch.dtype] = None,
    layout: Optional[torch.layout] = None,
    device: Optional[DeviceLikeType] = None,
    pin_memory: bool = False,
    requires_grad: bool = False,
    memory_format: torch.memory_format = torch.preserve_format,
) -> TensorLikeType:
    return torch.full_like(
        a,
        True if (dtype or a.dtype) == torch.bool else 1,
        dtype=dtype,
        layout=layout,
        device=device,
        pin_memory=pin_memory,
        requires_grad=requires_grad,
        memory_format=memory_format,
    )


@register_decomposition(aten.randn.default)
@out_wrapper()
def randn(
    *shape,
    dtype: Optional[torch.dtype] = None,
    device: Optional[DeviceLikeType] = None,
    layout: Optional[torch.layout] = None,
    requires_grad: bool = False,
    pin_memory: bool = False,
) -> TensorLikeType:
    utils.check_pin_memory(pin_memory)

    shape_ = utils.extract_shape_from_varargs(shape)

    dtype = utils.dtype_or_default(dtype)
    device = utils.device_or_default(device)

    return prims.normal(
        shape_,
        mean=0.0,
        std=1.0,
        dtype=dtype,
        device=device,
        requires_grad=requires_grad,
    )


def scalar_tensor(
    a: NumberType,
    *,
    dtype: Optional[torch.dtype] = None,
    layout: torch.layout = torch.strided,
    device: Optional[DeviceLikeType] = None,
    pin_memory: bool = False,
) -> TensorLikeType:
    utils.check_layout(layout)
    utils.check_pin_memory(pin_memory)
    dtype = dtype if dtype is not None else utils.type_to_dtype(type(a))
    device = device if device is not None else torch.device("cpu")
    return prims.scalar_tensor(a, dtype=dtype, device=device)


#
# Randomness References
#


def _uniform_helper(
    shape: ShapeType,
    low: Union[bool, int, float] = 0.0,
    high: Union[bool, int, float] = 1.0,
    *,
    dtype: torch.dtype,
    device: DeviceLikeType,
) -> TensorLikeType:
    utils.validate_shape(shape)

    assert isinstance(low, Number)
    assert isinstance(high, Number)
    low = sym_float(low)
    high = sym_float(high)

    assert isinstance(dtype, torch.dtype)
    device = utils.canonicalize_device(device)

    return prims._uniform_helper(shape, low=low, high=high, dtype=dtype, device=device)


@register_decomposition(aten.masked_fill)
@out_wrapper()
def masked_fill(a: TensorLikeType, mask: TensorLikeType, value: TensorOrNumberLikeType):
    python_type = utils.dtype_to_type(a.dtype)
    if isinstance(value, Number):
        value_type = type(value)
    else:
        # NOTE: Could not use value = item(value) as it resulted in
        # RuntimeError: Cannot cast FakeTensor(cpu) to number
        value_ndim = value.ndim
        torch._check(
            value_ndim == 0,
            lambda: f"only supports a 0-dimensional value tensor, but got tensor with {value_ndim} dimension",
        )
        # `masked_fill` allows cpu scalar to be moved to cuda, xpu and hpu but not otherwise.
        is_cpu_scalar = (
            a.device.type
            in ["cuda", "xpu", "mps", torch._C._get_privateuse1_backend_name(), "hpu"]
            and value.device.type == "cpu"
        )
        torch._check(
            is_cpu_scalar or value.device == a.device,
            lambda: "Expected `value` to be on same device as `a`",
        )
        value_type = utils.dtype_to_type(value.dtype)

    if value_type is complex:
        # only downcasting from complex to lower type is not allowed.
        # We allow casting `value` to lower type for other case
        # Eg. float -> int.
        # Ref: https://github.com/pytorch/pytorch/issues/79195
        torch._check(
            utils.is_weakly_lesser_type(value_type, python_type),
            lambda: f"could not convert to type {python_type} without overflow",
        )

    # Since `where` allows type-promotion,
    # cast value to correct type before passing to `where`
    value = _maybe_convert_to_dtype(value, a.dtype)
    r = torch.where(mask, value, a)  # type: ignore[arg-type]

    # aten.mask_fill always return a new contiguous tensor
    # contiguous() is needed to correctly model the output stride
    return r.contiguous()


@register_decomposition(aten.masked_fill_)
def masked_fill_(
    a: TensorLikeType, mask: TensorLikeType, value: TensorOrNumberLikeType
) -> TensorLikeType:
    b = torch.masked_fill(a, mask, value)  # type: ignore[arg-type]
    a.copy_(b)
    return a


# CompositeImplicitAutograd - don't register decomp
def allclose(
    a: TensorLikeType,
    b: TensorLikeType,
    rtol: float = 1e-05,
    atol: float = 1e-08,
    equal_nan: bool = False,
) -> bool:
    """
    Reference implementation of torch.allclose
    """
    _check_close_args(name="torch.allclose", a=a, b=b, rtol=rtol, atol=atol)

    return bool(
        torch.all(torch.isclose(a, b, rtol=rtol, atol=atol, equal_nan=equal_nan)).item()
    )


def equal(a: TensorLikeType, b: TensorLikeType) -> bool:
    utils.check_same_device(a, b, allow_cpu_scalar_tensors=False)
    utils.check_same_dtype(a, b)

    # Shape check
    if a.ndim != b.ndim:
        return False

    for x, y in zip(a.shape, b.shape):
        if x != y:
            return False

    # Short-circuits if there are no elements to validate
    if a.numel() == 0:
        return True

    return item(all(eq(a, b)))  # type: ignore[return-value]


@register_decomposition(aten.norm)
@out_wrapper(exact_dtype=True)
def norm(
    input: TensorLikeType,
    p: Optional[Union[float, str]] = "fro",
    dim: Optional[DimsType] = None,
    keepdim: bool = False,
    *,
    dtype: Optional[torch.dtype] = None,
) -> TensorLikeType:
    # In these cases we compute the "Frobenius norm"
    if (
        p == "fro" and (dim is None or isinstance(dim, Dim) or len(dim) <= 2)
    ) or p is None:
        p = 2
    if isinstance(dim, Dim):
        dim = [dim]
    if isinstance(p, str):
        # Here we either call the nuclear norm, or we call matrix_norm with some arguments
        # that will throw an error
        if dim is None:
            dim = tuple(range(input.ndim))
        return torch.linalg.matrix_norm(input, p, dim, keepdim, dtype=dtype)
    else:
        return torch.linalg.vector_norm(input, p, dim, keepdim, dtype=dtype)


@register_decomposition(aten.trace)
@out_wrapper()
def trace(self: TensorLikeType) -> TensorLikeType:
    torch._check(
        self.ndim == 2, lambda: "expected a matrix, but got tensor with dim {self.ndim}"
    )
    return torch.sum(torch.diag(self, 0))


def _make_r_binary_op(base_op):
    def rop(
        a: Union[TensorLikeType, NumberType],
        b: Union[TensorLikeType, NumberType],
    ) -> TensorLikeType:
        return base_op(b, a)

    return rop


rtruediv = _make_r_binary_op(true_divide)
rfloordiv = _make_r_binary_op(floor_divide)
rpow = _make_r_binary_op(pow)


@register_decomposition(aten.triu)
@out_wrapper()
def triu(a: TensorLikeType, diagonal: int = 0) -> TensorLikeType:
    torch._check(
        a.ndim >= 2, lambda: "triu: input tensor must have at least 2 dimensions"
    )
    h, w = a.shape[-2:]
    mask = (
        torch.arange(w, device=a.device).unsqueeze(-2)
        - torch.arange(h, device=a.device).unsqueeze(-1)
    ) >= diagonal

    # aten.triu always returns a new contiguous tensor
    # contiguous() is needed to correctly model the output stride
    return utils.mask_tensor(mask, a).contiguous()


@register_decomposition(aten.tril)
@out_wrapper()
def tril(a: TensorLikeType, diagonal: int = 0) -> TensorLikeType:
    torch._check(
        a.ndim >= 2, lambda: "tril: input tensor must have at least 2 dimensions"
    )
    h, w = a.shape[-2:]
    mask = (
        torch.arange(w, device=a.device).unsqueeze(-2)
        - torch.arange(h, device=a.device).unsqueeze(-1)
    ) <= diagonal

    # aten.tril always returns a new contiguous tensor
    # contiguous() is needed to correctly model the output stride
    return utils.mask_tensor(mask, a).contiguous()


# This is based on get_tril_size in aten/src/ATen/native/TensorFactories.h
# The components of the matrix that belong to the lower triangle with offset
# form a pentagon that can be broken down into a top trapezoid and a bottom
# rectangle. For the implementation of tril_indices, we need the sizes of
# both of these, as well as the length of the top side of the trapezoid.
def _get_tril_sizes(row: int, col: int, offset: int) -> tuple[int, int, int]:
    if row == 0 or col == 0:
        return 0, 0, 0

    m_first_row = min(col, 1 + offset) if offset > 0 else int(row + offset > 0)
    m_last_row = max(0, min(col, row + offset))
    n_row_all = max(0, min(row, row + offset))
    n_row_trapezoid = m_last_row - m_first_row + 1

    # Number of elements in top trapezoid
    trapezoid_size = (m_first_row + m_last_row) * n_row_trapezoid // 2
    # Number of elements in bottom rectangle
    diff_row = n_row_all - n_row_trapezoid
    rectangle_size = max(0, diff_row * col)

    return trapezoid_size, rectangle_size, m_first_row


def _trilu_checks(
    name: str,
    row: int,
    col: int,
    dtype: torch.dtype,
    layout: torch.layout,
    pin_memory: bool,
):
    torch._check(row >= 0, lambda: f"row must be non-negative, got {row}")
    torch._check(col >= 0, lambda: f"col must be non-negative, got {col}")
    torch._check(
        dtype in (torch.int32, torch.int64),
        lambda: f"\"{name}\" not implemented for '{dtype}'",
    )


# This is based on tril_indices_cuda in aten/src/ATen/native/cuda/TensorFactories.cu
@register_decomposition(aten.tril_indices)
@out_wrapper()
def tril_indices(
    row: int,
    col: int,
    offset: int = 0,
    *,
    dtype: torch.dtype = torch.long,
    layout: torch.layout = torch.strided,
    device: DeviceLikeType = "cpu",
    pin_memory: bool = False,
) -> TensorLikeType:
    _trilu_checks("tril_indices", row, col, dtype, layout, pin_memory)

    trapezoid_size, rectangle_size, m_first_row = _get_tril_sizes(row, col, offset)
    row_offset = max(0, -offset)

    arange_kw = partial(
        torch.arange, layout=layout, device=device, pin_memory=pin_memory
    )

    # first we do the indices for top trapezoid
    xs1 = arange_kw(0, trapezoid_size, dtype=torch.float64)
    b = m_first_row - 0.5
    row_inds1 = torch.floor(-b + torch.sqrt(b * b + 2 * xs1))
    col_inds1 = torch.floor(xs1 - (2 * m_first_row - 1 + row_inds1) * row_inds1 * 0.5)
    row_inds1 = _maybe_convert_to_dtype(row_inds1 + row_offset, dtype)
    col_inds1 = _maybe_convert_to_dtype(col_inds1, dtype)

    # then bottom rectangle
    xs2 = arange_kw(0, rectangle_size, dtype=dtype)
    row_inds2 = xs2 // col + (col - m_first_row + 1 + row_offset)
    col_inds2 = xs2 % col

    return torch.stack(
        (torch.cat((row_inds1, row_inds2)), torch.cat((col_inds1, col_inds2)))
    )


# Similar to _get_tril_sizes above, but here there is a top trapezoid and
# a bottom rectangle instead. Note that you can't reduce this to
# _get_tril_sizes(col, row, -offset) because that would correspond to
# decomposing into a left trapezoid and right rectangle.
def _get_triu_sizes(row: int, col: int, offset: int) -> tuple[int, int, int]:
    if row == 0 or col == 0:
        return 0, 0, 0

    m_first_row = max(0, col - offset) if offset > 0 else col

    # Number of elements in top rectangle
    rectangle_size = max(0, min(row, -offset) * col)

    # Number of elements in bottom trapezoid
    trapezoid_size_tril, rectangle_size_tril, _ = _get_tril_sizes(row, col, offset - 1)
    triu_size = row * col - (trapezoid_size_tril + rectangle_size_tril)
    trapezoid_size = triu_size - rectangle_size

    return trapezoid_size, rectangle_size, m_first_row


@register_decomposition(aten.triu_indices)
@out_wrapper()
def triu_indices(
    row: int,
    col: int,
    offset: int = 0,
    *,
    dtype: torch.dtype = torch.long,
    layout: torch.layout = torch.strided,
    device: DeviceLikeType = "cpu",
    pin_memory: bool = False,
) -> TensorLikeType:
    _trilu_checks("triu_indices", row, col, dtype, layout, pin_memory)

    trapezoid_size, rectangle_size, m_first_row = _get_triu_sizes(row, col, offset)
    col_offset = max(0, offset)

    arange_kw = partial(
        torch.arange, layout=layout, device=device, pin_memory=pin_memory
    )

    # indices for top rectangle
    xs2 = arange_kw(0, rectangle_size, dtype=dtype)
    row_inds2 = xs2 // col
    col_inds2 = xs2 % col

    # bottom trapezoid
    xs1 = arange_kw(0, trapezoid_size, dtype=torch.float64)
    b = -0.5 - m_first_row
    row_inds1 = torch.floor(-b - torch.sqrt(b * b - 2 * xs1))
    col_inds1 = torch.floor(xs1 - ((2 * m_first_row - 1 - row_inds1) * row_inds1) * 0.5)
    row_inds1 = _maybe_convert_to_dtype(row_inds1, dtype)
    col_inds1 = _maybe_convert_to_dtype(col_inds1, dtype)

    if col:
        row_inds1 = row_inds1 + (rectangle_size // col)
    col_inds1 = col_inds1 + col_offset

    return torch.stack(
        (torch.cat((row_inds2, row_inds1)), torch.cat((col_inds2, col_inds1)))
    )


@register_decomposition(aten.bucketize)
@out_wrapper(exact_dtype=True)
def bucketize(
    a: TensorOrNumberLikeType,
    boundaries: TensorLikeType,
    *,
    out_int32: bool = False,
    right: bool = False,
):
    torch._check(
        boundaries.dim() == 1,
        lambda: f"boundaries tensor must be 1 dimension but got dim({boundaries.dim()})",
    )

    a = a if isinstance(a, torch.Tensor) else torch.tensor(a)
    out_dtype = torch.int32 if out_int32 else torch.int64
    n_boundaries = boundaries.shape[-1]
    if n_boundaries == 0:
        return torch.zeros_like(a)
    # We are trying to find the bucket (defined by pairs of consecutive elements of `boundaries`)
    # each element of `a` belongs to. We use binary search to achieve logarithimic complexity,
    # but each step of the search is done "in parallel" over all elements of `a`
    # can't use int32 as indexes, so we have to do all computations with int64 and convert at the end
    start = torch.zeros(a.shape, device=a.device, dtype=torch.int64)
    end = start + n_boundaries
    # Max depth of the binary search
    # Since we can't break out of the loop at different points for different elements of a,
    # we just do the max amount of iterations that binary search requires and add condition
    # tensor (cond_update below) to stop updating once the search terminates

    # For first iteration through loop we can skip some checks, we have separate implementation
    mid = start + (end - start) // 2
    mid_val = boundaries[mid]
    if right:
        cond_mid = mid_val > a
    else:
        cond_mid = mid_val >= a
    start = torch.where(cond_mid, start, mid + 1)

    if n_boundaries > 1:
        cond_update = torch.ones_like(a, dtype=torch.bool)
        niters = int(math.log2(n_boundaries))
        for _ in range(niters):
            end = torch.where(cond_mid & cond_update, mid, end)
            cond_update = start < end
            # start might end up pointing to 1 past the end, we guard against that
            mid = torch.where(cond_update, start + (end - start) // 2, 0)
            mid_val = boundaries[mid]
            # If right is true, the buckets are closed on the *left*
            # (i.e., we are doing the equivalent of std::upper_bound in C++)
            # Otherwise they are closed on the right (std::lower_bound)
            if right:
                cond_mid = mid_val > a
            else:
                cond_mid = mid_val >= a
            start = torch.where((~cond_mid) & cond_update, mid + 1, start)

    return start.to(dtype=out_dtype)


@register_decomposition(aten.cauchy)
@out_wrapper()
@elementwise_type_promotion_wrapper(
    type_promoting_args=("self",),
    type_promotion_kind=ELEMENTWISE_TYPE_PROMOTION_KIND.DEFAULT,
)
def cauchy(self, median=0, sigma=1, generator=None):
    assert generator is None
    torch._check(
        not utils.is_complex_dtype(self.dtype)
        and not utils.is_integer_dtype(self.dtype)
        and not utils.is_boolean_dtype(self.dtype),
        lambda: f"Cauchy distribution is a continuous probability distribution. \
        dtype must be a floating point but you specified {self.dtype}",
    )
    torch._check(
        sigma > 0.0,
        lambda: f"cauchy_ expects sigma > 0.0, but found sigma={sigma}",
    )
    return median + sigma * torch.tan(math.pi * (torch.rand_like(self) - 0.5))


@register_decomposition(aten.exponential)
@out_wrapper()
@elementwise_type_promotion_wrapper(
    type_promoting_args=("self",),
    type_promotion_kind=ELEMENTWISE_TYPE_PROMOTION_KIND.DEFAULT,
)
def exponential(self, rate=1, generator=None):
    assert generator is None
    torch._check(
        not utils.is_complex_dtype(self.dtype)
        and not utils.is_integer_dtype(self.dtype)
        and not utils.is_boolean_dtype(self.dtype),
        lambda: f"Exponential distribution is a continuous probability distribution. \
        dtype must be a floating point but you specified {self.dtype}",
    )
    torch._check(
        rate > 0.0,
        lambda: f"exponential_ expects lambda > 0.0, but found lambda={rate}",
    )

    uniform_val = torch.rand_like(self)

    # copying numerics of transformation::exponential see comment:
    # curand_uniform has (0,1] bounds. log(1) is 0 and exponential excludes 0.
    # we need log to be not 0, and not underflow when converted to half
    # fast __logf approximation can underflow, so set log to -epsilon/2 for 1 or close to 1 args
    epsilon = torch.finfo(uniform_val.dtype).eps / 2
    condition = uniform_val >= 1.0 - epsilon
    log_uniform = torch.where(condition, -epsilon, torch.log(uniform_val))

    return -1 / rate * log_uniform


@register_decomposition(aten.geometric)
@out_wrapper()
@elementwise_type_promotion_wrapper(
    type_promoting_args=("self",),
    type_promotion_kind=ELEMENTWISE_TYPE_PROMOTION_KIND.DEFAULT,
)
def geometric(self, p, generator=None):
    assert generator is None
    # TODO: fix inductor rand_like for integer, bool dtypes
    torch._check(
        not utils.is_complex_dtype(self.dtype)
        and not utils.is_boolean_dtype(self.dtype),
        lambda: f"geometric not implemented for {self.dtype}",
    )
    torch._check(
        0 < p and p < 1,
        lambda: f"geometric_ expects p to be in (0, 1), but got p={p}",
    )
    return torch.floor(torch.log1p(-torch.rand_like(self)) / math.log1p(-p)) + 1


@register_decomposition(aten.log_normal)
@out_wrapper()
@elementwise_type_promotion_wrapper(
    type_promoting_args=("self",),
    type_promotion_kind=ELEMENTWISE_TYPE_PROMOTION_KIND.DEFAULT,
)
def log_normal(self, mean=1, std=2, generator=None):
    assert generator is None
    torch._check(
        not utils.is_complex_dtype(self.dtype)
        and not utils.is_integer_dtype(self.dtype)
        and not utils.is_boolean_dtype(self.dtype),
        lambda: f"log_normal not implemented for {self.dtype}",
    )
    torch._check(
        0 < std,
        lambda: f"log_normal_ expects std > 0.0, but found std={std}",
    )
    return torch.exp(std * torch.randn_like(self) + mean)


# TODO: add support for functionalization aten.normal_functional
# NOTE: the device and dtype will be ignored when shape is None
@register_decomposition(aten.normal)
@out_wrapper()
@elementwise_type_promotion_wrapper(
    type_promoting_args=(
        "mean",
        "std",
    ),
    type_promotion_kind=ELEMENTWISE_TYPE_PROMOTION_KIND.DEFAULT,
)
def normal(
    mean=0,
    std=1,
    size=None,
    *,
    generator=None,
    dtype=None,
    layout=None,
    device=None,
    pin_memory=None,
):
    assert layout is None or layout == torch.strided

    if not isinstance(std, TensorLike):
        torch._check(
            std >= 0, lambda: f"normal expects std >= 0.0, but found std {std}"
        )

    if size is None:
        tensors = tuple(t for t in (mean, std) if isinstance(t, TensorLike))
        torch._check(
            len(tensors) > 0,
            lambda: "normal expects that either mean or std is a tensor, or size is defined",
        )
        torch._check(
            layout is None and pin_memory is None,
            lambda: "Cannot pass layout, or pin_memory without size",
        )

        size = _broadcast_shapes(*(t.shape for t in tensors))
        dtype = tensors[0].dtype
        device = tensors[0].device
    else:
        torch._check(
            not isinstance(mean, TensorLike) and not isinstance(std, TensorLike),
            lambda: "normal expects mean and std to be scalars when size is defined",
        )
        dtype = torch.get_default_dtype() if dtype is None else dtype
        device = torch.device("cpu") if device is None else device

    normal_samples = prims.normal(
        size,
        mean=0.0,
        std=1.0,
        dtype=dtype,
        device=device,
        requires_grad=False,
        generator=generator,
    )
    return std * normal_samples + mean


@register_decomposition(aten.normal_)
def normal_(self, mean=0, std=1, *, generator=None):
    return normal(mean, std, self.shape, out=self, generator=generator)


@_make_elementwise_unary_reference(ELEMENTWISE_TYPE_PROMOTION_KIND.INT_TO_FLOAT)
def rad2deg(self: TensorLikeType):
    torch._check(
        not utils.is_complex_dtype(self.dtype),
        lambda: "rad2deg is not supported for complex tensors.",
    )
    M_180_PI = 57.295779513082320876798154814105170332405472466564
    return self * M_180_PI


@_make_elementwise_unary_reference(ELEMENTWISE_TYPE_PROMOTION_KIND.INT_TO_FLOAT)
def deg2rad(self: TensorLikeType):
    torch._check(
        not utils.is_complex_dtype(self.dtype),
        lambda: "deg2rad is not supported for complex tensors.",
    )
    M_PI_180 = 0.017453292519943295769236907684886127134428718885417
    return self * M_PI_180


@register_decomposition(aten.count_nonzero)
@out_wrapper()
def count_nonzero(self, dim: Optional[DimsType] = None):
    return (self != 0).sum(dim)


def _dot_check(self, other):
    torch._check(
        self.dim() == 1 and other.dim() == 1,
        lambda: f"1D tensors expected, but got {self.dim()}D and {other.dim()}D tensors",
    )

    torch._check(
        self.dtype == other.dtype,
        lambda: "dot : expected both vectors to have same dtype, but found "
        f"{self.dtype} and {other.dtype}",
    )

    def numel_error():
        return (
            f"inconsistent tensor size, expected tensor [{self.numel()}] and src [{other.numel()}] to have the"
            f"same number of elements, but got {self.numel()} and {other.numel()} elements respectively"
        )

    torch._check(self.numel() == other.numel(), numel_error)


def _dot_check_wrapper(fn):
    @wraps(fn)
    def wrapper(self, other):
        _dot_check(self, other)
        return fn(self, other)

    return wrapper


@register_decomposition(aten.dot)
@out_wrapper(exact_dtype=True)
@_dot_check_wrapper
@elementwise_type_promotion_wrapper(
    type_promoting_args=("self", "other"),
    type_promotion_kind=ELEMENTWISE_TYPE_PROMOTION_KIND.DEFAULT,
)
def dot(self, other):
    if self.is_complex():
        if self.is_conj():
            if other.is_conj():
                return torch.dot(self.conj(), other.conj()).conj()
            else:
                return torch.vdot(self.conj(), other)
        elif other.is_conj():
            return torch.vdot(other.conj(), self)

    return (self * other).sum()


@register_decomposition(aten.vdot)
@out_wrapper(exact_dtype=True)
@_dot_check_wrapper
@elementwise_type_promotion_wrapper(
    type_promoting_args=("self", "other"),
    type_promotion_kind=ELEMENTWISE_TYPE_PROMOTION_KIND.DEFAULT,
)
def vdot(self, other):
    if not self.is_complex():
        return torch.dot(self, other)

    if self.is_conj():
        if other.is_conj():
            return torch.vdot(other.conj(), self.conj())
        else:
            return torch.dot(self.conj(), other)
    elif other.is_conj():
        return torch.dot(self, other.conj()).conj()

    # The decomposition fails if you do self.conj()... not sure why
    return (self.conj_physical() * other).sum()


@register_decomposition(aten.select_scatter)
@out_wrapper()
def select_scatter(x: TensorLikeType, src: TensorLikeType, dim: int, index: int):
    dim = utils.canonicalize_dim(x.ndim, dim)
    mask_shape = [1] * x.ndim
    mask_shape[dim] = -1
    if index < 0:
        index = index + x.shape[dim]
    mask = torch.arange(x.shape[dim], device=x.device).view(mask_shape) == index
    src = torch.unsqueeze(src, dim).expand(x.shape)
    return torch.where(mask, src, x)


# inplace
abs_ = _make_inplace(abs)
acos_ = _make_inplace(acos)
acosh_ = _make_inplace(acosh)
add_ = _make_inplace(add)
addcmul_ = _make_inplace(addcmul)
addcdiv_ = _make_inplace(addcdiv)
asin_ = _make_inplace(asin)
asinh_ = _make_inplace(asinh)
atan_ = _make_inplace(atan)
atanh_ = _make_inplace(atanh)
atan2_ = _make_inplace(atan2)
bitwise_and_ = _make_inplace(bitwise_and)
bitwise_left_shift_ = _make_inplace(bitwise_left_shift)
bitwise_not_ = _make_inplace(bitwise_not)
bitwise_or_ = _make_inplace(bitwise_or)
bitwise_right_shift_ = _make_inplace(bitwise_right_shift)
bitwise_xor_ = _make_inplace(bitwise_xor)
ceil_ = _make_inplace(ceil)
clamp_ = _make_inplace(clamp)
clamp_min_ = _make_inplace(clamp_min)
clamp_max_ = _make_inplace(clamp_max)
conj_physical_ = _make_inplace(conj_physical)
copysign_ = _make_inplace(copysign)
cos_ = _make_inplace(cos)
cosh_ = _make_inplace(cosh)
cumsum_ = _make_inplace(cumsum)
cumprod_ = _make_inplace(cumprod)
deg2rad_ = _make_inplace(deg2rad)
digamma_ = _make_inplace(digamma)
div_ = _make_inplace(div)
eq_ = _make_inplace(eq)
erf_ = _make_inplace(erf)
erfc_ = _make_inplace(erfc)
erfinv_ = _make_inplace(erfinv)
exp_ = _make_inplace(exp)
exp2_ = _make_inplace(exp2)
expm1_ = _make_inplace(expm1)
float_power_ = _make_inplace(float_power)
floor_ = _make_inplace(floor)
floor_divide_ = _make_inplace(floor_divide)
fmod_ = _make_inplace(fmod)
frac_ = _make_inplace(frac)
gcd_ = _make_inplace(gcd)
ge_ = _make_inplace(ge)
gt_ = _make_inplace(gt)
heaviside_ = _make_inplace(heaviside)
hypot_ = _make_inplace(hypot)
igamma_ = _make_inplace(igamma)
igammac_ = _make_inplace(igammac)
i0_ = _make_inplace(i0)
lcm_ = _make_inplace(lcm)
le_ = _make_inplace(le)
lerp_ = _make_inplace(lerp)
lgamma_ = _make_inplace(lgamma)
log10_ = _make_inplace(log10)
log1p_ = _make_inplace(log1p)
log2_ = _make_inplace(log2)
log_ = _make_inplace(log)
logical_and_ = _make_inplace(logical_and)
logical_not_ = _make_inplace(logical_not)
logical_or_ = _make_inplace(logical_or)
logical_xor_ = _make_inplace(logical_xor)
lt_ = _make_inplace(lt)
mul_ = _make_inplace(mul)
mvlgamma_ = _make_inplace(mvlgamma)
nan_to_num_ = _make_inplace(nan_to_num)
ne_ = _make_inplace(ne)
neg_ = _make_inplace(neg)
nextafter_ = _make_inplace(nextafter)
pow_ = _make_inplace(pow)
rad2deg_ = _make_inplace(rad2deg)
reciprocal_ = _make_inplace(reciprocal)
remainder_ = _make_inplace(remainder)
rsqrt_ = _make_inplace(rsqrt)
sgn_ = _make_inplace(sgn)
sigmoid_ = _make_inplace(sigmoid)
sign_ = _make_inplace(sign)
sin_ = _make_inplace(sin)
sinc_ = _make_inplace(sinc)
sinh_ = _make_inplace(sinh)
sqrt_ = _make_inplace(sqrt)
square_ = _make_inplace(square)
sub_ = _make_inplace(sub)
tan_ = _make_inplace(tan)
tanh_ = _make_inplace(tanh)
tril_ = _make_inplace(tril)
triu_ = _make_inplace(triu)
true_divide_ = _make_inplace(true_divide)
trunc_ = _make_inplace(trunc)
xlogy_ = _make_inplace(xlogy)
cauchy_ = _make_inplace(cauchy)
exponential_ = _make_inplace(exponential)
geometric_ = _make_inplace(geometric)
log_normal_ = _make_inplace(log_normal)
zero_ = _make_inplace(zero)

alias_copy = _make_copy_from_view(aten.alias)
as_strided_copy = _make_copy_from_view(aten.as_strided)
diagonal_copy = _make_copy_from_view(aten.diagonal)
expand_copy = _make_copy_from_view(aten.expand)
# TODO: This must return a sparse tensor if the input is sparse, but refs have
# no sparse support. See narrow_copy_sparse in core.
narrow_copy = _make_copy_from_view(aten.narrow)
squeeze_copy = _make_copy_from_view(aten.squeeze)
permute_copy = _make_copy_from_view(aten.permute)
t_copy = _make_copy_from_view(aten.t)
transpose_copy = _make_copy_from_view(aten.transpose)
unbind_copy = _make_copy_from_view(aten.unbind, return_none_on_out_variant=True)
unsqueeze_copy = _make_copy_from_view(aten.unsqueeze)
view_copy = _make_copy_from_view(aten.view)


# xref: isStorage in torch/csrc/DynamicTypes.cpp
def _isStorage(obj):
    return isinstance(obj, (torch.TypedStorage, torch.UntypedStorage))


# xref: compute_sizes in torch/csrc/utils/tensor_new.cpp
def _compute_sizes(seq, scalar_type):
    MAX_DIMS = 128
    is_storage = _isStorage(seq)
    sizes = []
    # TODO: this is inaccurate, we actually test PySequence_Check
    while isinstance(seq, (list, tuple)):
        length = len(seq)
        if is_storage:
            length //= scalar_type.itemsize
        sizes.append(length)
        if len(sizes) > MAX_DIMS:
            raise ValueError(f"too many dimensions '{type(seq).__name__}'")
        if length == 0:
            break
        try:
            handle = seq[0]
        except Exception:
            raise ValueError(  # noqa: B904
                f"could not determine the shape of object type '{type(seq).__name__}'"
            )
        seq = handle

    return sizes


# xref: infer_scalar_type in torch/csrc/utils/tensor_new.cpp
def _infer_scalar_type(obj):
    if isinstance(obj, FloatLike):
        return torch.get_default_dtype()
    if isinstance(obj, IntLike) and not isinstance(obj, bool):  # careful!
        return torch.int64
    if isinstance(obj, BoolLike):
        return torch.bool
    if isinstance(obj, complex):
        default_dtype = torch.get_default_dtype()
        if default_dtype is torch.float:
            return torch.cfloat
        elif default_dtype is torch.double:
            return torch.cdouble
        elif default_dtype is torch.half:
            return torch.chalf
        else:
            raise RuntimeError("invalid default scalar type for complex")
    if isinstance(obj, torch.Tensor):
        return obj.dtype
    if isinstance(obj, str):
        raise TypeError(f"new(): invalid data type '{type(obj).__name__}'")
    # TODO: this is inaccurate, we actually test PySequence_Check
    if isinstance(obj, (list, tuple)):
        scalarType = None
        length = len(obj)
        # match NumPy semantics, except use default tensor type instead of
        # double.
        if length == 0:
            return torch.get_default_dtype()
        for i in range(length):
            cur_item = obj[i]
            # TODO: test this
            """
            if cur_item is obj:
                raise TypeError("new(): self-referential lists are incompatible")
            """
            item_scalarType = _infer_scalar_type(cur_item)  # recurse!
            if scalarType is not None:
                scalarType = torch.promote_types(scalarType, item_scalarType)
            else:
                scalarType = item_scalarType
            if scalarType is torch.cdouble:
                # this won't change (unless we hit undefined, but that will
                # fail later)
                return scalarType
        return scalarType
    raise RuntimeError(f"Could not infer dtype of {type(obj).__name__}")


# Analogous to recursive_store
# xref: recursive_store in torch/csrc/utils/tensor_new.cpp
def _recursive_build(
    scalarType: torch.dtype, obj: Union[TensorOrNumberLikeType, TensorSequenceType]
):
    if isinstance(obj, Tensor) and obj.numel() == 1:
        return obj.detach().to(dtype=scalarType, device="cpu", copy=True).view(())
    elif isinstance(obj, Tensor):
        # It is invalid to call ".tensor([...])" with a non-scalar tensor in eager mode
        # >>> torch.tensor([torch.randn(2)])
        # ValueError: only one element tensors can be converted to Python scalars
        #
        # But it is possible with a NumPy array
        # >>> torch.tensor([np.random.uniform(size=(2,))]).shape
        # torch.Size([1, 2])
        return obj.detach().to(dtype=scalarType, device="cpu", copy=True)
    elif isinstance(obj, Number):
        return torch.scalar_tensor(obj, dtype=scalarType)

    # seq can be a list of tensors
    seq = obj
    return (
        torch.empty(0)
        if not seq
        else torch.stack([_recursive_build(scalarType, item) for item in seq])
    )


# xref: internal_new_from_data in torch/csrc/utils/tensor_new.cpp
def _internal_new_from_data(
    options,
    scalar_type,
    device_opt,
    data,
    copy_variables,
    copy_numpy,
    type_inference,
    pin_memory=False,
):
    if isinstance(data, torch.Tensor):
        torch._check(
            not pin_memory, lambda: "Can't pin tensor constructed from a variable"
        )
        var = data
        if copy_variables:
            var = var.detach()
        inferred_scalar_type = var.dtype if type_inference else scalar_type
        device = device_opt if device_opt is not None else var.device
        return var.to(
            device=device,
            dtype=inferred_scalar_type,
            non_blocking=False,
            copy=copy_variables,
        )

    # TODO
    if hasattr(data, "__cuda_array_interface__"):
        return NotImplemented

    # TODO: test for numpy input with PyArray_Check

    device = device_opt if device_opt is not None else options["device"]
    inferred_scalar_type = _infer_scalar_type(data) if type_inference else scalar_type

    # NB: Don't need to avoid tracing, as we aren't going to do any manual
    # pointer filling tricks
    if _isStorage(data):
        return NotImplemented
    else:
        if torch.device(device).type == "meta":
            return NotImplemented

        # In the C implementation, we would directly start poking the memory
        # of a freshly allocated CPU tensor.  Here, we're going to do an
        # alternate, heinously slow implementation: turn each individual
        # scalar into a tensor, and then repeatedly cat them together
        tensor = _recursive_build(inferred_scalar_type, data)

        tensor = tensor.to(device, inferred_scalar_type, non_blocking=False, copy=False)

    # NB: lift_fresh is not needed, because we built the tensor from scalars
    # guaranteeing a fresh tensor in this case
    return tensor


# xref: tensor_ctor in torch/csrc/utils/tensor_new.cpp
def tensor(data, *, dtype=None, device=None, pin_memory=False, requires_grad=False):
    # TODO (or not): support names kwarg
    if isinstance(data, torch.Tensor):
        warnings.warn(
            "To copy construct from a tensor, it is recommended to use sourceTensor.detach().clone() "
            "or sourceTensor.detach().clone().requires_grad_(True), rather than torch.tensor(sourceTensor)",
            UserWarning,
            stacklevel=2,
        )
    type_inference = dtype is None
    new_tensor = _internal_new_from_data(
        # device="cpu" because that's what you get with torch.tensor(2) no
        # device by default
        {"device": "cpu"},  # TODO: use torch.get_default_tensor_type
        dtype if dtype is not None else torch.get_default_dtype(),
        device,
        data,
        copy_variables=True,
        copy_numpy=True,
        type_inference=type_inference,
        pin_memory=pin_memory,
    )
    new_tensor.detach_()
    if requires_grad:
        new_tensor.requires_grad_(requires_grad)
    return new_tensor


# Views
# We can't model these as above, as the pattern of doing `op(a, out=a)` does not work for a view function
# given that it does not reshape the input (it just copies the result into it)

# squeeze_ = _make_inplace(squeeze)
# t_ = _make_inplace(t)
# transpose_ = _make_inplace(transpose)
# unsqueeze_ = _make_inplace(unsqueeze)


import torch._refs._conversions
import torch._refs.fft
import torch._refs.linalg
import torch._refs.nn.functional
import torch._refs.special<|MERGE_RESOLUTION|>--- conflicted
+++ resolved
@@ -19,12 +19,7 @@
 from torch import sym_float, sym_int
 from torch._prims_common import (
     BoolLike,
-<<<<<<< HEAD
-    definitely_contiguous,
-    definitely_contiguous_for_memory_format,
-=======
     contiguous_for_memory_format_or_false,
->>>>>>> a9537b62
     DeviceLikeType,
     Dim,
     DimsSequenceType,
@@ -2995,12 +2990,8 @@
         lambda: "preserve memory format is unsupported by the contiguous operator",
     )
 
-<<<<<<< HEAD
-    if definitely_contiguous_for_memory_format(a, memory_format=memory_format):
-=======
     # TODO: make logic consistent with aten contiguous
     if contiguous_for_memory_format_or_false(a, memory_format=memory_format):
->>>>>>> a9537b62
         return a
 
     return torch.clone(a, memory_format=memory_format)
