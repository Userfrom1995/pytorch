# mypy: ignore-errors

import functools
import itertools
import math
import operator
import sys
<<<<<<< HEAD
from typing import Callable, Optional, Union
=======
from functools import reduce
from typing import Callable, Union
>>>>>>> 1ebcba4e

import torch
import torch._custom_op
import torch._logging
import torch._prims_common as utils
from torch._dispatch.python import no_python_dispatcher
from torch._ops import OpOverload
from torch._prims_common import (
    canonicalize_dim,
    contiguous_for_memory_format_or_false,
    elementwise_dtypes,
    ELEMENTWISE_TYPE_PROMOTION_KIND,
    is_boolean_dtype,
    is_contiguous,
    is_contiguous_or_false,
    is_float_dtype,
    is_integer_dtype,
    make_contiguous_strides_for,
)
from torch._subclasses.fake_tensor import (
    DataDependentOutputException,
    DynamicOutputShapeException,
    FakeTensor,
    in_kernel_invocation_manager,
    run_fallback_kernel,
    UnsupportedOperatorException,
)
from torch.fx.operator_schemas import normalize_function
from torch.utils._stats import count_label


pytree = torch.utils._pytree

__all__ = [
    "op_implementations_checks",
    "get_fast_op_impls",
    "stride_incorrect_op",
    "has_meta",
]

op_implementations_dict = {}
op_implementations_checks = []


aten = torch._ops.ops.aten


def ordered_set(*items):
    return dict.fromkeys(items, True)


# This function indicates if the backend device
# supports non-contiguous tensors
def is_noncontiguous_supported(device):
    return device.type != "hpu"


_like_tensor_constructors = ordered_set(
    aten.empty_like.default,
    aten.empty_like.out,
    aten.full_like.default,
    aten.full_like.out,
    aten.ones_like.default,
    aten.ones_like.out,
    aten.rand_like.default,
    aten.rand_like.out,
    aten.randn_like.default,
    aten.randn_like.out,
    aten.randint_like.default,
    aten.randint_like.Tensor,
    aten.randint_like.Tensor_out,
    aten.randint_like.out,
    aten.randint_like.low_dtype,
    aten.randint_like.low_dtype_out,
    aten.zeros_like.default,
    aten.zeros_like.out,
    aten.new_empty.default,
    aten.new_empty.out,
    aten.new_empty_strided.default,
    aten.new_empty_strided.out,
    aten.new_full.default,
    aten.new_full.out,
    aten.new_zeros.default,
    aten.new_zeros.out,
    aten.new_ones.default,
    aten.new_ones.out,
)


_device_not_kwarg_ops = ordered_set(
    aten._resize_output_.default,
    aten._nested_tensor_from_tensor_list.default,
    aten._nested_tensor_from_tensor_list.out,
    aten.pin_memory.default,
    aten.to.device,
    aten.to.prim_Device,
    aten.is_pinned.default,
    aten._pin_memory.default,
    aten._pin_memory.out,
    aten._resize_output.default,
    aten._resize_output.out,
)

# this op is never actually used
_non_kwarg_device_constructors = (aten._list_to_tensor,)


def contains_tensor_types(type):
    tensor_type = torch._C.TensorType.get()
    return type.isSubtypeOf(tensor_type) or any(
        contains_tensor_types(e) for e in type.containedTypes()
    )


@functools.cache
def _is_tensor_constructor(func: OpOverload):
    assert isinstance(func, OpOverload)
    schema = func._schema
    if any(contains_tensor_types(arg.type) for arg in schema.arguments):
        return False
    # TODO: no real reason to restrict multiple outputs
    return (
        len(schema.returns) == 1 and schema.returns[0].type is torch._C.TensorType.get()
    )


def register_op_impl(run_impl_check: Union[Callable[[OpOverload], bool], OpOverload]):
    def impl_decorator(op_impl):
        if isinstance(run_impl_check, OpOverload):
            assert run_impl_check not in op_implementations_dict, (
                f"duplicate registration: {run_impl_check}"
            )
            op_implementations_dict[run_impl_check] = op_impl
        elif isinstance(run_impl_check, (list, tuple)):
            for op in run_impl_check:
                register_op_impl(op)(op_impl)
        else:
            assert callable(run_impl_check)
            op_implementations_checks.append((run_impl_check, op_impl))

        return op_impl

    return impl_decorator


def _is_op_registered_to_fake_rule(op):
    return op in op_implementations_dict


def _deregister_op_impl(op):
    if op in op_implementations_dict:
        del op_implementations_dict[op]
    for check, impl in op_implementations_checks:
        if check is op:
            op_implementations_checks.remove((check, impl))
            break


@register_op_impl(op_implementations_dict.__contains__)
def dispatch_to_op_implementations_dict(fake_mode, func, *args, **kwargs):
    return op_implementations_dict[func](fake_mode, func, *args, **kwargs)


@register_op_impl(_is_tensor_constructor)
@register_op_impl([*_like_tensor_constructors])
def constructors(fake_mode, func, *args, **kwargs):
    assert func not in _non_kwarg_device_constructors
    _, new_kwargs = normalize_function(
        func, args=args, kwargs=kwargs, normalize_to_only_use_kwargs=True
    )
    if "names" in kwargs:
        raise UnsupportedOperatorException(
            "torch.compile doesn't support named tensors"
        )

    if func in _like_tensor_constructors:
        default_device = new_kwargs["input"].device
        # TODO: file issue
        args = (new_kwargs.pop("input"),)
    else:
        # cpu is default device if none is specified
        default_device = torch.device("cpu")
        args = ()
    out_device = new_kwargs.pop("device", None)
    out_device = out_device if out_device is not None else default_device
    new_kwargs["device"] = torch.device("meta")
    # _like constructors have fake tensor inputs (maybe this causes the non-like
    # to fail? hmmm)
    with in_kernel_invocation_manager(fake_mode):
        r = func(*args, **new_kwargs)
    return FakeTensor(fake_mode, r, out_device)


@register_op_impl(aten.is_pinned.default)
def non_kwarg_is_pinned(fake_mode, func, *args, **kwargs):
    _, new_kwargs = normalize_function(
        func, args, kwargs, normalize_to_only_use_kwargs=True
    )
    inp = new_kwargs.pop("input")
    # we'll ignore device argument because it is deprecated and not
    # actually used by is_pinned.
    with in_kernel_invocation_manager(fake_mode):
        r = func(inp)
    return r


@register_op_impl(aten.to.prim_Device)
@register_op_impl(aten.to.device)
def non_kwarg_to(fake_mode, func, *args, **kwargs):
    _, new_kwargs = normalize_function(
        func, args, kwargs, normalize_to_only_use_kwargs=True
    )
    input_device = new_kwargs["device"]
    out_device = input_device if input_device else new_kwargs["input"].device
    new_kwargs["device"] = torch.device("meta")
    inp = new_kwargs.pop("input")
    with in_kernel_invocation_manager(fake_mode):
        r = func(inp, **new_kwargs)
    # TODO: I think this does the wrong thing if r is inp
    return fake_mode.fake_tensor_converter.from_meta_and_device(
        fake_mode, r, out_device
    )


def stride_incorrect_op(op):
    return False


# These operators have meta implementations with incorrect strides
@register_op_impl(stride_incorrect_op)
def wordaround_stride_incorrect_op(fake_mode, func, *args, **kwargs):
    # This is a workaround for meta implementations with incorrect strides

    def is_symbolic(x):
        if isinstance(x, FakeTensor):
            return x._has_symbolic_sizes_strides
        if isinstance(x, (torch.SymInt, torch.SymFloat, torch.SymBool)):
            return True
        return False

    # For static shapes, we can fall back to eager for the real strides
    if fake_mode.allow_fallback_kernels:
        require_dynamic = any(
            is_symbolic(x) for x in itertools.chain(args, kwargs.values())
        )
        if not require_dynamic:
            flat_args, args_spec = pytree.tree_flatten((args, kwargs))
            return run_fallback_kernel(fake_mode, func, flat_args, args_spec, None)

    raise UnsupportedOperatorException(func)


# Dont default to default device handling,
# since the device of `the_template` is ignored
@register_op_impl(aten.resize_as_.default)
def resize_as_(fake_mode, func, *args, **kwargs):
    with in_kernel_invocation_manager(fake_mode):
        return func(*args, **kwargs)


@register_op_impl(aten._sparse_coo_tensor_with_dims_and_tensors.default)
def _sparse_coo_tensor_with_dims_and_tensors(fake_mode, func, *args, **kwargs):
    # TODO: remove me
    return constructors(fake_mode, func, *args, **kwargs)


# index.Tensor data-dependent in only some conditions
@register_op_impl(
    lambda func: torch.Tag.dynamic_output_shape in func.tags
    and func
    not in [aten.index.Tensor, aten.nonzero.default, aten.repeat_interleave.Tensor]
)
def dyn_shape(fake_mode, func, *args, **kwargs):
    raise DynamicOutputShapeException(func)


def _unique(
    fake_mode,
    func,
    arg,
    dim,
    sorted=True,
    return_inverse=False,
    return_counts=False,
    *,
    unique_consecutive=False,
):
    if (
        fake_mode.shape_env is None
        or not fake_mode.shape_env.allow_dynamic_output_shape_ops
    ):
        # Without symints/symfloats, cannot handle this
        raise DynamicOutputShapeException(func)

    nnz = arg.unique_consecutive_memo if unique_consecutive else arg.unique_memo

    # Do not use a memo for unique_dim
    if dim is not None or nnz is None:
        # Avoid importing sympy at a module level
        from torch.fx.experimental.symbolic_shapes import (
            _constrain_range_for_size,
            has_free_symbols,
        )

        if not has_free_symbols(arg.numel()) and arg.numel() == 0:
            # If numel is zero, then the output size must be zero.
            # In this case, we must not allocate an unbacked SymInt,
            # because if we do, it will immediately get refined to
            # zero, but this will be inconsistent with size oblivious
            # tests (which will continue to claim that the unbacked
            # symint cannot equal zero).  We could also unconditionally
            # allocate an unbacked SymInt and not refine its range,
            # but this seems more precise.
            nnz = 0
        else:
            nnz = fake_mode.shape_env.create_unbacked_symint()

            maxval = sys.maxsize - 1

            numel = arg.numel() if dim is None else arg.size(dim)
            if not has_free_symbols(numel):
                maxval = int(numel)

            _constrain_range_for_size(nnz, max=maxval)

        if dim is None:
            if unique_consecutive:
                arg.unique_consecutive_memo = nnz
            else:
                arg.unique_memo = nnz

    if dim is None:
        ret = [arg.new_empty((nnz,))]
    else:
        ret = [arg.new_empty(*arg.shape[:dim], nnz, *arg.shape[dim + 1 :])]

    return_if_dim_and_cpu = dim is not None and arg.fake_device == torch.device("cpu")
    if return_inverse or return_if_dim_and_cpu:
        inverse = arg.new_empty(arg.shape if dim is None else (arg.shape[dim],))
    else:
        inverse = arg.new_empty(0)
    ret.append(inverse)

    if return_counts or return_if_dim_and_cpu:
        counts = arg.new_empty(ret[0].shape if dim is None else (ret[0].shape[dim],))
    else:
        counts = arg.new_empty(0)
    ret.append(counts)

    return tuple(ret)


@register_op_impl(aten._unique2.default)
def unique2(
    fake_mode, func, arg, sorted=True, return_inverse=False, return_counts=False
):
    return _unique(fake_mode, func, arg, None, sorted, return_inverse, return_counts)


@register_op_impl(aten.select.int)
def meta_select(fake_mode, func, self, dim, index):
    from torch.fx.experimental.symbolic_shapes import guard_or_false

    if self.is_sparse:
        return NotImplemented

    ndim = self.dim()
    torch._check_index(
        ndim != 0,
        lambda: "select() cannot be applied to a 0-dim tensor.",
    )

    dim = dim if dim >= 0 else dim + ndim
    size = self.size(dim)

    new_size = list(self.size())
    new_stride = list(self.stride())

    new_storage_offset = None
    if guard_or_false(index >= 0):
        new_storage_offset = self.storage_offset() + index * new_stride[dim]
    elif guard_or_false(index < 0):
        new_storage_offset = self.storage_offset() + (index + size) * new_stride[dim]

    if new_storage_offset is None:
        if fake_mode.shape_env is None or (
            not fake_mode.shape_env.allow_scalar_outputs
            and not fake_mode.allow_scalar_outputs
        ):
            raise DataDependentOutputException(func)

        # index is data-dependent, we do not know which index we are accessing it could be index or index+size!
        # we assign a new data-dependent symbol for the storage offset.
        new_storage_offset = fake_mode.shape_env.create_unbacked_symint()

    del new_size[dim]
    del new_stride[dim]
    assert new_storage_offset is not None
    return self.as_strided(new_size, new_stride, new_storage_offset)


@register_op_impl(aten.unique_dim.default)
def unique_dim(
    fake_mode, func, arg, dim, sorted=True, return_inverse=False, return_counts=False
):
    return _unique(
        fake_mode,
        func,
        arg,
        # normalize dim to be non-negative
        dim if dim >= 0 else dim % max(arg.ndim, 1),
        sorted,
        return_inverse,
        return_counts,
    )


@register_op_impl(aten.unique_consecutive.default)
def _(fake_mode, func, arg, return_inverse=False, return_counts=False, dim=None):
    return _unique(
        fake_mode,
        func,
        arg,
        dim,
        False,
        return_inverse,
        return_counts,
        unique_consecutive=True,
    )


# This function is python match of computeStride_impl in TensorUtils.cpp
def _compute_stride(old_shape, old_stride, new_shape, size_oblivious=False):
    from torch.fx.experimental.symbolic_shapes import (
        guard_or_false,
        guard_or_true,
        sym_eq,
    )

    def maybe_guard_or_false(x):
        if size_oblivious:
            return guard_or_false(x)

        return x

    def maybe_guard_or_true(x):
        if size_oblivious:
            return guard_or_true(x)

        return x

    if len(old_shape) == 0:
        return [1] * len(new_shape)

    numel = reduce(operator.mul, old_shape, 1)
    zero_numel = maybe_guard_or_false(numel == 0)
    if zero_numel and maybe_guard_or_false(sym_eq(old_shape, new_shape)):
        return old_stride

    new_stride = [0] * len(new_shape)

    if zero_numel:
        for view_d in range(len(new_shape) - 1, -1, -1):
            if view_d == len(new_shape) - 1:
                new_stride[view_d] = 1
            else:
                new_stride[view_d] = (
                    max(new_shape[view_d + 1], 1) * new_stride[view_d + 1]
                )
        return new_stride

    view_d = len(new_shape) - 1
    chunk_base_stride = old_stride[-1]
    tensor_numel = 1
    view_numel = 1

    for tensor_d in range(len(old_shape) - 1, -1, -1):
        tensor_numel *= old_shape[tensor_d]

        if tensor_d == 0 or (
            maybe_guard_or_true(old_shape[tensor_d - 1] != 1)
            and maybe_guard_or_true(
                old_stride[tensor_d - 1] != tensor_numel * chunk_base_stride
            )
        ):
            while view_d >= 0 and (
                maybe_guard_or_true(view_numel < tensor_numel)
                or maybe_guard_or_false(new_shape[view_d] == 1)
            ):
                new_stride[view_d] = view_numel * chunk_base_stride
                view_numel *= new_shape[view_d]
                view_d -= 1

            if maybe_guard_or_true(view_numel != tensor_numel):
                return None

            if tensor_d > 0:
                chunk_base_stride = old_stride[tensor_d - 1]
                tensor_numel = 1
                view_numel = 1
    if view_d != -1:
        return None
    return new_stride


def _view_has_unbacked_input(a, shape):
    from torch.fx.experimental.symbolic_shapes import has_hint

    return (
        any(not has_hint(s) for s in a.size())
        or any(not has_hint(s) for s in a.stride())
        or any(not has_hint(s) for s in shape)
    )


def _view_unbacked_meta(a, shape, size_oblivious_enabled=True):
    from torch._prims import view_of
    from torch.fx.experimental.symbolic_shapes import guard_or_false, sym_eq

    # Creates a valid shape
    shape = utils.extract_shape_from_varargs(shape, validate=False)

    # Reshape may be given a shape with a -1 length
    # This indicates that the dimension's length should be inferred
    shape = utils.infer_size(shape, a.numel())

    # Special-cases reshaping zero dim tensors
    if a.ndim == 0:
        _a = a
        for length in shape:
            torch._check(length == 1)
            _a = torch._refs.unsqueeze(_a, -1)
        if _a is a:
            return view_of(a)
        else:
            return _a

    # Special-cases reshaping to zero dim tensors
    if len(shape) == 0:
        _a = a
        for length in a.shape:
            torch._check(length == 1)
            _a = torch._refs.squeeze(_a, -1)
        if _a is a:
            return view_of(a)
        else:
            return _a

    shape_numel = reduce(operator.mul, shape, 1)

    torch._check(
        a.numel() == shape_numel,
        lambda: f"Could not reshape a tensor with shape {a.shape} as a tensor with shape {shape}!",
    )

    if len(shape) == len(a.shape) and guard_or_false(sym_eq(shape, a.shape)):
        return view_of(a)

    if is_contiguous_or_false(a) if size_oblivious_enabled else is_contiguous(a):
        strides = make_contiguous_strides_for(shape)
        return a.as_strided(shape, strides)

    new_strides = _compute_stride(
        a.size(), a.stride(), shape, size_oblivious=size_oblivious_enabled
    )

    if new_strides is not None:
        return a.as_strided(shape, new_strides)

    # If we fail to do size oblivious view, and backed_size_oblivious was on,
    # then we redo everything by looking at hints and guarding instead of failing.
    # Also if the expression has unbacked symbols, then we run again with size_oblivious_enabled=False
    # to throw a data dependent error.

    if size_oblivious_enabled and (
        torch.fx.experimental._config.backed_size_oblivious
        or _view_has_unbacked_input(a, shape)
    ):
        return _view_unbacked_meta(a, shape, size_oblivious_enabled=False)

    msg = f"Cannot view a tensor with shape {a.shape} and strides {a.stride()} as a tensor with shape {shape}!"
    raise ValueError(msg)


@register_op_impl(aten.view.default)
@register_op_impl(aten._unsafe_view.default)
def _view_meta(fake_mode, func, a, *shape):
    if torch.fx.experimental._config.backed_size_oblivious or _view_has_unbacked_input(
        a, shape
    ):
        return _view_unbacked_meta(a, shape)
    else:
        return torch._refs._reshape_view_helper(a, *shape, allow_copy=False)


@register_op_impl(aten.view_copy.default)
def _view_meta_copy(fake_mode, func, a, *shape, out=None):
    result = _view_meta(fake_mode, func, a, *shape)
    if out is not None:
        return result

    return pytree.tree_map(
        lambda x: x.clone(memory_format=torch.contiguous_format),
        result,
    )


@register_op_impl(aten.repeat_interleave.Tensor)
def repeat_interleave_tensor(fake_mode, func, repeats, output_size=None):
    if output_size is None:
        if (
            fake_mode.shape_env is None
            or not fake_mode.shape_env.allow_dynamic_output_shape_ops
        ):
            raise DynamicOutputShapeException(func)

        output_size = fake_mode.shape_env.create_unbacked_symint()

        # Avoid importing sympy at a module level
        from torch.fx.experimental.symbolic_shapes import _constrain_range_for_size

        _constrain_range_for_size(output_size)
        # TODO: consider a memo
    return repeats.new_empty(output_size)


@register_op_impl(torch.ops.aten.item.default)
@register_op_impl(torch.ops.aten._local_scalar_dense.default)
def local_scalar_dense(fake_mode, func, arg):
    if (r := arg.item_memo) is not None:
        return r
    if fake_mode.shape_env is None or (
        not fake_mode.shape_env.allow_scalar_outputs
        and not fake_mode.allow_scalar_outputs
    ):
        # Without symints/symfloats, cannot handle this
        raise DataDependentOutputException(func)
    if is_float_dtype(arg.dtype):
        r = fake_mode.shape_env.create_unbacked_symfloat()
    elif is_integer_dtype(arg.dtype):
        r = fake_mode.shape_env.create_unbacked_symint()
    elif is_boolean_dtype(arg.dtype):
        r = fake_mode.shape_env.create_unbacked_symbool()
    else:
        raise NotImplementedError(f"local_scalar_dense/item NYI for {arg.dtype}")
    arg.item_memo = r
    return r


@register_op_impl(torch.ops.aten.nonzero_numpy.default)
def nonzero_numpy(fake_mode, func, arg):
    return torch.ops.aten.nonzero.default(arg).unbind(1)


@register_op_impl(torch.ops.aten.nonzero.default)
def nonzero(fake_mode, func, arg):
    if (
        fake_mode.shape_env is None
        or not fake_mode.shape_env.allow_dynamic_output_shape_ops
    ):
        # Without symints/symfloats, cannot handle this
        raise DynamicOutputShapeException(func)

    if (nnz := arg.nonzero_memo) is None:
        # Avoid importing sympy at a module level
        from torch.fx.experimental.symbolic_shapes import (
            _constrain_range_for_size,
            has_free_symbols,
        )
        from torch.utils._sympy.numbers import IntInfinity
        from torch.utils._sympy.value_ranges import bound_sympy

        if not has_free_symbols(arg.numel()) and arg.numel() == 0:
            # If numel is zero, then the output size must be zero.
            # In this case, we must not allocate an unbacked SymInt,
            # because if we do, it will immediately get refined to
            # zero, but this will be inconsistent with size oblivious
            # tests (which will continue to claim that the unbacked
            # symint cannot equal zero).  We could also unconditionally
            # allocate an unbacked SymInt and not refine its range,
            # but this seems more precise.
            nnz = 0
        else:
            nnz = fake_mode.shape_env.create_unbacked_symint()

            maxval = sys.maxsize - 1

            if not has_free_symbols(arg.numel()):
                maxval = int(arg.numel())
            else:
                prod_node = math.prod(arg.shape).node
                prod_range = bound_sympy(
                    prod_node.expr, prod_node.shape_env.var_to_range
                )
                if isinstance(prod_range.upper, IntInfinity):
                    maxval = sys.maxsize - 1
                else:
                    maxval = prod_range.upper

            _constrain_range_for_size(nnz, max=maxval)

        arg.nonzero_memo = nnz

    return arg.new_empty_strided((nnz, arg.dim()), (1, nnz), dtype=torch.int64)


@register_op_impl(torch.ops.aten._padded_dense_to_jagged_forward.default)
def _padded_dense_to_jagged_forward(fake_mode, func, padded, offsets, total_L=None):
    # only one jagged dim is supported for now
    assert len(offsets) == 1

    if not total_L:
        if (
            fake_mode.shape_env is None
            or not fake_mode.shape_env.allow_dynamic_output_shape_ops
        ):
            # Without symints/symfloats, cannot handle this
            raise DynamicOutputShapeException(func)

        total_L = fake_mode.shape_env.create_unbacked_symint()

        maxval = sys.maxsize - 1

        # Avoid importing sympy at a module level
        from torch.fx.experimental.symbolic_shapes import (
            _constrain_range_for_size,
            has_free_symbols,
        )

        if not has_free_symbols(padded.numel()):
            maxval = int(padded.numel())

        _constrain_range_for_size(total_L, min=0, max=maxval)

    output_shape = (total_L, *padded.shape[2:])
    return padded.new_empty(output_shape)


def _compute_slice_index(size, index):
    from torch.fx.experimental.symbolic_shapes import guard_or_false, sym_and

    if guard_or_false(sym_and(index >= 0, index <= size)):
        return index
    elif guard_or_false(sym_and(index < 0, index >= -size)):
        return index + size
    elif guard_or_false(index < -size):
        return 0
    elif guard_or_false(index > size):
        return size
    return None


@register_op_impl(torch.ops.aten.slice.Tensor)
def slice_forward(
    fake_mode,
    func,
    self,
    dim: int = 0,
    start: Optional[int] = None,
    end: Optional[int] = None,
    step: int = 1,
):
    from torch.fx.experimental.symbolic_shapes import guard_or_false, statically_known_true

    shape_env = fake_mode.shape_env

    ndim = self.dim()
    if ndim == 0:
        raise RuntimeError("slice() cannot be applied to a 0-dim tensor.")
    dim = canonicalize_dim(self.dim(), dim)
    sizes = list(self.size())
    strides = list(self.stride())

    if step <= 0:
        raise RuntimeError("slice step must be positive")

    # start, end
    start_index = (
        0
        if start is None
        else _compute_slice_index(sizes[dim], start)
    )
    end_index = (
        sizes[dim]
        if statically_known_true(end == sys.maxsize) or end is None
        else _compute_slice_index(sizes[dim], end)
    )

    # size
    new_size = None
    if (
        start_index is not None
        and end_index is not None
    ):
        if guard_or_false(end_index >= start_index):
            new_size = (end_index - start_index + step - 1) // step
        elif guard_or_false(start_index >= end_index):
            new_size = 0

    # create unbacked if case unknown
    if new_size is None:
        new_size = shape_env.create_unbacked_symint()
        torch._check_is_size(new_size, max=sizes[dim])

    # stride
    new_stride = strides[dim] * step

    # storage offset
    if start_index is not None:
        storage_offset = self.storage_offset() + start_index * strides[dim]
    else:
        storage_offset = shape_env.create_unbacked_symint()
        torch._check(storage_offset >= 0)

    sizes[dim] = new_size
    strides[dim] = new_stride
    if self.is_quantized:
        raise NotImplementedError(
            "Slice decomposition for quantized tensors aren't implemented"
        )
    else:
        return self.as_strided(sizes, strides, storage_offset)


@register_op_impl(torch.ops.aten.narrow.default)
def narrow(
    fake_mode,
    func,
    self,
    dim: int,
    start: int,
    length: int,
):
    from torch.fx.experimental.symbolic_shapes import sym_and

    ndim = self.dim()
    if ndim == 0:
        raise RuntimeError("narrow() cannot be applied to a 0-dim tensor.")
    dim = canonicalize_dim(self.dim(), dim)
    size = self.size(dim)

    torch._check(
        sym_and(start <= size, start >= -size),
        lambda: f"start out of range (expected to be in range of [-{size}, {size}], but got {start})",
    )
    torch._check(
        length >= 0,
        lambda: f"length must be non-negative, but received {length}",
    )
    if start < 0:  # TODO(pianpwk): unbacked-safe narrow
        start += size
    torch._check(
        start + length <= size,
        lambda: f"start ({start}) + length ({length}) exceeds dimension size ({size})",
    )
    return slice_forward(fake_mode, func, self, dim, start, start + length)


@register_op_impl(torch.ops.aten.narrow_copy.default)
def narrow_copy(
    fake_mode,
    func,
    self,
    dim: int,
    start: int,
    length: int,
):
    out = narrow(fake_mode, func, self, dim, start, length)
    return out.clone()


@register_op_impl(torch.ops.aten.masked_select.default)
def masked_select(fake_mode, func, self, mask):
    if (
        fake_mode.shape_env is None
        or not fake_mode.shape_env.allow_dynamic_output_shape_ops
    ):
        # Without symints/symfloats, cannot handle this
        raise DynamicOutputShapeException(func)

    nnz = fake_mode.shape_env.create_unbacked_symint()

    # see nonzero for commentary
    maxval = sys.maxsize - 1

    # Avoid importing sympy at a module level
    from torch.fx.experimental.symbolic_shapes import (
        _constrain_range_for_size,
        has_free_symbols,
    )
    from torch.utils._sympy.numbers import IntInfinity
    from torch.utils._sympy.value_ranges import bound_sympy

    # If num elements is expressed symbolically, calculate
    # the concrete value based on upper bounds. Otherwise,
    # we can set max val directly.
    if not has_free_symbols(self.numel()):
        num_elements = int(self.numel())
    else:
        prod_node = math.prod(self.shape).node
        prod_range = bound_sympy(prod_node.expr, prod_node.shape_env.var_to_range)
        if isinstance(prod_range.upper, IntInfinity):
            num_elements = sys.maxsize - 1
        else:
            num_elements = prod_range.upper
    if num_elements > 2:
        maxval = num_elements

    _constrain_range_for_size(nnz, max=maxval)

    return self.new_empty((nnz,))


@register_op_impl(torch.ops.aten._assert_tensor_metadata.default)
def assert_tensor_metadata(
    fake_mode,
    func,
    t,
    sizes=None,
    strides=None,
    dtype=None,
    *,
    device=None,
    layout=None,
) -> None:
    if sizes is not None:
        assert t.size() == sizes, (
            f"Tensor sizes mismatch! Expected: {sizes}, Got: {t.size()}"
        )
    if strides is not None:
        assert t.stride() == strides, (
            f"Tensor strides mismatch! Expected: {strides}, Got: {t.stride()}"
        )
    if dtype is not None:
        assert t.dtype == dtype, (
            f"Tensor dtype mismatch! Expected: {dtype}, Got: {t.dtype}"
        )
    if layout is not None:
        assert t.layout == layout, (
            f"Tensor layout mismatch! Expected: {layout}, Got: {t.layout()}"
        )
    if device is not None:
        assert t.device == device, (
            f"Tensor device mismatch! Expected: {device}, Got: {t.device}"
        )


# NB: this must be ordered after local_scalar_dense
@register_op_impl(lambda func: torch.Tag.data_dependent_output in func.tags)
def data_dep(fake_mode, func, *args, **kwargs):
    raise DataDependentOutputException(func)


# Bool Indices get Expanded as Masks
# See: IndexingUtils.h:expandTensors
def check_no_bool_index_tensors(func, self, indices):
    for index in indices:
        if index is not None and index.dtype in (torch.bool, torch.uint8):
            raise DynamicOutputShapeException(func)


def run_and_return_new_tensor_of_input_device(fake_mode, func, args, kwargs):
    _, new_kwargs = normalize_function(
        func, args=args, kwargs=kwargs, normalize_to_only_use_kwargs=True
    )

    out_device = new_kwargs["input"].device
    with in_kernel_invocation_manager(fake_mode):
        out = func(*args, **kwargs)
        if not is_noncontiguous_supported(out_device):
            out = out.new_empty(out.shape)

    if out is new_kwargs["input"]:
        return out  # copy_
    return FakeTensor(fake_mode, out, out_device)


_is_builtin_namespaces = ordered_set("aten", "prims", "prim")


def is_builtin(op):
    return op.namespace in _is_builtin_namespaces


def has_meta(func):
    return torch._C._dispatch_has_computed_kernel_for_dispatch_key(func.name(), "Meta")


# These are for the `torch._foreach_...` ops like `torch._foreach_add`.
@register_op_impl(
    lambda func: is_builtin(func)
    and func.name().startswith("aten::_foreach_")
    and has_meta(func)
)
def foreach_run_and_map_input_device(fake_mode, func, *args, **kwargs):
    tensor_lists = [
        arg
        for arg in itertools.chain(args, kwargs.values())
        if isinstance(arg, (list, tuple))
        and len(arg)
        and isinstance(arg[0], torch.Tensor)
    ]

    try:
        with in_kernel_invocation_manager(fake_mode):
            out_meta = func(*args, **kwargs)
    except NotImplementedError:
        return NotImplemented

    if not out_meta:
        return out_meta

    assert tensor_lists
    out_fake = []

    for i, meta_t in enumerate(out_meta):
        device, _ = FakeTensor._find_common_device(func, [tl[i] for tl in tensor_lists])
        out_fake.append(
            fake_mode.fake_tensor_converter.from_meta_and_device(
                fake_mode, meta_t, device
            )
        )

    return out_fake


# Dont default to default device handling,
# Since op can take in non-zero sized cpu
# index tensors with cuda self
@register_op_impl(aten.index.Tensor)
def index_tensor(fake_mode, func, *args, **kwargs):
    from torch._meta_registrations import meta_index_Tensor

    _, new_kwargs = normalize_function(
        func, args=args, kwargs=kwargs, normalize_to_only_use_kwargs=True
    )

    out_device = new_kwargs["input"].device
    # ensure nonzero call goes to fake tensor
    with fake_mode:
        out = meta_index_Tensor(*args, **kwargs)
        return out.to(out_device)


# Can take mixed meta/non-meta arguments; the meta registration
# will roughly do the right thing even when given real devices
@register_op_impl(aten._embedding_bag.default)
def embedding_bag(fake_mode, func, *args, **kwargs):
    from torch._meta_registrations import meta_embedding_bag

    with fake_mode:
        return meta_embedding_bag(*args, **kwargs)


# takes in multiple-devices, dont default to default device handling
@register_op_impl(aten._unsafe_index_put.default)
@register_op_impl(aten.copy.default)
@register_op_impl(aten.copy_.default)
@register_op_impl(aten.slice_scatter.default)
def multi_device_op_default(fake_mode, func, *args, **kwargs):
    return run_and_return_new_tensor_of_input_device(fake_mode, func, args, kwargs)


# same with multi_device_op_default, but return the input
@register_op_impl(aten.copy.out)
@register_op_impl(aten.slice_scatter.out)
def multi_device_op_out(fake_mode, func, *args, **kwargs):
    with in_kernel_invocation_manager(fake_mode):
        func(*args, **kwargs)

    _, new_kwargs = normalize_function(
        func, args=args, kwargs=kwargs, normalize_to_only_use_kwargs=True
    )

    return new_kwargs["input"]


@register_op_impl(aten.index_put.default)
@register_op_impl(aten.index_put_.default)
def index_put_impl(fake_mode, func, *args, **kwargs):
    _, new_kwargs = normalize_function(
        func, args=args, kwargs=kwargs, normalize_to_only_use_kwargs=True
    )

    values = new_kwargs["values"]
    self_device = new_kwargs["input"].fake_device
    torch._check(
        self_device == values.fake_device or (values.ndim == 0 and values.numel() == 1),
        lambda: f"Mismatching {func} device between self ({self_device}) and values ({values.device})",
    )

    out = run_and_return_new_tensor_of_input_device(fake_mode, func, args, kwargs)
    if func is aten.index_put_.default:
        return new_kwargs["input"]
    else:
        return out


@register_op_impl(aten._nested_tensor_from_tensor_list.default)
@register_op_impl(aten._nested_tensor_from_tensor_list.out)
@register_op_impl(aten._nested_view_from_buffer.default)
@register_op_impl(aten._nested_view_from_buffer_copy.default)
def nested_tensors_unsupported(fake_mode, func, *args, **kwargs):
    raise UnsupportedOperatorException(
        "torch.compile does not support strided NestedTensor"
    )


@register_op_impl(
    [
        x
        for x in _device_not_kwarg_ops
        if x
        not in (
            # these are already registered elsewhere
            aten.is_pinned.default,
            aten.to.device,
            aten.to.prim_Device,
            aten._nested_tensor_from_tensor_list.default,
            aten._nested_tensor_from_tensor_list.out,
        )
    ]
)
def nyi(fake_mode, func, *args, **kwargs):
    assert func not in _device_not_kwarg_ops, f"NYI: {func}"


@register_op_impl([aten.convolution.default, aten.convolution_backward.default])
def conv(fake_mode, func, *args, **kwargs):
    _, kwargs = normalize_function(
        func, args=args, kwargs=kwargs, normalize_to_only_use_kwargs=True
    )
    device = kwargs["input"].fake_device
    # need to re-enable mode so the tensors report fake device
    with fake_mode:
        # if the input is unsqueezed is done in Convolution.cpp we get segfault
        k = kwargs["weight"].ndim
        batch = kwargs["input"].shape[0]

        # Avoid importing sympy at a module level
        from torch.fx.experimental.symbolic_shapes import has_hint

        if not has_hint(batch):
            # TODO: We can make this a little more faithful with best effort
            # channels last detection (but only if it's statically obvious!)
            mem_fmt = None
        elif k == 3 and not kwargs["input"].is_mkldnn and not kwargs["input"].is_xpu:
            mem_fmt = None
        else:
            if func is aten.convolution.default:
                conv_backend = torch._C._select_conv_backend(**kwargs)
            else:
                conv_backend = torch._C._select_conv_backend(
                    kwargs["input"],
                    kwargs["weight"],
                    bias=None,
                    stride=kwargs["stride"],
                    padding=kwargs["padding"],
                    dilation=kwargs["dilation"],
                    transposed=kwargs["transposed"],
                    output_padding=kwargs["output_padding"],
                    groups=kwargs["groups"],
                    bias_sizes=kwargs["bias_sizes"],
                )
            mem_fmt = torch._C._conv_determine_backend_memory_format(
                kwargs["input"], kwargs["weight"], conv_backend
            )

    def convert(t, mem_fmt):
        if t is None:
            return t
        if mem_fmt is not None:
            t = t.to(memory_format=mem_fmt)
        return FakeTensor(fake_mode, t, device)

    with in_kernel_invocation_manager(fake_mode):
        out = func(**kwargs)

        if func is aten.convolution.default:
            return convert(out, mem_fmt)
        else:
            return (
                convert(out[0], mem_fmt),
                convert(out[1], mem_fmt),
                convert(out[2], None),
            )


@register_op_impl(torch.ops.aten.bincount.default)
def bincount(fake_mode, func, inputs, weights=None, minlength=0):
    if (
        fake_mode.shape_env is None
        or not fake_mode.shape_env.allow_dynamic_output_shape_ops
    ):
        # Without symints/symfloats, cannot handle this
        raise DynamicOutputShapeException(func)

    new_size = fake_mode.shape_env.create_unbacked_symint()

    from torch.fx.experimental.symbolic_shapes import _constrain_range_for_size

    _constrain_range_for_size(new_size)
    torch._check(new_size >= minlength)
    return inputs.new_empty(new_size)


@register_op_impl(torch.ops.aten._pack_padded_sequence.default)
def _pack_padded_sequence(fake_mode, func, inputs, lengths, batch_first):
    if (
        fake_mode.shape_env is None
        or not fake_mode.shape_env.allow_dynamic_output_shape_ops
    ):
        # Without symints/symfloats, cannot handle this
        raise DynamicOutputShapeException(func)

    new_batch_size = fake_mode.shape_env.create_unbacked_symint()

    from torch.fx.experimental.symbolic_shapes import _constrain_range_for_size

    _constrain_range_for_size(new_batch_size)

    if not batch_first:
        # Inputs should have shape (batch_size, seq_len, *)
        inputs = inputs.transpose(0, 1)

    res_size = inputs.shape[1:]
    packed_data = inputs.new_empty(res_size)
    batch_size = inputs.new_empty((new_batch_size,))
    return (packed_data, batch_size)


FAST_OP_IMPLEMENTATIONS = {}


# Unlike register_op_impl, these don't do the slow iteration for
# run_impl_check, and these run BEFORE decompositions
def register_fast_op_impl(func: OpOverload):
    def impl_decorator(op_impl):
        FAST_OP_IMPLEMENTATIONS[func] = op_impl
        return op_impl

    return impl_decorator


# infer_size_impl in ExpandUtils
def infer_size(a, b):
    from torch.fx.experimental.symbolic_shapes import guard_or_false

    dimsA = len(a)
    dimsB = len(b)
    ndim = max(dimsA, dimsB)
    expandedSizes = [0] * ndim
    for i in range(ndim - 1, -1, -1):
        offset = ndim - 1 - i
        dimA = dimsA - 1 - offset
        dimB = dimsB - 1 - offset
        sizeA = a[dimA] if dimA >= 0 else 1
        sizeB = b[dimB] if dimB >= 0 else 1

        # NB: It is very important to test for broadcasting, before testing
        # sizeA == sizeB.  This is because the broadcasting tests are likely
        # to be statically known (in particular, if sizeA/sizeB is unbacked
        # but size-like, we will unsoundly assume they never equal 1), but
        # the sizeA == sizeB test may not be statically known.  However, once
        # we have established that no broadcasting is happening, the
        # sizeA == sizeB is now expect_true and we can defer it as a runtime
        # assert (this works because Python will return the terminal
        # expression of an or statement as-is, without bool()'ing it; if this
        # were not the case, we'd need to write this using torch.sym_or() or
        # something like that).
        torch._check(
            guard_or_false(sizeA == 1) or guard_or_false(sizeB == 1) or sizeA == sizeB,
            lambda: f"The size of tensor a ({sizeA}) "
            f"must match the size of tensor b ({sizeB}) "
            f"at non-singleton dimension {i})",
        )
        expandedSizes[i] = sizeB if guard_or_false(sizeA == 1) else sizeA
    return tuple(expandedSizes)


def make_fast_binary_impl(
    slow_ref, type_promotion_kind=ELEMENTWISE_TYPE_PROMOTION_KIND.DEFAULT
):
    def fast_binary_impl(mode, *args, **kwargs):
        def slow(msg):
            count_label(f"slow {msg}")
            with mode:
                return slow_ref(*args, **kwargs)

        count_label("attempt fast")

        # Fast path (based off of TensorIterator fast path).
        # Unfortunately, there is no way to easily deduplicate
        # this with either the TensorIterator C++ implementation
        # (which we don't want to SymIntify, and also the algorithm
        # here is slightly different from TensorIterator to allow
        # for broadcasting), nor the PrimTorch implementation
        # (which does not actually implement a fast path.)

        operands = args

        # compute_shape
        final_shape = None
        for op in operands:
            shape = op.shape if isinstance(op, torch.Tensor) else ()
            if final_shape is None:
                final_shape = shape
            # TODO: Minor optimization: track if the shapes
            # were equal so you can skip the equality check
            # below if unnecessary
            final_shape = infer_size(final_shape, shape)
        assert final_shape is not None

        from torch.fx.experimental.symbolic_shapes import guard_or_false, sym_eq

        # Do some extra safety checks to see if the output
        # stride is obvious
        for op in operands:
            if (
                isinstance(op, torch.Tensor)
                and len(op.shape) == len(final_shape)
                # take the slow path if result is not determined.
                and guard_or_false(sym_eq(op.shape, final_shape))
            ):
                break
        else:
            # if we never break in the for loop above we take the slow path.
            return slow("both tensors nontrivially broadcast")

        # compute_types
        cpu = torch.device("cpu")
        common_device = cpu
        common_dtype = None
        has_different_input_dtypes = False
        for op in operands:
            if not isinstance(op, torch.Tensor):
                # Use elementwise_dtypes for the tricky case
                has_different_input_dtypes = True
                continue
            if common_device == cpu and not op.device.type == "cpu":
                common_device = op.device
            # Slightly simplified here as target_dtype cannot vary
            if common_dtype is None:
                common_dtype = op.dtype
            elif common_dtype != op.dtype:
                has_different_input_dtypes = True

        if has_different_input_dtypes:
            # compute promotion
            # TODO: we don't need the compute type
            _, common_dtype = elementwise_dtypes(
                *operands, type_promotion_kind=type_promotion_kind
            )

        # check all tensors on same device
        # cpu scalars are assumed allow
        current_cpu_scalars_on_non_cpu = 0
        max_cpu_scalars_on_non_cpu = 1  # hard coded atm
        for op in operands:
            if not isinstance(op, torch.Tensor):
                continue
            if common_device != cpu and op.dim() == 0 and op.device == cpu:
                if current_cpu_scalars_on_non_cpu >= max_cpu_scalars_on_non_cpu:
                    return slow("error")
                current_cpu_scalars_on_non_cpu += 1
            elif op.device != common_device:
                return slow("error")

        # compute_fast_setup_type
        definitely_contiguous = True
        definitely_channels_last = True

        # TODO: is_non-overlapping_and_dense not bound from Python
        # no inplace, no out, everything defined

        if is_noncontiguous_supported(common_device):
            for op in operands:
                if not isinstance(op, torch.Tensor):
                    continue
                definitely_contiguous = (
                    definitely_contiguous
                    and contiguous_for_memory_format_or_false(
                        op, memory_format=torch.contiguous_format
                    )
                )
                definitely_channels_last = (
                    definitely_channels_last
                    and contiguous_for_memory_format_or_false(
                        op, memory_format=torch.channels_last
                    )
                )
        if definitely_contiguous:
            # do contiguous
            count_label("fast is_contiguous")
            return FakeTensor(
                mode,
                torch.empty(
                    final_shape,
                    dtype=common_dtype,
                    device="meta",
                    memory_format=torch.contiguous_format,
                ),
                device=common_device,
            )
        if definitely_channels_last:
            count_label("fast channels_last")
            # do channels last
            return FakeTensor(
                mode,
                torch.empty(
                    final_shape,
                    dtype=common_dtype,
                    device="meta",
                    memory_format=torch.channels_last,
                ),
                device=common_device,
            )

        return slow("no contiguity match")

    return fast_binary_impl


# disable the python dispatcher to avoid decomposing detach() further
# (proxy_mode should still decompose detach() though)
def fast_detach(fake_mode, x, include_real=False):
    with no_python_dispatcher(), in_kernel_invocation_manager(fake_mode):
        out = torch.ops.aten.detach.default(x)
    if include_real:
        return FakeTensor(fake_mode, out, x.device, real_tensor=x.real_tensor)
    return FakeTensor(fake_mode, out, x.device)


@functools.cache
def get_fast_op_impls():
    import torch._refs

    register_fast_op_impl(torch.ops.aten.add.Tensor)(
        make_fast_binary_impl(torch._refs.add)
    )
    register_fast_op_impl(torch.ops.aten.sub.Tensor)(
        make_fast_binary_impl(torch._refs.sub)
    )
    register_fast_op_impl(torch.ops.aten.mul.Tensor)(
        make_fast_binary_impl(torch._refs.mul)
    )  # type: ignore[has-type]
    register_fast_op_impl(torch.ops.aten.div.Tensor)(
        make_fast_binary_impl(
            torch._refs.div,
            type_promotion_kind=ELEMENTWISE_TYPE_PROMOTION_KIND.INT_TO_FLOAT,
        )
    )
    register_fast_op_impl(torch.ops.aten.detach.default)(fast_detach)
    return FAST_OP_IMPLEMENTATIONS<|MERGE_RESOLUTION|>--- conflicted
+++ resolved
@@ -5,12 +5,8 @@
 import math
 import operator
 import sys
-<<<<<<< HEAD
+from functools import reduce
 from typing import Callable, Optional, Union
-=======
-from functools import reduce
-from typing import Callable, Union
->>>>>>> 1ebcba4e
 
 import torch
 import torch._custom_op
@@ -833,53 +829,6 @@
         )
     else:
         return self.as_strided(sizes, strides, storage_offset)
-
-
-@register_op_impl(torch.ops.aten.narrow.default)
-def narrow(
-    fake_mode,
-    func,
-    self,
-    dim: int,
-    start: int,
-    length: int,
-):
-    from torch.fx.experimental.symbolic_shapes import sym_and
-
-    ndim = self.dim()
-    if ndim == 0:
-        raise RuntimeError("narrow() cannot be applied to a 0-dim tensor.")
-    dim = canonicalize_dim(self.dim(), dim)
-    size = self.size(dim)
-
-    torch._check(
-        sym_and(start <= size, start >= -size),
-        lambda: f"start out of range (expected to be in range of [-{size}, {size}], but got {start})",
-    )
-    torch._check(
-        length >= 0,
-        lambda: f"length must be non-negative, but received {length}",
-    )
-    if start < 0:  # TODO(pianpwk): unbacked-safe narrow
-        start += size
-    torch._check(
-        start + length <= size,
-        lambda: f"start ({start}) + length ({length}) exceeds dimension size ({size})",
-    )
-    return slice_forward(fake_mode, func, self, dim, start, start + length)
-
-
-@register_op_impl(torch.ops.aten.narrow_copy.default)
-def narrow_copy(
-    fake_mode,
-    func,
-    self,
-    dim: int,
-    start: int,
-    length: int,
-):
-    out = narrow(fake_mode, func, self, dim, start, length)
-    return out.clone()
 
 
 @register_op_impl(torch.ops.aten.masked_select.default)
