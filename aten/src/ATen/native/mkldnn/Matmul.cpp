#define TORCH_ASSERT_ONLY_METHOD_OPERATORS
#include <ATen/core/Tensor.h>
#include <ATen/Config.h>
#include <ATen/Context.h>
#include <ATen/native/mkldnn/Matmul.h>

#if !AT_MKLDNN_ENABLED()


namespace at::native {

void mkldnn_matmul(
    const Tensor &mat1,
    const Tensor &mat2,
    const Tensor &result,
    float beta,
    float alpha) {
  TORCH_CHECK(false, "mkldnn_matmul: ATen not compiled with MKLDNN support");
}

bool use_mkldnn_bf16_matmul(
    const Tensor& mat1,
    const Tensor& mat2,
    const Tensor& result_opt){
  return false;
}

bool use_mkldnn_fp16_matmul(
    const Tensor& mat1,
    const Tensor& mat2,
    const Tensor& result_opt){
  return false;
}

bool mkldnn_bf16_gemm(
    TransposeType transa, TransposeType transb,
    int64_t m, int64_t n, int64_t k,
    float alpha,
    const c10::BFloat16 *a, int64_t lda,
    const c10::BFloat16 *b, int64_t ldb,
    float beta,
    c10::BFloat16 *c, int64_t ldc) {
  return false;
}

bool mkldnn_fp16_gemm(
    TransposeType transa, TransposeType transb,
    int64_t m, int64_t n, int64_t k,
    float alpha,
    const c10::Half *a, int64_t lda,
    const c10::Half *b, int64_t ldb,
    float beta,
    c10::Half *c, int64_t ldc) {
  return false;
}
bool mkldnn_bf32_gemm(
    TransposeType transa, TransposeType transb,
    int64_t m, int64_t n, int64_t k,
    float alpha,
    const float *a, int64_t lda,
    const float *b, int64_t ldb,
    float beta,
    float *c, int64_t ldc){
      return false;
    }

bool use_mkldnn_bf32_matmul(
    const Tensor& mat1,
    const Tensor& mat2,
    const Tensor& result) {
    return false;
}

bool use_mkldnn_matmul(
    const Tensor& mat1,
    const Tensor& mat2,
    const Tensor& result) {
    return false;
}

void mkldnn_matmul_i8i8i32(
    const Tensor &mat1,
    const Tensor &mat2,
    const Tensor &result) {
  TORCH_INTERNAL_ASSERT(false, __func__, ": ATen not compiled with MKLDNN support");
}

} // namespace at::native


#else // AT_MKLDNN_ENABLED

#include <ATen/native/mkldnn/MKLDNNCommon.h>
#include <ATen/native/mkldnn/Utils.h>

namespace at::native {

static bool use_mkldnn_bf16_matmul() {
  return at::globalContext().userEnabledMkldnn() && mkldnn_bf16_device_check();
}

static bool use_mkldnn_fp16_matmul() {
  return at::globalContext().userEnabledMkldnn() && mkldnn_fp16_device_check();
}

static bool use_mkldnn_bf32_matmul() {
  return use_mkldnn_bf16_matmul() && at::globalContext().float32MatmulPrecision() == at::Float32MatmulPrecision::MEDIUM;
}


template<typename scalar_t>
static inline typename std::enable_if_t<
    std::is_same_v<scalar_t, float> ||
    std::is_same_v<scalar_t, c10::Half> ||
    std::is_same_v<scalar_t, c10::BFloat16>,
    bool>
mkldnn_gemm(
    TransposeType transa, TransposeType transb,
    int64_t m, int64_t n, int64_t k,
    float alpha,
    const scalar_t *a_data, int64_t lda,
    const scalar_t *b_data, int64_t ldb,
    float beta,
    scalar_t *c_data, int64_t ldc) {
  bool bf16_usable = std::is_same_v<scalar_t, c10::BFloat16> && use_mkldnn_bf16_matmul();
  bool fp16_usable = std::is_same_v<scalar_t, c10::Half> && use_mkldnn_fp16_matmul();
  bool bf32_usable = std::is_same_v<scalar_t, float> && use_mkldnn_bf32_matmul();
  if ( !(bf16_usable || fp16_usable || bf32_usable) ||
      (m * n * k <= 16 * 16 * 16) || (alpha == 0.0f)) {
    return false;
  }

  ideep::attr_t op_attr;
  // Use mkldnn post ops to perform the add.
  if (beta != 0.0f) {
    op_attr = ideep::attr_t::fuse_sum();
  }
  if (bf32_usable) op_attr.set_fpmath_mode(dnnl_fpmath_mode_bf16); // bf32 path

  // NOTE: View as c-contiguous to avoid extra reordering in mkldnn
  // Use identity: C = AB <=> C^T = B^T A^T
  ideep::tensor::dims a_strides{{lda, 1}}, b_strides{{ldb, 1}}, c_strides{{ldc, 1}};
  if (transa != TransposeType::NoTranspose) {
    std::swap(a_strides[0], a_strides[1]);
  }
  if (transb != TransposeType::NoTranspose) {
    std::swap(b_strides[0], b_strides[1]);
  }

  auto idtype = ideep::tensor::data_type::bf16;
  if constexpr (std::is_same_v<scalar_t, c10::Half>) {
    idtype = ideep::tensor::data_type::f16;
  }
  if constexpr (std::is_same_v<scalar_t, float>) {
    idtype = ideep::tensor::data_type::f32;
  }

  ideep::tensor a({
      /*sizes=*/{k, m},
      idtype,
      /*strides=*/a_strides},
    const_cast<scalar_t*>(a_data));
  ideep::tensor b({
      /*sizes=*/{n, k},
      idtype,
      /*strides=*/b_strides},
    const_cast<scalar_t*>(b_data));
  ideep::tensor c({
      /*sizes=*/{n, m},
      idtype,
      /*strides=*/c_strides},
    c_data);

  ideep::matmul_forward::compute(
      b, a, c, alpha, beta,
      ideep::scale_t(), ideep::scale_t(), ideep::scale_t(), op_attr);

  if (c.get_data_handle() != c_data){
    // ideep will query onednn expect format of output
    // if given output format is not expected, ideep will re-init an output buffer
    // under this case, we need copy the re-inited buffer back to given buffer
    ideep::tensor real_output({
        /*sizes=*/{n, m},
        idtype,
        /*strides=*/c_strides},
      c_data);
    c.reorder_to(real_output);
  }

  return true;
}

bool mkldnn_bf16_gemm(
    TransposeType transa, TransposeType transb,
    int64_t m, int64_t n, int64_t k,
    float alpha,
    const c10::BFloat16 *a, int64_t lda,
    const c10::BFloat16 *b, int64_t ldb,
    float beta,
    c10::BFloat16 *c, int64_t ldc) {
  return mkldnn_gemm<c10::BFloat16>(transa, transb, m, n, k, alpha, a, lda, b, ldb, beta, c, ldc);
}

bool mkldnn_fp16_gemm(
    TransposeType transa, TransposeType transb,
    int64_t m, int64_t n, int64_t k,
    float alpha,
    const c10::Half *a, int64_t lda,
    const c10::Half *b, int64_t ldb,
    float beta,
    c10::Half *c, int64_t ldc) {
  return mkldnn_gemm<c10::Half>(transa, transb, m, n, k, alpha, a, lda, b, ldb, beta, c, ldc);
}

bool mkldnn_bf32_gemm(
    TransposeType transa, TransposeType transb,
    int64_t m, int64_t n, int64_t k,
    float alpha,
    const float *a, int64_t lda,
    const float *b, int64_t ldb,
    float beta,
    float *c, int64_t ldc){
      return mkldnn_gemm<float>(transa, transb, m, n, k, alpha, a, lda, b, ldb, beta, c, ldc);
    }

void mkldnn_matmul(
    const Tensor &mat1,
    const Tensor &mat2,
    const Tensor &result,
    float beta,
    float alpha) {
  TORCH_CHECK((mat1.dim() == 2 && mat2.dim() == 2) || // aten::addmm
              (mat1.dim() == 3 && mat2.dim() == 3) || // aten::bmm, aten::baddbmm
              (mat1.dim() == 2 && mat2.dim() == 1) || // aten::mv
              (mat1.dim() == 1 && mat2.dim() == 1),  // aten::dot
              "mkldnn_matmul:  unsupported dims for mat and mat2");

#if defined(__aarch64__)
  // oneDNN fast-maths mode (enabled by setting the environment variable ONEDNN_DEFAULT_FPMATH_MODE=BF16) will dispatch
  // fp32 inputs to bf16 kernels where HW permits. So, both fp32 and bf16 inputs are permitted.
  TORCH_CHECK((mat1.scalar_type() == mat2.scalar_type()) && (mat1.scalar_type() == result.scalar_type()) &&
              ((mat1.scalar_type() == at::kFloat) || (mat1.scalar_type() == at::kBFloat16)),
              "mkldnn_matmul:  only enabled for fp32 and bf16 path");
  // device needs to support bf16 if the inputs are of bf16 type
  if (mat1.scalar_type() == at::kBFloat16) {
    TORCH_CHECK(mkldnn_bf16_device_check_arm(),
                "mkldnn_matmul: mkldnn_matmul bf16 path needs a cpu with bf16 support");
  }
#else
  TORCH_CHECK(
      (mat1.scalar_type() == at::kBFloat16 ||
       mat1.scalar_type() == at::kHalf ||
       mat1.scalar_type() == at::kFloat) &&
          mat2.scalar_type() == mat1.scalar_type() &&
          result.scalar_type() == mat1.scalar_type(),
      "mkldnn_matmul:  only enabled for bf16 and fp16 path");
  if (mat1.scalar_type() == at::kBFloat16 || mat1.scalar_type() == at::kFloat) {
    TORCH_CHECK(
        mkldnn_bf16_device_check(),
        "mkldnn_matmul: mkldnn_matmul bf16 path needs the cpu support avx_ne_convert or avx512bw, avx512vl and avx512dq, or AWS Graviton3");
  } else {
    TORCH_INTERNAL_ASSERT(mat1.scalar_type() == at::kHalf);
    TORCH_CHECK(
        mkldnn_fp16_device_check(),
        "mkldnn_matmul: mkldnn_matmul fp16 path needs the cpu support avx_ne_convert or avx512_fp16");
  }
#endif

  auto mat1_unsqueezed = mat1.dim() == 1 ? mat1.unsqueeze(0) : mat1;
  auto mat2_unsqueezed = mat2.dim() == 1 ? mat2.unsqueeze(1) : mat2;
  auto result_unsqueezed = result.dim() == 1 ? result.unsqueeze(1) : result;
  bool bf32_usable = mat1.scalar_type() == at::kFloat && use_mkldnn_bf32_matmul();

  ideep::attr_t op_attr;
  // "addmm", "addbmm" "baddbmm" in pytorch allow bias to be 2-D or 3-D tensor
  // but mkldnn matmul primitive only support bias be 1-D tensors
  // to address their differences, we use mkldnn post ops to perform a fused "add" after matrix multiplication is over
  if (beta != 0.0f) op_attr = ideep::attr_t::fuse_sum();
  if (bf32_usable) op_attr.set_fpmath_mode(dnnl_fpmath_mode_bf16); // bf32 path
  // If alpha = 0, dose not need actually do gemm computation
  if (alpha == 0)
    return;

  auto is_mkldnn_optimized_format = [&](const Tensor& t) {
    if (t.is_contiguous()) return true;
    const auto sizes = t.sizes();
    const auto strides = t.strides();
    if (t.dim() == 2){
      return strides[0] == 1 && strides[1] == sizes[0];
    } else {
      // dim = 3
      return strides[0] == sizes[1] * sizes[2] && strides[1] == 1 && strides[2] == sizes[1];
    }
  };

  // Mkldnn only optimized for contiguous or transposed (transpose last 2 dim if 3-D tensor) format now
  // Will remove this "contiguous" after mkldnn have fully supported
  Tensor mat1_ = is_mkldnn_optimized_format(mat1_unsqueezed) ? mat1_unsqueezed : mat1_unsqueezed.contiguous();
  Tensor mat2_ = is_mkldnn_optimized_format(mat2_unsqueezed) ? mat2_unsqueezed : mat2_unsqueezed.contiguous();
  // Make sure mat1 and mat2 have default contiguous strides if they are contiguous tensors for better performance.
  mat1_ = may_convert_to_default_contiguous_strides(mat1_);
  mat2_ = may_convert_to_default_contiguous_strides(mat2_);

  // mkldnn_matmul only proceed CPU tensor
  const ideep::tensor x = itensor_view_from_dense(mat1_);
  const ideep::tensor w = itensor_view_from_dense(mat2_);
  ideep::tensor y = itensor_view_from_dense(result_unsqueezed);
  ideep::matmul_forward::compute(x, w, y, alpha, beta,
      ideep::scale_t(), ideep::scale_t(), ideep::scale_t(), op_attr);
  if (y.get_data_handle() != result.data_ptr()){
    // ideep will query onednn expect format of output
    // if given output format is not expected, ideep will re-init an output buffer
    // under this case, we need copy the re-inited buffer back to given buffer
    ideep::tensor public_y = itensor_view_from_dense(result);
    y.reorder_to(public_y);
  }

  if (mat1.dim() == 1 && mat2.dim() == 1){
    // aten::dot
    result.squeeze_();
  }

}

<<<<<<< HEAD
#if AT_MKLDNN_ACL_ENABLED()
// Experimentally derived heuristics for MKLDNN+ACL on NEOVERSE cores
static inline int64_t get_mkldnn_acl_addmm_min_dim() {
  static auto value = [&] {
    const int64_t default_min_dim = [&] {
      return is_arm_neoverse() ? 8 : 0;
    }();
    const char* ptr = std::getenv("TORCH_MKLDNN_ADDMM_MIN_DIM");
    return ptr != nullptr ? std::atoi(ptr) : default_min_dim;
  }();
  return value;
}

static inline int64_t get_mkldnn_acl_addmm_min_size() {
  static auto value = [&] {
    const int64_t default_min_size = [&] {
      return is_arm_neoverse() ? 8 * 1024 : 0;
    }();
    const char* ptr = std::getenv("TORCH_MKLDNN_ADDMM_MIN_SIZE");
    return ptr != nullptr ? std::atoi(ptr) : default_min_size;
  }();
  return value;
}

static inline int64_t get_mkldnn_acl_bmm_baddbmm_threshold() {
  static auto value = [&] {
    const int64_t default_threshold = [&] {
      return is_arm_neoverse() ? 1L << 22 : 0;
    }();
    const char* ptr = std::getenv("TORCH_MKLDNN_BMM_BADDBMM_THRESHOLD");
    return ptr != nullptr ? std::atoi(ptr) : default_threshold;
  }();
  return value;
}
#endif

inline bool checksize(const Tensor& mat1, const Tensor& mat2){
=======
static inline bool checksize(const Tensor& mat1, const Tensor& mat2){
>>>>>>> 159e2f96
  // if dim = 2, mat1's size = (m * n), mat2's size = (n * k)
  // else if dim = 3, mat1's size = (b * m * n), mat2's size = (b * n * k)
  // else called from aten::mv, mat1.size = (m * n), mat2.size = (n)
  // only m * n * b * k(if exist) are large enough we can get benefit from mkldnn optimized gemm kernel
  static const int64_t mkldnn_gemm_min_size = 16 * 16 * 16;
  if (mat1.dim() == 1 && mat2.dim() == 1) {
    // aten::dot
    return mat1.size(0) > mkldnn_gemm_min_size;
  } else if (mat1.dim() == 2 && mat2.dim() == 1) {
    // aten::mv
    return mat1.size(0) * mat1.size(1) > mkldnn_gemm_min_size;
  } else if (mat2.dim() == 2 && mat2.dim() == 2) {
    // aten::addmm
#if AT_MKLDNN_ACL_ENABLED()
    const int64_t mkldnn_acl_addmm_min_dim = get_mkldnn_acl_addmm_min_dim();
    const int64_t mkldnn_acl_addmm_min_size = get_mkldnn_acl_addmm_min_size();
    // M > MIN_DIM and N > MIN_DIM and K > MIN_DIM and M*N*K > MIN_SIZE
    return mat1.size(0) > mkldnn_acl_addmm_min_dim
        && mat1.size(1) > mkldnn_acl_addmm_min_dim
        && mat2.size(1) > mkldnn_acl_addmm_min_dim
        && mat1.size(0) * mat1.size(1) * mat2.size(1) > mkldnn_acl_addmm_min_size;
#else
    return mat1.size(0) * mat1.size(1) * mat2.size(1) > mkldnn_gemm_min_size;
#endif
  } else {
    // aten::bmm, aten::baddbmm
#if AT_MKLDNN_ACL_ENABLED()
    const int64_t mkldnn_acl_bmm_baddbmm_threshold = get_mkldnn_acl_bmm_baddbmm_threshold();
    // BATCH_SIZE^2 * M * N * K >= THRESHOLD
    return mat1.size(0) * mat1.size(0) * mat1.size(1) * mat1.size(2) * mat2.size(2) >= mkldnn_acl_bmm_baddbmm_threshold;
#else
    return mat1.size(0) * mat1.size(1) * mat1.size(2) * mat2.size(2) > mkldnn_gemm_min_size;
#endif
  }
}

bool use_mkldnn_bf16_matmul(
    const Tensor& mat1,
    const Tensor& mat2,
    const Tensor& result) {
#if defined(__aarch64__)
  if (mkldnn_bf16_device_check_arm()) {
     //onednn fastmath mode can leverage bf16 HW even for the fp32 input, e.g. Arm Neoverse V1
     //so, don't restrict the mkldnn_matmul only for bf16 inputs, allow it for float as well
     return (
        use_mkldnn_bf16_matmul() &&
        (mat1.scalar_type() == mat2.scalar_type()) && (!result.defined() || (mat1.scalar_type() == result.scalar_type())) &&
        ((mat1.scalar_type() == kFloat) || (mat1.scalar_type() == kBFloat16)) &&
        mat1.numel() != 0 &&
        mat2.numel() != 0 &&
        checksize(mat1, mat2));
  } else
#endif
  {
     return (
        use_mkldnn_bf16_matmul() &&
        mat1.scalar_type() == kBFloat16 &&
        mat2.scalar_type() == kBFloat16 &&
        (!result.defined() || result.scalar_type() == kBFloat16) &&
        mat1.numel() != 0 &&
        mat2.numel() != 0 &&
        checksize(mat1, mat2));
  }
}

bool use_mkldnn_fp16_matmul(
    const Tensor& mat1,
    const Tensor& mat2,
    const Tensor& result) {

    return (
      use_mkldnn_fp16_matmul() &&
      mat1.scalar_type() == kHalf &&
      mat2.scalar_type() == kHalf &&
      (!result.defined() || result.scalar_type() == kHalf) &&
      mat1.numel() != 0 &&
      mat2.numel() != 0 &&
      checksize(mat1, mat2));
}

bool use_mkldnn_bf32_matmul(
    const Tensor& mat1,
    const Tensor& mat2,
    const Tensor& result) {

    return (
      use_mkldnn_bf32_matmul() &&
      mat1.scalar_type() == kFloat &&
      mat2.scalar_type() == kFloat &&
      (!result.defined() || result.scalar_type() == kFloat) &&
      mat1.numel() != 0 &&
      mat2.numel() != 0 &&
      checksize(mat1, mat2));
}

bool use_mkldnn_matmul(
    const Tensor& mat1,
    const Tensor& mat2,
    const Tensor& result) {
  return (use_mkldnn_bf16_matmul(mat1, mat2, result) || use_mkldnn_fp16_matmul(mat1, mat2, result) || use_mkldnn_bf32_matmul(mat1, mat2, result));
}

static void _mkldnn_matmul_i8i8i32_with_primitive(
    const Tensor &mat1,
    const Tensor &mat2,
    const Tensor &result) {
  // Create ideep tensors for oneDNN computation
  auto src = ideep::tensor(
      {mat1.sizes().vec(),
       ideep::tensor::data_type::s8,
       mat1.strides().vec()},
      mat1.data_ptr());
  auto wei = ideep::tensor(
      {mat2.sizes().vec(),
       ideep::tensor::data_type::s8,
       mat2.strides().vec()},
      mat2.data_ptr());
  auto dst = ideep::tensor(
      {result.sizes().vec(),
       ideep::tensor::data_type::s32,
       result.strides().vec()},
      result.data_ptr());
  // Create primitive desc
  auto engine = ideep::engine::cpu_engine();
  ideep::attr_t op_attr;
  op_attr.set_scratchpad_mode(dnnl::scratchpad_mode::user);
  auto src_desc = src.get_desc();
  auto wei_desc = wei.get_desc();
  auto dst_desc = dst.get_desc();
  auto prim_desc = dnnl::matmul::primitive_desc(
      engine, src_desc, wei_desc, dst_desc, op_attr);
  // Reorder mat2 if needed
  auto expected_weight = wei.reorder_if_differ_in(prim_desc.weights_desc());
  // Prepare args for primitive
  ideep::tensor scratchpad(prim_desc.scratchpad_desc());
  ideep::exec_args args;
  args.insert({DNNL_ARG_SRC, src});
  args.insert({DNNL_ARG_WEIGHTS, expected_weight});
  args.insert({DNNL_ARG_DST, dst});
  args.insert({DNNL_ARG_SCRATCHPAD, scratchpad});
  // Create primitve and execute
  auto primitive = dnnl::matmul(prim_desc);
  primitive.execute(ideep::stream::default_stream(), args);
}

static void _mkldnn_gemm_i8i8i32_with_blas(
  const Tensor& self,
  const Tensor& mat2,
  const Tensor& result) {
    const int m = result.size(0);
    const int n = result.size(1);
    const int k = self.size(1);

    const char transa = self.strides()[1] == 1 ? 'N' : 'T';
    const char transb = mat2.strides()[1] == 1 ? 'N' : 'T';
    const char offsetc = 'F';

    const int lda = transa == 'T' ? self.stride(1) : self.stride(0);
    const int ldb = transb == 'T' ? mat2.stride(1) : mat2.stride(0);
    const int ldc = n;

    const float alpha = 1;
    const float beta = 0;

    int8_t ao = 0;
    int8_t bo = 0;
    int32_t co = 0;

    dnnl::gemm_s8s8s32(
        transa,
        transb,
        offsetc,
        m,
        n,
        k,
        alpha,
        (int8_t*)self.data_ptr(),
        lda,
        ao,
        (int8_t*)mat2.data_ptr(),
        ldb,
        bo,
        beta,
        (int32_t*)result.data_ptr(),
        ldc,
        &co);
  }

void mkldnn_matmul_i8i8i32(
    const Tensor &mat1,
    const Tensor &mat2,
    const Tensor &result) {
  // x:s8 * w:s8 -> y:s32
  // both inputs should be 2d
  // In most cases, using DNNL blas API is faster but it requires a/b contiguous along one dimentsion
  bool a_is_contigous = (mat1.stride(0) == 1 || mat1.stride(1) == 1);
  bool b_is_contigous = (mat2.stride(0) == 1 || mat2.stride(1) == 1);

  if (a_is_contigous && b_is_contigous) {
    _mkldnn_gemm_i8i8i32_with_blas(mat1, mat2, result);
  } else {
    _mkldnn_matmul_i8i8i32_with_primitive(mat1, mat2, result);
  }
}

} // namespace at

#endif // AT_MKLDNN_ENABLED<|MERGE_RESOLUTION|>--- conflicted
+++ resolved
@@ -322,7 +322,6 @@
 
 }
 
-<<<<<<< HEAD
 #if AT_MKLDNN_ACL_ENABLED()
 // Experimentally derived heuristics for MKLDNN+ACL on NEOVERSE cores
 static inline int64_t get_mkldnn_acl_addmm_min_dim() {
@@ -359,10 +358,7 @@
 }
 #endif
 
-inline bool checksize(const Tensor& mat1, const Tensor& mat2){
-=======
 static inline bool checksize(const Tensor& mat1, const Tensor& mat2){
->>>>>>> 159e2f96
   // if dim = 2, mat1's size = (m * n), mat2's size = (n * k)
   // else if dim = 3, mat1's size = (b * m * n), mat2's size = (b * n * k)
   // else called from aten::mv, mat1.size = (m * n), mat2.size = (n)
