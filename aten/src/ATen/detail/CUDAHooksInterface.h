#pragma once

#include <c10/core/Allocator.h>
#include <c10/util/Exception.h>
#include <c10/util/Registry.h>

#include <ATen/detail/AcceleratorHooksInterface.h>

// NB: Class must live in `at` due to limitations of Registry.h.
namespace at {

// Forward-declares at::cuda::NVRTC
namespace cuda {
struct NVRTC;
} // namespace cuda

#ifdef _MSC_VER
constexpr const char* CUDA_HELP =
  "PyTorch splits its backend into two shared libraries: a CPU library "
  "and a CUDA library; this error has occurred because you are trying "
  "to use some CUDA functionality, but the CUDA library has not been "
  "loaded by the dynamic linker for some reason.  The CUDA library MUST "
  "be loaded, EVEN IF you don't directly use any symbols from the CUDA library! "
  "One common culprit is a lack of -INCLUDE:?warp_size@cuda@at@@YAHXZ "
  "in your link arguments; many dynamic linkers will delete dynamic library "
  "dependencies if you don't depend on any of their symbols.  You can check "
  "if this has occurred by using link on your binary to see if there is a "
  "dependency on *_cuda.dll library.";
#else
constexpr const char* CUDA_HELP =
  "PyTorch splits its backend into two shared libraries: a CPU library "
  "and a CUDA library; this error has occurred because you are trying "
  "to use some CUDA functionality, but the CUDA library has not been "
  "loaded by the dynamic linker for some reason.  The CUDA library MUST "
  "be loaded, EVEN IF you don't directly use any symbols from the CUDA library! "
  "One common culprit is a lack of -Wl,--no-as-needed in your link arguments; many "
  "dynamic linkers will delete dynamic library dependencies if you don't "
  "depend on any of their symbols.  You can check if this has occurred by "
  "using ldd on your binary to see if there is a dependency on *_cuda.so "
  "library.";
#endif

// The CUDAHooksInterface is an omnibus interface for any CUDA functionality
// which we may want to call into from CPU code (and thus must be dynamically
// dispatched, to allow for separate compilation of CUDA code).  How do I
// decide if a function should live in this class?  There are two tests:
//
//  1. Does the *implementation* of this function require linking against
//     CUDA libraries?
//
//  2. Is this function *called* from non-CUDA ATen code?
//
// (2) should filter out many ostensible use-cases, since many times a CUDA
// function provided by ATen is only really ever used by actual CUDA code.
//
// TODO: Consider putting the stub definitions in another class, so that one
// never forgets to implement each virtual function in the real implementation
// in CUDAHooks.  This probably doesn't buy us much though.
struct TORCH_API CUDAHooksInterface : AcceleratorHooksInterface {
  // This should never actually be implemented, but it is used to
  // squelch -Werror=non-virtual-dtor
  ~CUDAHooksInterface() override = default;

  // Initialize THCState and, transitively, the CUDA state
  void init() const override {
    TORCH_CHECK(false, "Cannot initialize CUDA without ATen_cuda library. ", CUDA_HELP);
  }

  const Generator& getDefaultGenerator(
      [[maybe_unused]] DeviceIndex device_index = -1) const override {
    TORCH_CHECK(
        false,
        "Cannot get default CUDA generator without ATen_cuda library. ",
        CUDA_HELP);
  }

  Generator getNewGenerator(
      [[maybe_unused]] DeviceIndex device_index = -1) const override {
    TORCH_CHECK(
        false,
        "Cannot get CUDA generator without ATen_cuda library. ",
        CUDA_HELP);
  }

  Device getDeviceFromPtr(void* /*data*/) const override {
    TORCH_CHECK(false, "Cannot get device of pointer on CUDA without ATen_cuda library. ", CUDA_HELP);
  }

<<<<<<< HEAD
  C10_DEPRECATED_MESSAGE(
    "getCUDAHooks().isPinnedPtr(...) is deprecated. Please use at::getHostAllocator(at::kCUDA)->is_pinned(...) instead.")
  bool isPinnedPtr(const void* data) const override {
=======
  bool isPinnedPtr(const void* /*data*/)  const override {
>>>>>>> 1c9c0d6e
    return false;
  }

  virtual bool hasCUDA() const {
    return false;
  }

  virtual bool hasCUDART() const {
    return false;
  }

  virtual bool hasMAGMA() const {
    return false;
  }

  virtual bool hasCuDNN() const {
    return false;
  }

  virtual bool hasCuSOLVER() const {
    return false;
  }

  virtual bool hasCuBLASLt() const {
    return false;
  }

  virtual bool hasROCM() const {
    return false;
  }

  virtual const at::cuda::NVRTC& nvrtc() const {
    TORCH_CHECK(false, "NVRTC requires CUDA. ", CUDA_HELP);
  }

  bool hasPrimaryContext(DeviceIndex device_index) const override {
    TORCH_CHECK(false, "Cannot call hasPrimaryContext(", device_index, ") without ATen_cuda library. ", CUDA_HELP);
  }

  virtual DeviceIndex current_device() const {
    return -1;
  }

  Allocator* getPinnedMemoryAllocator() const override {
    TORCH_CHECK(false, "Pinned memory requires CUDA. ", CUDA_HELP);
  }

  virtual Allocator* getCUDADeviceAllocator() const {
    TORCH_CHECK(false, "CUDADeviceAllocator requires CUDA. ", CUDA_HELP);
  }

  virtual bool compiledWithCuDNN() const {
    return false;
  }

  virtual bool compiledWithMIOpen() const {
    return false;
  }

  virtual bool supportsDilatedConvolutionWithCuDNN() const {
    return false;
  }

  virtual bool supportsDepthwiseConvolutionWithCuDNN() const {
    return false;
  }

  virtual bool supportsBFloat16ConvolutionWithCuDNNv8() const {
    return false;
  }

  virtual long versionCuDNN() const {
    TORCH_CHECK(false, "Cannot query cuDNN version without ATen_cuda library. ", CUDA_HELP);
  }

  virtual long versionCUDART() const {
    TORCH_CHECK(false, "Cannot query CUDART version without ATen_cuda library. ", CUDA_HELP);
  }

  virtual std::string showConfig() const {
    TORCH_CHECK(false, "Cannot query detailed CUDA version without ATen_cuda library. ", CUDA_HELP);
  }

  virtual double batchnormMinEpsilonCuDNN() const {
    TORCH_CHECK(false,
        "Cannot query batchnormMinEpsilonCuDNN() without ATen_cuda library. ", CUDA_HELP);
  }

  virtual int64_t cuFFTGetPlanCacheMaxSize(DeviceIndex /*device_index*/) const {
    TORCH_CHECK(false, "Cannot access cuFFT plan cache without ATen_cuda library. ", CUDA_HELP);
  }

  virtual void cuFFTSetPlanCacheMaxSize(DeviceIndex /*device_index*/, int64_t /*max_size*/) const {
    TORCH_CHECK(false, "Cannot access cuFFT plan cache without ATen_cuda library. ", CUDA_HELP);
  }

  virtual int64_t cuFFTGetPlanCacheSize(DeviceIndex /*device_index*/) const {
    TORCH_CHECK(false, "Cannot access cuFFT plan cache without ATen_cuda library. ", CUDA_HELP);
  }

  virtual void cuFFTClearPlanCache(DeviceIndex /*device_index*/) const {
    TORCH_CHECK(false, "Cannot access cuFFT plan cache without ATen_cuda library. ", CUDA_HELP);
  }

  virtual int getNumGPUs() const {
    return 0;
  }

#ifdef USE_ROCM
  virtual bool isGPUArch(const std::vector<std::string>& /*archs*/, DeviceIndex = -1 /*device_index*/) const {
    TORCH_CHECK(false, "Cannot check GPU arch without ATen_cuda library. ", CUDA_HELP);
  }
#endif

  virtual void deviceSynchronize(DeviceIndex /*device_index*/) const {
    TORCH_CHECK(false, "Cannot synchronize CUDA device without ATen_cuda library. ", CUDA_HELP);
  }
};

// NB: dummy argument to suppress "ISO C++11 requires at least one argument
// for the "..." in a variadic macro"
struct TORCH_API CUDAHooksArgs {};

TORCH_DECLARE_REGISTRY(CUDAHooksRegistry, CUDAHooksInterface, CUDAHooksArgs);
#define REGISTER_CUDA_HOOKS(clsname) \
  C10_REGISTER_CLASS(CUDAHooksRegistry, clsname, clsname)

namespace detail {
TORCH_API const CUDAHooksInterface& getCUDAHooks();
} // namespace detail
} // namespace at<|MERGE_RESOLUTION|>--- conflicted
+++ resolved
@@ -86,13 +86,9 @@
     TORCH_CHECK(false, "Cannot get device of pointer on CUDA without ATen_cuda library. ", CUDA_HELP);
   }
 
-<<<<<<< HEAD
   C10_DEPRECATED_MESSAGE(
     "getCUDAHooks().isPinnedPtr(...) is deprecated. Please use at::getHostAllocator(at::kCUDA)->is_pinned(...) instead.")
-  bool isPinnedPtr(const void* data) const override {
-=======
-  bool isPinnedPtr(const void* /*data*/)  const override {
->>>>>>> 1c9c0d6e
+  bool isPinnedPtr(const void* /*data*/) const override {
     return false;
   }
 
