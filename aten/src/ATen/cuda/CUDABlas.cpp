/*
  Provides the implementations of CUDA BLAS function templates.
 */

#include <ATen/ATen.h>
#include <ATen/cuda/CUDAContextLight.h>
#include <ATen/cuda/CUDABlas.h>
#include <ATen/cuda/Exceptions.h>
#include <ATen/cuda/CUDADataType.h>
#include <ATen/cuda/tunable/Tunable.h>
#include <ATen/cuda/tunable/TunableGemm.h>
#include <c10/cuda/CUDACachingAllocator.h>
#include <c10/cuda/CUDAFunctions.h>
#include <c10/macros/Export.h>
#include <c10/util/env.h>
#include <c10/util/irange.h>
#include <c10/core/ScalarType.h>

#ifdef USE_ROCM
#include <c10/cuda/CUDAStream.h>
#include <hipblaslt/hipblaslt-ext.hpp>
// until hipblas has an API to accept flags, we must use rocblas here
#include <hipblas/hipblas.h>
#include <rocblas/rocblas.h>
#include <ATen/native/hip/ck_gemm.h>
#include <ATen/native/hip/ck_bgemm.h>
#define PYTORCH_ROCBLAS_VERSION_DECIMAL (ROCBLAS_VERSION_MAJOR * 100 + ROCBLAS_VERSION_MINOR)
#define USE_GEMM_FLAGS_FP16_ALT_IMPL (PYTORCH_ROCBLAS_VERSION_DECIMAL >= 242)
// needed to work around calling rocblas API instead of hipblas API
static rocblas_operation hipOperationToRocOperation(hipblasOperation_t op)
{
    switch(op)
    {
    case HIPBLAS_OP_N:
        return rocblas_operation_none;
    case HIPBLAS_OP_T:
        return rocblas_operation_transpose;
    case HIPBLAS_OP_C:
        return rocblas_operation_conjugate_transpose;
    }
    TORCH_CHECK(false, "HIPBLAS_STATUS_INVALID_ENUM");
}
static hipblasStatus_t rocBLASStatusToHIPStatus(rocblas_status error)
{
    switch(error)
    {
    case rocblas_status_size_unchanged:
    case rocblas_status_size_increased:
    case rocblas_status_success:
        return HIPBLAS_STATUS_SUCCESS;
    case rocblas_status_invalid_handle:
        return HIPBLAS_STATUS_NOT_INITIALIZED;
    case rocblas_status_not_implemented:
        return HIPBLAS_STATUS_NOT_SUPPORTED;
    case rocblas_status_invalid_pointer:
    case rocblas_status_invalid_size:
    case rocblas_status_invalid_value:
        return HIPBLAS_STATUS_INVALID_VALUE;
    case rocblas_status_memory_error:
        return HIPBLAS_STATUS_ALLOC_FAILED;
    case rocblas_status_internal_error:
        return HIPBLAS_STATUS_INTERNAL_ERROR;
    }
    TORCH_CHECK(false, "HIPBLAS_STATUS_INVALID_ENUM");
}
// hipblas does not have hipblasSetMathMode
#define hipblasSetMathMode(handle, flags) HIPBLAS_STATUS_SUCCESS
// until we use hiblas v2
// hipify correctly maps things like CUDA_R_16F to HIP_R_16F,
// however hipblas v1 is still using its custom type
#ifndef HIPBLAS_V2
#define HIP_R_16F  HIPBLAS_R_16F
#define HIP_R_32F  HIPBLAS_R_32F
#define HIP_R_64F  HIPBLAS_R_64F
#define HIP_C_16F  HIPBLAS_C_16F
#define HIP_C_32F  HIPBLAS_C_32F
#define HIP_C_64F  HIPBLAS_C_64F
#define HIP_R_8I   HIPBLAS_R_8I
#define HIP_R_8U   HIPBLAS_R_8U
#define HIP_R_32I  HIPBLAS_R_32I
#define HIP_R_32U  HIPBLAS_R_32U
#define HIP_C_8I   HIPBLAS_C_8I
#define HIP_C_8U   HIPBLAS_C_8U
#define HIP_C_32I  HIPBLAS_C_32I
#define HIP_C_32U  HIPBLAS_C_32U
#define HIP_R_16BF HIPBLAS_R_16B
#define HIP_C_16BF HIPBLAS_C_16B
#endif
#endif

#define CUDABLAS_POSINT_CHECK(FD, X)         \
  TORCH_CHECK(                               \
      (X > 0 && X <= INT_MAX),               \
      "at::cuda::blas::" #FD " argument " #X \
      " must be positive and less than ",    \
      INT_MAX,                               \
      " but got ",                           \
      X)

#define CUDABLAS_NONNEGINT_CHECK(FD, X)       \
  TORCH_CHECK(                                \
      (X >= 0 && X <= INT_MAX),               \
      "at::cuda::blas::" #FD " argument " #X  \
      " must be non-negative and less than ", \
      INT_MAX,                                \
      " but got ",                            \
      X)

namespace {

static cublasOperation_t _cublasOpFromChar(char op) {
  // NOLINTNEXTLINE(bugprone-switch-missing-default-case)
  switch (op) {
    case 'n':
      [[fallthrough]];
    case 'N':
      return CUBLAS_OP_N;
    case 't':
      [[fallthrough]];
    case 'T':
      return CUBLAS_OP_T;
    case 'c':
      [[fallthrough]];
    case 'C':
      return CUBLAS_OP_C;
  }
  TORCH_CHECK(false,
      "_cublasOpFromChar input should be 't', 'n' or 'c' but got `", op, "`");
}

static void _cublasAdjustLdLevel2(int64_t m, int64_t n, int64_t* lda) {
  // Note: leading dimensions generally are checked that they are > 0
  // and at least as big the result requires (even if the value won't
  // be used).

  // Q: Why does Level3 check trans but this doesn't?
  // A: In level 2, the sizes (m, n) specify the size of A
  // (independent of trans value). In level 3. the sizes (m, n, k)
  // specify the sizes of op(A), op(B) where op depend on trans
  // values.
  if (n <= 1)
    *lda = std::max<int64_t>(m, 1);
}

static void _cublasAdjustLdLevel3(
    char transa,
    char transb,
    int64_t m,
    int64_t n,
    int64_t k,
    int64_t* lda,
    int64_t* ldb,
    int64_t* ldc) {
  bool transa_ = ((transa != 'n') && (transa != 'N'));
  bool transb_ = ((transb != 'n') && (transb != 'N'));

  // Note: leading dimensions generally are checked that they are > 0
  // and at least as big the result requires (even if the value won't
  // be used).
  if (n <= 1)
    *ldc = std::max<int64_t>(m, 1);

  if (transa_) {
    if (m <= 1)
      *lda = std::max<int64_t>(k, 1);
  } else {
    if (k <= 1)
      *lda = std::max<int64_t>(m, 1);
  }

  if (transb_) {
    if (k <= 1)
      *ldb = std::max<int64_t>(n, 1);
  } else {
    if (n <= 1)
      *ldb = std::max<int64_t>(k, 1);
  }
}

#ifndef USE_ROCM
uint32_t _getAlignment(uintptr_t address) {
  // alignment are in bytes
  uint32_t alignment = 256;
  for (; ; alignment /= 2) {
    if (!(address % alignment)) {
      return alignment;
    }
  }
}
#endif

#ifdef USE_ROCM
static c10::cuda::CUDAStream _getCarveoutStream(int32_t value) {
  static int32_t last_value = 0;
  static hipStream_t stream;
  if (last_value == 0) {
    // first request, do nothing for this case
  }
  else if (last_value == value) {
    // stream was created previously and value hasn't changed
    return c10::cuda::getStreamFromExternal(stream, c10::cuda::current_device());
  }
  else {
    // need a new stream and a previous stream exists, delete it
    AT_CUDA_CHECK(hipStreamDestroy(stream));
  }

  // if we got here, we need to create a new stream
  int32_t CUs = at::cuda::getCurrentDeviceProperties()->multiProcessorCount;
  // how many uint32_t do we need to cover all CUs, fill bitmask with 1
  uint32_t mask_size = static_cast<uint32_t>((CUs + 32 - 1) / 32);
  std::vector<uint32_t> mask(mask_size, uint32_t{0xffffffff});
  // starting from lowest order bits, in 32-bit chunks
  // set bits to 0 based on how many CUs to carve out
  int32_t full_shifts = value / 32;
  int32_t remainder = value % 32;
  for (int32_t i = 0; i < full_shifts; i++) {
    mask[i] = uint32_t{0x00000000};
  }
  mask[full_shifts] = uint32_t{0xffffffff} << remainder;

  // finally, create masked stream
  AT_CUDA_CHECK(hipExtStreamCreateWithCUMask(&stream, mask_size, &mask[0]));

  last_value = value;
  return c10::cuda::getStreamFromExternal(stream, c10::cuda::current_device());
}

static void _syncCurrentWithCarveoutStream(hipStream_t stream, bool presync) {
  hipEvent_t event;
  AT_CUDA_CHECK(hipEventCreateWithFlags(&event, hipEventDisableTiming));

  auto current_stream = at::cuda::getCurrentCUDAStream();

  if (presync) {
    AT_CUDA_CHECK(hipEventRecord(event, current_stream));
    AT_CUDA_CHECK(hipStreamWaitEvent(stream, event, 0));
  }
  else {
    AT_CUDA_CHECK(hipEventRecord(event, stream));
    AT_CUDA_CHECK(hipStreamWaitEvent(current_stream, event, 0));
  }
}
#endif

struct CublasLtWorkspace {
  CublasLtWorkspace() {
    size = at::cuda::getCUDABlasLtWorkspaceSize();
    ptr = at::cuda::getCUDABlasLtWorkspace();
  }
  void * ptr;
  size_t size;
};
} // anonymous namespace

namespace at::cuda::blas {

/* LEVEL 3 BLAS FUNCTIONS */

#define GEMM_CHECK_ARGVALUES(Dtype)           \
  do {                                        \
    CUDABLAS_NONNEGINT_CHECK(gemm<Dtype>, m); \
    CUDABLAS_NONNEGINT_CHECK(gemm<Dtype>, n); \
    CUDABLAS_NONNEGINT_CHECK(gemm<Dtype>, k); \
    CUDABLAS_POSINT_CHECK(gemm<Dtype>, lda);  \
    CUDABLAS_POSINT_CHECK(gemm<Dtype>, ldb);  \
    CUDABLAS_POSINT_CHECK(gemm<Dtype>, ldc);  \
  } while (0)

#define BGEMM_CHECK_ARGVALUES(Dtype)           \
  do {                                        \
    CUDABLAS_NONNEGINT_CHECK(bgemm<Dtype>, m); \
    CUDABLAS_NONNEGINT_CHECK(bgemm<Dtype>, n); \
    CUDABLAS_NONNEGINT_CHECK(bgemm<Dtype>, k); \
    CUDABLAS_POSINT_CHECK(bgemm<Dtype>, lda);  \
    CUDABLAS_POSINT_CHECK(bgemm<Dtype>, ldb);  \
    CUDABLAS_POSINT_CHECK(bgemm<Dtype>, ldc);  \
    CUDABLAS_NONNEGINT_CHECK(bgemm<Dtype>, num_batches);  \
  } while (0)

namespace {
// Following the pattern of CuSparseDescriptor
// Defined here for now because this is the only place cublas_lt interface is
// used but can be moved to a header once cublas_lt interface is used in
// multiple places.
template <typename T, cublasStatus_t (*destructor)(T*)>
struct CuBlasLtDeleter {
  void operator()(T* x) {
    if (x != nullptr) {
      TORCH_CUDABLAS_CHECK(destructor(x));
    }
  }
};

template <typename T, cublasStatus_t (*destructor)(T*)>
class CuBlasLtDescriptor {
 public:
  T* descriptor() const {
    return descriptor_.get();
  }
  T* descriptor() {
    return descriptor_.get();
  }

 protected:
  std::unique_ptr<T, CuBlasLtDeleter<T, destructor>> descriptor_;
};

class CuBlasLtMatmulDescriptor : public CuBlasLtDescriptor<
                                     cublasLtMatmulDescOpaque_t,
                                     &cublasLtMatmulDescDestroy> {
 public:
  CuBlasLtMatmulDescriptor(
      cublasComputeType_t compute_type,
      cudaDataType_t scale_type) {
    cublasLtMatmulDesc_t raw_descriptor = nullptr;
    TORCH_CUDABLAS_CHECK(
        cublasLtMatmulDescCreate(&raw_descriptor, compute_type, scale_type));
    descriptor_.reset(raw_descriptor);
  }
  template <typename T>
  inline void setAttribute(cublasLtMatmulDescAttributes_t attr, const T value) {
    // NOLINTNEXTLINE(bugprone-sizeof-expression)
    TORCH_CUDABLAS_CHECK(::cublasLtMatmulDescSetAttribute(descriptor(), attr, &value, sizeof(value)));
  }
};

class CuBlasLtMatrixLayout : public CuBlasLtDescriptor<
                                 cublasLtMatrixLayoutOpaque_t,
                                 &cublasLtMatrixLayoutDestroy> {
 public:
  CuBlasLtMatrixLayout(
      cudaDataType_t type,
      uint64_t rows,
      uint64_t cols,
      int64_t ld,
      bool t = false) {
    cublasLtMatrixLayout_t raw_descriptor = nullptr;
    TORCH_CUDABLAS_CHECK(
        cublasLtMatrixLayoutCreate(&raw_descriptor, type, t ? cols : rows, t ? rows : cols, ld));
    descriptor_.reset(raw_descriptor);
  }
  template <typename T>
  inline void setAttribute(cublasLtMatrixLayoutAttribute_t attr, const T value) {
    TORCH_CUDABLAS_CHECK(::cublasLtMatrixLayoutSetAttribute(descriptor(), attr, &value, sizeof(T)));
  }
};

class CuBlasLtMatmulPreference : public CuBlasLtDescriptor<
                                     cublasLtMatmulPreferenceOpaque_t,
                                     &cublasLtMatmulPreferenceDestroy> {
 public:
  CuBlasLtMatmulPreference() {
    cublasLtMatmulPreference_t raw_descriptor = nullptr;
    TORCH_CUDABLAS_CHECK(cublasLtMatmulPreferenceCreate(&raw_descriptor));
    descriptor_.reset(raw_descriptor);
  }
  template <typename T>
  inline void setAttribute(cublasLtMatmulPreferenceAttributes_t attr, const T value) {
    TORCH_CUDABLAS_CHECK(::cublasLtMatmulPreferenceSetAttribute(descriptor(), attr, &value, sizeof(T)));
  }
};
} // namespace


template <typename Dtype, typename C_Dtype = Dtype>
static inline bool bgemm_internal_cublaslt(CUDABLAS_BGEMM_ARGTYPES_AND_C_DTYPE(Dtype, C_Dtype)) {
#if defined(USE_ROCM) && ROCM_VERSION == 60400
  // regression in ROCm 6.4, planned fixed in 6.4.1, hipblaslt TT fp32 calculation errors
  // best to disallow hipblaslt for this specific case
  if constexpr (std::is_same_v<Dtype, float>) {
    if (_cublasOpFromChar(transa) == CUBLAS_OP_T && _cublasOpFromChar(transb) == CUBLAS_OP_T) {
        return false;
    }
  }
#endif
  cudaDataType_t abType = CUDA_R_32F;
  cudaDataType_t cType = CUDA_R_32F;
  cublasComputeType_t computeType = CUBLAS_COMPUTE_32F;
  cudaDataType_t scaleType = CUDA_R_32F;
  CuBlasLtMatmulPreference preference;
#ifndef USE_ROCM
  at::Half halpha;
  at::Half hbeta;
#endif
  void * alpha_ptr = &alpha;
  void * beta_ptr = &beta;
  if constexpr (std::is_same_v<Dtype, double>) {
    abType = CUDA_R_64F;
    cType = CUDA_R_64F;
    computeType = CUBLAS_COMPUTE_64F;
    scaleType = CUDA_R_64F;
  } else if constexpr (std::is_same_v<Dtype, float>) {
    if (at::globalContext().float32Precision("cuda", "matmul") == "tf32") {
      computeType = CUBLAS_COMPUTE_32F_FAST_TF32;
    }
  } else if constexpr (std::is_same_v<Dtype, c10::complex<double>>) {
    abType = CUDA_C_64F;
    cType = CUDA_C_64F;
    computeType = CUBLAS_COMPUTE_64F;
    scaleType = CUDA_C_64F;
  } else if constexpr (std::is_same_v<Dtype, c10::complex<float>>) {
    abType = CUDA_C_32F;
    cType = CUDA_C_32F;
    scaleType = CUDA_C_32F;
  } else if constexpr (std::is_same_v<Dtype, at::Half>) {
#ifndef USE_ROCM
    cudaDeviceProp* prop = at::cuda::getCurrentDeviceProperties();
    if (prop->major >= 7 && at::globalContext().allowFP16AccumulationCuBLAS()) {
      computeType = CUBLAS_COMPUTE_16F;
      scaleType = CUDA_R_16F;
      halpha = alpha;
      hbeta = beta;
      alpha_ptr = &halpha;
      beta_ptr = &hbeta;
    }
#endif
    abType = CUDA_R_16F;
    cType = (std::is_same_v<C_Dtype, float>) ? CUDA_R_32F : CUDA_R_16F;
#ifndef USE_ROCM
    if (!at::globalContext().allowFP16ReductionCuBLAS()) {
      preference.setAttribute(CUBLASLT_MATMUL_PREF_REDUCTION_SCHEME_MASK,
        CUBLASLT_REDUCTION_SCHEME_COMPUTE_TYPE | CUBLASLT_REDUCTION_SCHEME_NONE);
    }
#endif
  } else if constexpr (std::is_same_v<Dtype, at::BFloat16>) {
    abType = CUDA_R_16BF;
    cType = (std::is_same_v<C_Dtype, float>) ? CUDA_R_32F : CUDA_R_16BF;
#ifndef USE_ROCM
    if (!at::globalContext().allowBF16ReductionCuBLAS()) {
      preference.setAttribute(CUBLASLT_MATMUL_PREF_REDUCTION_SCHEME_MASK,
        CUBLASLT_REDUCTION_SCHEME_COMPUTE_TYPE | CUBLASLT_REDUCTION_SCHEME_NONE);
    }
#endif
  } else {
    static_assert(false && sizeof(Dtype), "at::cuda::blas::bgemm_internal_cublaslt: not implemented");
  }

  globalContext().alertCuBLASConfigNotDeterministic();
  cublasLtHandle_t ltHandle = at::cuda::getCurrentCUDABlasLtHandle();
  cublasOperation_t opa = _cublasOpFromChar(transa);
  cublasOperation_t opb = _cublasOpFromChar(transb);
  _cublasAdjustLdLevel3(transa, transb, m, n, k, &lda, &ldb, &ldc);

  CuBlasLtMatmulDescriptor computeDesc(computeType, scaleType);
  computeDesc.setAttribute(CUBLASLT_MATMUL_DESC_TRANSA, opa);
  computeDesc.setAttribute(CUBLASLT_MATMUL_DESC_TRANSB, opb);
  auto stream = at::cuda::getCurrentCUDAStream();
#ifndef USE_ROCM
  if (at::globalContext()._SMCarveout_EXPERIMENTAL().has_value()) {
    computeDesc.setAttribute<int32_t>(
        CUBLASLT_MATMUL_DESC_SM_COUNT_TARGET,
        at::cuda::getCurrentDeviceProperties()->multiProcessorCount -
            at::globalContext()._SMCarveout_EXPERIMENTAL().value());
  }
#else
  if (at::globalContext()._SMCarveout_EXPERIMENTAL().has_value()) {
    stream = _getCarveoutStream(
        at::globalContext()._SMCarveout_EXPERIMENTAL().value());
    _syncCurrentWithCarveoutStream(stream, true);
  }
#endif
  CuBlasLtMatrixLayout Adesc(abType, m, k, lda, opa == CUBLAS_OP_T);
  CuBlasLtMatrixLayout Bdesc(abType, k, n, ldb, opb == CUBLAS_OP_T);
  CuBlasLtMatrixLayout Cdesc(cType, m, n, ldc);

  if (num_batches > 1) {
    int num_batches_as_int = static_cast<int>(num_batches);
    Adesc.setAttribute(CUBLASLT_MATRIX_LAYOUT_BATCH_COUNT, num_batches_as_int);
    Bdesc.setAttribute(CUBLASLT_MATRIX_LAYOUT_BATCH_COUNT, num_batches_as_int);
    Cdesc.setAttribute(CUBLASLT_MATRIX_LAYOUT_BATCH_COUNT, num_batches_as_int);
    Adesc.setAttribute(CUBLASLT_MATRIX_LAYOUT_STRIDED_BATCH_OFFSET, stridea);
    Bdesc.setAttribute(CUBLASLT_MATRIX_LAYOUT_STRIDED_BATCH_OFFSET, strideb);
    Cdesc.setAttribute(CUBLASLT_MATRIX_LAYOUT_STRIDED_BATCH_OFFSET, stridec);
  }

#ifndef USE_ROCM
  uint32_t a_alignment = _getAlignment(reinterpret_cast<uintptr_t>(a));
  uint32_t b_alignment = _getAlignment(reinterpret_cast<uintptr_t>(b));
  uint32_t c_alignment = _getAlignment(reinterpret_cast<uintptr_t>(c));
  preference.setAttribute(CUBLASLT_MATMUL_PREF_MIN_ALIGNMENT_A_BYTES, a_alignment);
  preference.setAttribute(CUBLASLT_MATMUL_PREF_MIN_ALIGNMENT_B_BYTES, b_alignment);
  preference.setAttribute(CUBLASLT_MATMUL_PREF_MIN_ALIGNMENT_C_BYTES, c_alignment);
#endif

  auto ltworkspace = CublasLtWorkspace();
  TORCH_CHECK(ltworkspace.ptr != nullptr, "OOM trying to allocate workspace for cublaslt");
  preference.setAttribute(CUBLASLT_MATMUL_PREF_MAX_WORKSPACE_BYTES, ltworkspace.size);

  cublasStatus_t cublasStatus = CUBLAS_STATUS_SUCCESS;
  cublasLtMatmulHeuristicResult_t heuristicResult = {};
  int returnedResult = 0;
  TORCH_CUDABLAS_CHECK(cublasLtMatmulAlgoGetHeuristic(
      ltHandle,
      computeDesc.descriptor(),
      Adesc.descriptor(),
      Bdesc.descriptor(),
      Cdesc.descriptor(),
      Cdesc.descriptor(),
      preference.descriptor(),
      1,
      &heuristicResult,
      &returnedResult));
  if (returnedResult == 0) {
    cublasStatus = CUBLAS_STATUS_NOT_SUPPORTED;
  }
  else {
    cublasStatus = cublasLtMatmul(
      ltHandle,
      computeDesc.descriptor(),
      alpha_ptr,
      a,
      Adesc.descriptor(),
      b,
      Bdesc.descriptor(),
      beta_ptr,
      c,
      Cdesc.descriptor(),
      c,
      Cdesc.descriptor(),
      &heuristicResult.algo,
      ltworkspace.ptr,
      ltworkspace.size,
      stream);
#ifdef USE_ROCM
    if (at::globalContext()._SMCarveout_EXPERIMENTAL().has_value()) {
      _syncCurrentWithCarveoutStream(stream, false);
    }
#endif
  }
  if (cublasStatus != CUBLAS_STATUS_SUCCESS) {
    TORCH_WARN(
      "bgemm_internal_cublaslt error: ",
      at::cuda::blas::_cublasGetErrorEnum(cublasStatus),
      " when calling cublasLtMatmul with transpose_mat1 ",
      (opa == CUBLAS_OP_T),
      " transpose_mat2 ",
      (opb == CUBLAS_OP_T),
      " m ",
      m,
      " n ",
      n,
      " k ",
      k,
      " lda ",
      lda,
      " ldb ",
      ldb,
      " ldc ",
      ldc,
      " abType ",
      abType,
      " cType ",
      cType,
      " computeType ",
      computeType,
      " scaleType ",
      scaleType,
      ". Will attempt to recover by calling cublas instead.");
    return false;
  }
  return true;
}


template <typename Dtype, typename C_Dtype = Dtype>
inline void bgemm_internal_cublas(CUDABLAS_BGEMM_ARGTYPES_AND_C_DTYPE(Dtype, C_Dtype)) {
  TORCH_CHECK(false, "at::cuda::blas::bgemm: not implemented for input type ", typeid(Dtype).name(), " and output type ", typeid(C_Dtype).name());
}

template <>
void bgemm_internal_cublas<double>(CUDABLAS_BGEMM_ARGTYPES(double)) {
  // See Note [Writing Nondeterministic Operations]
  globalContext().alertCuBLASConfigNotDeterministic();
  cublasHandle_t handle = at::cuda::getCurrentCUDABlasHandle();
  cublasOperation_t opa = _cublasOpFromChar(transa);
  cublasOperation_t opb = _cublasOpFromChar(transb);
  _cublasAdjustLdLevel3(transa, transb, m, n, k, &lda, &ldb, &ldc);
  BGEMM_CHECK_ARGVALUES(double);
  TORCH_CUDABLAS_CHECK(cublasDgemmStridedBatched(
      handle, opa, opb, m, n, k, &alpha, a, lda, stridea, b, ldb, strideb, &beta, c, ldc, stridec, num_batches));
}

template <>
void bgemm_internal_cublas<float>(CUDABLAS_BGEMM_ARGTYPES(float)) {
  // See Note [Writing Nondeterministic Operations]
  globalContext().alertCuBLASConfigNotDeterministic();
  cublasHandle_t handle = at::cuda::getCurrentCUDABlasHandle();
  cublasOperation_t opa = _cublasOpFromChar(transa);
  cublasOperation_t opb = _cublasOpFromChar(transb);
  _cublasAdjustLdLevel3(transa, transb, m, n, k, &lda, &ldb, &ldc);
  BGEMM_CHECK_ARGVALUES(float);
  TORCH_CUDABLAS_CHECK(cublasSgemmStridedBatched(
      handle, opa, opb, m, n, k, &alpha, a, lda, stridea, b, ldb, strideb, &beta, c, ldc, stridec, num_batches));
}

template <>
void bgemm_internal_cublas<c10::complex<double>>(CUDABLAS_BGEMM_ARGTYPES(c10::complex<double>)) {
  // See Note [Writing Nondeterministic Operations]
  globalContext().alertCuBLASConfigNotDeterministic();
  cublasHandle_t handle = at::cuda::getCurrentCUDABlasHandle();
  cublasOperation_t opa = _cublasOpFromChar(transa);
  cublasOperation_t opb = _cublasOpFromChar(transb);
  _cublasAdjustLdLevel3(transa, transb, m, n, k, &lda, &ldb, &ldc);
  BGEMM_CHECK_ARGVALUES(c10::complex<double>);
  TORCH_CUDABLAS_CHECK(cublasZgemmStridedBatched(
      handle, opa, opb, m, n, k, reinterpret_cast<const cuDoubleComplex*>(&alpha), reinterpret_cast<const cuDoubleComplex*>(a),
      lda, stridea, reinterpret_cast<const cuDoubleComplex*>(b), ldb, strideb, reinterpret_cast<const cuDoubleComplex*>(&beta),
      reinterpret_cast<cuDoubleComplex*>(c), ldc, stridec, num_batches));
}

template <>
void bgemm_internal_cublas<c10::complex<float>>(CUDABLAS_BGEMM_ARGTYPES(c10::complex<float>)) {
  // See Note [Writing Nondeterministic Operations]
  globalContext().alertCuBLASConfigNotDeterministic();
  cublasHandle_t handle = at::cuda::getCurrentCUDABlasHandle();
  cublasOperation_t opa = _cublasOpFromChar(transa);
  cublasOperation_t opb = _cublasOpFromChar(transb);
  _cublasAdjustLdLevel3(transa, transb, m, n, k, &lda, &ldb, &ldc);
  BGEMM_CHECK_ARGVALUES(c10::complex<float>);
  TORCH_CUDABLAS_CHECK(cublasCgemmStridedBatched(
      handle, opa, opb, m, n, k, reinterpret_cast<const cuComplex*>(&alpha), reinterpret_cast<const cuComplex*>(a),
      lda, stridea, reinterpret_cast<const cuComplex*>(b), ldb, strideb, reinterpret_cast<const cuComplex*>(&beta),
      reinterpret_cast<cuComplex*>(c), ldc, stridec, num_batches));
}

template <typename C_Dtype>
inline void bgemm_internal_cublas_half_helper(CUDABLAS_BGEMM_ARGTYPES_AND_C_DTYPE(at::Half, C_Dtype)) {
  // See Note [Writing Nondeterministic Operations]
  globalContext().alertCuBLASConfigNotDeterministic();
  cublasHandle_t handle = at::cuda::getCurrentCUDABlasHandle();
  cublasOperation_t opa = _cublasOpFromChar(transa);
  cublasOperation_t opb = _cublasOpFromChar(transb);
  _cublasAdjustLdLevel3(transa, transb, m, n, k, &lda, &ldb, &ldc);
  BGEMM_CHECK_ARGVALUES(at::Half);
  float falpha = alpha;
  float fbeta = beta;
#ifndef USE_ROCM
  at::Half halpha;
  at::Half hbeta;
  auto compute_type = CUDA_R_32F;
#endif
  void * alpha_ptr = &falpha;
  void * beta_ptr = &fbeta;
#ifdef USE_ROCM
  int flag = 0;
#if USE_GEMM_FLAGS_FP16_ALT_IMPL
  flag = at::ROCmBackwardPassGuard::is_backward_pass() ? rocblas_gemm_flags_fp16_alt_impl : 0;
#endif
  TORCH_CUDABLAS_CHECK(rocBLASStatusToHIPStatus(rocblas_gemm_strided_batched_ex((rocblas_handle)handle,
                                   hipOperationToRocOperation(opa),
                                   hipOperationToRocOperation(opb), (int)m, (int)n, (int)k,
                                   (void*)alpha_ptr, a, rocblas_datatype_f16_r, (int)lda, stridea,
                                   b, rocblas_datatype_f16_r, (int)ldb, strideb,
                                   (void*)beta_ptr, c, rocblas_datatype_f16_r, (int)ldc, stridec,
                                   c, rocblas_datatype_f16_r, (int)ldc, stridec,
                                   (int) num_batches, rocblas_datatype_f32_r, rocblas_gemm_algo_standard,
                                   0, flag)));
#else
  cudaDeviceProp* prop = at::cuda::getCurrentDeviceProperties();
  if (prop->major >= 7 && at::globalContext().allowFP16AccumulationCuBLAS()) {
    halpha = alpha;
    hbeta = beta;
    compute_type = CUDA_R_16F;
    alpha_ptr = &halpha;
    beta_ptr = &hbeta;
  }
  if (prop->major >= 5){
    TORCH_CUDABLAS_CHECK(cublasGemmStridedBatchedEx(
      handle, opa, opb, m, n, k,
      alpha_ptr, a, CUDA_R_16F, lda, stridea,
      b, CUDA_R_16F, ldb, strideb, beta_ptr,
      c, std::is_same_v<C_Dtype, float> ? CUDA_R_32F : CUDA_R_16F, ldc, stridec,
      num_batches, compute_type, CUBLAS_GEMM_DEFAULT_TENSOR_OP));
  } else {
    for (const auto i : c10::irange(num_batches)) {
      if (std::is_same_v<C_Dtype, float>) {
        float* c_ptr = (float*)(c + i * stridec);
        at::cuda::blas::gemm<at::Half, float>(
            transa, transb,
            m, n, k,
            alpha, (a + i * stridea), lda,
            (b + i * strideb), ldb, beta,
            c_ptr, ldc);
      } else {
        at::cuda::blas::gemm<at::Half>(
            transa, transb,
            m, n, k,
            alpha, (a + i * stridea), lda,
            (b + i * strideb), ldb, beta,
            (c + i * stridec), ldc);
      }
    }
  }
#endif // USE_ROCM
}

template <typename C_Dtype>
inline void bgemm_internal_cublas_bfloat16_helper(CUDABLAS_BGEMM_ARGTYPES_AND_C_DTYPE(at::BFloat16, C_Dtype)) {
  // See Note [Writing Nondeterministic Operations]
  globalContext().alertCuBLASConfigNotDeterministic();
  BGEMM_CHECK_ARGVALUES(at::BFloat16);
  cublasHandle_t handle = at::cuda::getCurrentCUDABlasHandle();
  cublasOperation_t opa = _cublasOpFromChar(transa);
  cublasOperation_t opb = _cublasOpFromChar(transb);
  const float falpha = alpha;
  const float fbeta = beta;
  _cublasAdjustLdLevel3(transa, transb, m, n, k, &lda, &ldb, &ldc);

#if defined(USE_ROCM)
  auto compute_type = CUBLAS_COMPUTE_32F;
#else
  auto compute_type = CUDA_R_32F;
#endif
  TORCH_CUDABLAS_CHECK(cublasGemmStridedBatchedEx(handle,
                              opa, opb, (int)m, (int)n, (int)k,
                              (void*)&falpha, a, CUDA_R_16BF, (int)lda, stridea,
                              b, CUDA_R_16BF, (int)ldb, strideb,
                              (void*)&fbeta, c, std::is_same_v<C_Dtype, float> ? CUDA_R_32F : CUDA_R_16BF,
                              (int)ldc, stridec, (int)num_batches,
                              compute_type,
                              CUBLAS_GEMM_DEFAULT_TENSOR_OP));
}

template <>
void bgemm_internal_cublas<at::Half>(CUDABLAS_BGEMM_ARGTYPES(at::Half)) {
  bgemm_internal_cublas_half_helper<at::Half>(CUDABLAS_BGEMM_ARGS(at::Half));
}

template <>
void bgemm_internal_cublas<at::Half, float>(CUDABLAS_BGEMM_ARGTYPES_AND_C_DTYPE(at::Half, float)) {
  bgemm_internal_cublas_half_helper<float>(CUDABLAS_BGEMM_ARGS(at::Half));
}

template <>
void bgemm_internal_cublas<at::BFloat16>(CUDABLAS_BGEMM_ARGTYPES(at::BFloat16)) {
  bgemm_internal_cublas_bfloat16_helper<at::BFloat16>(CUDABLAS_BGEMM_ARGS(at::BFloat16));
}


template <>
void bgemm_internal_cublas<at::BFloat16, float>(CUDABLAS_BGEMM_ARGTYPES_AND_C_DTYPE(at::BFloat16, float)) {
  bgemm_internal_cublas_bfloat16_helper<float>(CUDABLAS_BGEMM_ARGS(at::BFloat16));
}


template <>
void bgemm_internal<double>(CUDABLAS_BGEMM_ARGTYPES(double))
{
  if (at::globalContext().blasPreferredBackend() == BlasBackend::Cublaslt) {
#ifdef USE_ROCM
    // hipblaslt does not support double gemm yet
    bgemm_internal_cublas<double>(CUDABLAS_BGEMM_ARGS(double));
#else
    if (!bgemm_internal_cublaslt<double>(CUDABLAS_BGEMM_ARGS(double))) {
      bgemm_internal_cublas<double>(CUDABLAS_BGEMM_ARGS(double));
    }
#endif
  }
  else {
    bgemm_internal_cublas<double>(CUDABLAS_BGEMM_ARGS(double));
  }
}

template <>
void bgemm_internal<float>(CUDABLAS_BGEMM_ARGTYPES(float))
{
  if (at::globalContext().blasPreferredBackend() == BlasBackend::Cublaslt) {
    if (!bgemm_internal_cublaslt<float>(CUDABLAS_BGEMM_ARGS(float))) {
      bgemm_internal_cublas<float>(CUDABLAS_BGEMM_ARGS(float));
    }
  }
  else {
    bgemm_internal_cublas<float>(CUDABLAS_BGEMM_ARGS(float));
  }
}

template <>
void bgemm_internal<c10::complex<double>>(CUDABLAS_BGEMM_ARGTYPES(c10::complex<double>))
{
  if (at::globalContext().blasPreferredBackend() == BlasBackend::Cublaslt) {
#ifdef USE_ROCM
    // hipblaslt does not support complex<double> gemm yet
    bgemm_internal_cublas<c10::complex<double>>(CUDABLAS_BGEMM_ARGS(c10::complex<double>));
#else
    if (!bgemm_internal_cublaslt<c10::complex<double>>(CUDABLAS_BGEMM_ARGS(c10::complex<double>))) {
      bgemm_internal_cublas<c10::complex<double>>(CUDABLAS_BGEMM_ARGS(c10::complex<double>));
    }
#endif
  }
  else {
    bgemm_internal_cublas<c10::complex<double>>(CUDABLAS_BGEMM_ARGS(c10::complex<double>));
  }
}

template <>
void bgemm_internal<c10::complex<float>>(CUDABLAS_BGEMM_ARGTYPES(c10::complex<float>))
{
  if (at::globalContext().blasPreferredBackend() == BlasBackend::Cublaslt) {
#ifdef USE_ROCM
    // hipblaslt does not support complex<float> gemm yet
    bgemm_internal_cublas<c10::complex<float>>(CUDABLAS_BGEMM_ARGS(c10::complex<float>));
#else
    if (!bgemm_internal_cublaslt<c10::complex<float>>(CUDABLAS_BGEMM_ARGS(c10::complex<float>))) {
      bgemm_internal_cublas<c10::complex<float>>(CUDABLAS_BGEMM_ARGS(c10::complex<float>));
    }
#endif
  }
  else {
    bgemm_internal_cublas<c10::complex<float>>(CUDABLAS_BGEMM_ARGS(c10::complex<float>));
  }
}

template <>
void bgemm_internal<at::Half>(CUDABLAS_BGEMM_ARGTYPES(at::Half))
{
  if (at::globalContext().blasPreferredBackend() == BlasBackend::Cublaslt) {
    if (!bgemm_internal_cublaslt<at::Half>(CUDABLAS_BGEMM_ARGS(at::Half))) {
      bgemm_internal_cublas<at::Half>(CUDABLAS_BGEMM_ARGS(at::Half));
    }
  }
  else {
    bgemm_internal_cublas<at::Half>(CUDABLAS_BGEMM_ARGS(at::Half));
  }
}

template <>
void bgemm_internal<at::BFloat16>(CUDABLAS_BGEMM_ARGTYPES(at::BFloat16))
{
  if (at::globalContext().blasPreferredBackend() == BlasBackend::Cublaslt) {
    if (!bgemm_internal_cublaslt<at::BFloat16>(CUDABLAS_BGEMM_ARGS(at::BFloat16))) {
      bgemm_internal_cublas<at::BFloat16>(CUDABLAS_BGEMM_ARGS(at::BFloat16));
    }
  }
#if defined(USE_ROCM) && !defined(_MSC_VER)
  else if (at::globalContext().blasPreferredBackend() == BlasBackend::Ck) {
    at::native::bgemm_internal_ck<at::BFloat16>(CUDABLAS_BGEMM_ARGS(at::BFloat16));
  }
#endif
  else {
    bgemm_internal_cublas<at::BFloat16>(CUDABLAS_BGEMM_ARGS(at::BFloat16));
  }
}

template<>
void bgemm_internal<at::Half, float>(CUDABLAS_BGEMM_ARGTYPES_AND_C_DTYPE(at::Half, float))
{
  if (at::globalContext().allowFP16AccumulationCuBLAS()) {
    // Do not allow fp16 reductions with fp32 output
    TORCH_CHECK(false, "bgemm input type at::Half and output type float is not supported with allowFP16AccumulationCuBLAS");
  }

  if (at::globalContext().blasPreferredBackend() == BlasBackend::Cublaslt) {
    if (!bgemm_internal_cublaslt<at::Half, float>(CUDABLAS_BGEMM_ARGS(at::Half))) {
      bgemm_internal_cublas<at::Half, float>(CUDABLAS_BGEMM_ARGS(at::Half));
    }
  }
#if defined(USE_ROCM) && !defined(_MSC_VER)
  else if (at::globalContext().blasPreferredBackend() == BlasBackend::Ck) {
    TORCH_CHECK(false, "gemm input type at::Half and output type float is not supported for ROCm");
  }
#endif
  else {
    bgemm_internal_cublas<at::Half, float>(CUDABLAS_BGEMM_ARGS(at::Half));
  }
}

template<>
void bgemm_internal<at::BFloat16, float>(CUDABLAS_BGEMM_ARGTYPES_AND_C_DTYPE(at::BFloat16, float))
{
  if (at::globalContext().blasPreferredBackend() == BlasBackend::Cublaslt) {
    if (!bgemm_internal_cublaslt<at::BFloat16, float>(CUDABLAS_BGEMM_ARGS(at::BFloat16))) {
      bgemm_internal_cublas<at::BFloat16, float>(CUDABLAS_BGEMM_ARGS(at::BFloat16));
    }
  }
#if defined(USE_ROCM) && !defined(_MSC_VER)
  else if (at::globalContext().blasPreferredBackend() == BlasBackend::Ck) {
    TORCH_CHECK(false, "gemm input type at::BFloat16 and output type float is not supported for ROCm");
  }
#endif
  else {
    bgemm_internal_cublas<at::BFloat16, float>(CUDABLAS_BGEMM_ARGS(at::BFloat16));
  }
}

template <typename Dtype, typename C_Dtype = Dtype>
inline void bgemm_tunable(CUDABLAS_BGEMM_ARGTYPES_AND_C_DTYPE(Dtype, C_Dtype)) {
  tunable::GemmStridedBatchedParams<Dtype> params;
  params.transa = transa;
  params.transb = transb;
  params.m = m;
  params.n = n;
  params.k = k;
  params.alpha = alpha;
  params.a = a;
  params.lda = lda;
  params.stride_a = stridea;
  params.b = b;
  params.ldb = ldb;
  params.stride_b = strideb;
  params.beta = beta;
  params.c = c;
  params.ldc = ldc;
  params.stride_c = stridec;
  params.batch = num_batches;

  bool transa_ = ((transa != 'n') && (transa != 'N'));
  bool transb_ = ((transb != 'n') && (transb != 'N'));

  if (transa_ && transb_) {
    static tunable::GemmStridedBatchedTunableOp<Dtype, tunable::BlasOp::T, tunable::BlasOp::T> bgemm{};
    bgemm(&params);
  }
  else if (transa_ && !transb_) {
    static tunable::GemmStridedBatchedTunableOp<Dtype, tunable::BlasOp::T, tunable::BlasOp::N> bgemm{};
    bgemm(&params);
  }
  else if (!transa_ && transb_) {
    static tunable::GemmStridedBatchedTunableOp<Dtype, tunable::BlasOp::N, tunable::BlasOp::T> bgemm{};
    bgemm(&params);
  }
  else if (!transa_ && !transb_) {
    static tunable::GemmStridedBatchedTunableOp<Dtype, tunable::BlasOp::N, tunable::BlasOp::N> bgemm{};
    bgemm(&params);
  }
  else {
    TORCH_CHECK(false, "unreachable");
  }
}

template <>
void bgemm<double>(CUDABLAS_BGEMM_ARGTYPES(double)) {
  auto tuning_ctx = at::cuda::tunable::getTuningContext();
  if (tuning_ctx->IsTunableOpEnabled()) {
    bgemm_tunable<double>(CUDABLAS_BGEMM_ARGS(double));
  }
  else {
    bgemm_internal<double>(CUDABLAS_BGEMM_ARGS(double));
  }
}

template <>
void bgemm<float>(CUDABLAS_BGEMM_ARGTYPES(float)) {
  auto tuning_ctx = at::cuda::tunable::getTuningContext();
  if (tuning_ctx->IsTunableOpEnabled()) {
    bgemm_tunable<float>(CUDABLAS_BGEMM_ARGS(float));
  }
  else {
    bgemm_internal<float>(CUDABLAS_BGEMM_ARGS(float));
  }
}

template <>
void bgemm<c10::complex<double>>(CUDABLAS_BGEMM_ARGTYPES(c10::complex<double>)) {
  auto tuning_ctx = at::cuda::tunable::getTuningContext();
  if (tuning_ctx->IsTunableOpEnabled()) {
    bgemm_tunable<c10::complex<double>>(CUDABLAS_BGEMM_ARGS(c10::complex<double>));
  }
  else {
    bgemm_internal<c10::complex<double>>(CUDABLAS_BGEMM_ARGS(c10::complex<double>));
  }
}

template <>
void bgemm<c10::complex<float>>(CUDABLAS_BGEMM_ARGTYPES(c10::complex<float>)) {
  auto tuning_ctx = at::cuda::tunable::getTuningContext();
  if (tuning_ctx->IsTunableOpEnabled()) {
    bgemm_tunable<c10::complex<float>>(CUDABLAS_BGEMM_ARGS(c10::complex<float>));
  }
  else {
    bgemm_internal<c10::complex<float>>(CUDABLAS_BGEMM_ARGS(c10::complex<float>));
  }
}

template <>
void bgemm<at::Half>(CUDABLAS_BGEMM_ARGTYPES(at::Half)) {
  auto tuning_ctx = at::cuda::tunable::getTuningContext();
  if (tuning_ctx->IsTunableOpEnabled()) {
    bgemm_tunable<at::Half>(CUDABLAS_BGEMM_ARGS(at::Half));
  }
  else {
    bgemm_internal<at::Half>(CUDABLAS_BGEMM_ARGS(at::Half));
  }
}

template <>
void bgemm<at::BFloat16>(CUDABLAS_BGEMM_ARGTYPES(at::BFloat16)) {
  auto tuning_ctx = at::cuda::tunable::getTuningContext();
  if (tuning_ctx->IsTunableOpEnabled()) {
    bgemm_tunable<at::BFloat16>(CUDABLAS_BGEMM_ARGS(at::BFloat16));
  }
  else {
    bgemm_internal<at::BFloat16>(CUDABLAS_BGEMM_ARGS(at::BFloat16));
  }
}

template <>
void bgemm<at::Half, float>(CUDABLAS_BGEMM_ARGTYPES_AND_C_DTYPE(at::Half, float)) {
  #ifdef USE_ROCM
  TORCH_CHECK(false, "bgemm input type at::Half and output type float is not supported for ROCm");
  #endif
  // TODO: Support tuning for Half inputs and FP32 output
  bgemm_internal<at::Half, float>(CUDABLAS_BGEMM_ARGS(at::Half));
}


template <>
void bgemm<at::BFloat16, float>(CUDABLAS_BGEMM_ARGTYPES_AND_C_DTYPE(at::BFloat16, float)) {
  #ifdef USE_ROCM
  TORCH_CHECK(false, "bgemm input type at::BFloat16 and output type float is not supported for ROCm");
  #else
    cudaDeviceProp* prop = at::cuda::getCurrentDeviceProperties();

    if (prop->major < 8)
      TORCH_CHECK(false, "bgemm input type at::BFloat16 and output type float is only supported for CUDA devices with compute capability 8.0 or higher");
  #endif
  // TODO: Support tuning for BFloat16 inputs and FP32 output
  bgemm_internal<at::BFloat16, float>(CUDABLAS_BGEMM_ARGS(at::BFloat16));
}



template <typename Dtype, typename C_Dtype = Dtype>
inline void gemm_internal_cublas(CUDABLAS_GEMM_ARGTYPES_AND_C_DTYPE(Dtype, C_Dtype)) {
  TORCH_CHECK(false, "at::cuda::blas::gemm: not implemented for input type ", typeid(Dtype).name(), " and output type ", typeid(C_Dtype).name());
}

template <>
void gemm_internal_cublas<double>(CUDABLAS_GEMM_ARGTYPES(double)) {
  // See Note [Writing Nondeterministic Operations]
  globalContext().alertCuBLASConfigNotDeterministic();
  cublasHandle_t handle = at::cuda::getCurrentCUDABlasHandle();
  cublasOperation_t opa = _cublasOpFromChar(transa);
  cublasOperation_t opb = _cublasOpFromChar(transb);
  _cublasAdjustLdLevel3(transa, transb, m, n, k, &lda, &ldb, &ldc);
  GEMM_CHECK_ARGVALUES(double);
  TORCH_CUDABLAS_CHECK(cublasDgemm(
      handle, opa, opb, m, n, k, &alpha, a, lda, b, ldb, &beta, c, ldc));
}

template <>
void gemm_internal_cublas<float>(CUDABLAS_GEMM_ARGTYPES(float)) {
  // See Note [Writing Nondeterministic Operations]
  globalContext().alertCuBLASConfigNotDeterministic();
  cublasHandle_t handle = at::cuda::getCurrentCUDABlasHandle();
  cublasOperation_t opa = _cublasOpFromChar(transa);
  cublasOperation_t opb = _cublasOpFromChar(transb);
  _cublasAdjustLdLevel3(transa, transb, m, n, k, &lda, &ldb, &ldc);
  GEMM_CHECK_ARGVALUES(float);
  TORCH_CUDABLAS_CHECK(cublasSgemm(
      handle, opa, opb, m, n, k, &alpha, a, lda, b, ldb, &beta, c, ldc));
}

template <>
void gemm_internal_cublas<c10::complex<double>>(CUDABLAS_GEMM_ARGTYPES(c10::complex<double>)) {
  // See Note [Writing Nondeterministic Operations]
  globalContext().alertCuBLASConfigNotDeterministic();
  cublasHandle_t handle = at::cuda::getCurrentCUDABlasHandle();
  cublasOperation_t opa = _cublasOpFromChar(transa);
  cublasOperation_t opb = _cublasOpFromChar(transb);
  _cublasAdjustLdLevel3(transa, transb, m, n, k, &lda, &ldb, &ldc);
  GEMM_CHECK_ARGVALUES(c10::complex<double>);
  TORCH_CUDABLAS_CHECK(cublasZgemm(
      handle, opa, opb, m, n, k, reinterpret_cast<const cuDoubleComplex*>(&alpha), reinterpret_cast<const cuDoubleComplex*>(a),
      lda, reinterpret_cast<const cuDoubleComplex*>(b), ldb, reinterpret_cast<const cuDoubleComplex*>(&beta),
      reinterpret_cast<cuDoubleComplex*>(c), ldc));
}

template <>
void gemm_internal_cublas<c10::complex<float>>(CUDABLAS_GEMM_ARGTYPES(c10::complex<float>)) {
  // See Note [Writing Nondeterministic Operations]
  globalContext().alertCuBLASConfigNotDeterministic();
  cublasHandle_t handle = at::cuda::getCurrentCUDABlasHandle();
  cublasOperation_t opa = _cublasOpFromChar(transa);
  cublasOperation_t opb = _cublasOpFromChar(transb);
  _cublasAdjustLdLevel3(transa, transb, m, n, k, &lda, &ldb, &ldc);
  GEMM_CHECK_ARGVALUES(c10::complex<float>);
  TORCH_CUDABLAS_CHECK(cublasCgemm(
      handle, opa, opb, m, n, k, reinterpret_cast<const cuComplex*>(&alpha), reinterpret_cast<const cuComplex*>(a),
      lda, reinterpret_cast<const cuComplex*>(b), ldb, reinterpret_cast<const cuComplex*>(&beta),
      reinterpret_cast<cuComplex*>(c), ldc));
}

template <typename C_Dtype>
inline void gemm_internal_cublas_half_helper(CUDABLAS_GEMM_ARGTYPES_AND_C_DTYPE(at::Half, C_Dtype)) {
  // See Note [Writing Nondeterministic Operations]
  globalContext().alertCuBLASConfigNotDeterministic();
  cublasHandle_t handle = at::cuda::getCurrentCUDABlasHandle();
  cublasOperation_t opa = _cublasOpFromChar(transa);
  cublasOperation_t opb = _cublasOpFromChar(transb);
  float falpha = alpha;
  float fbeta = beta;
#ifndef USE_ROCM
  at::Half halpha;
  at::Half hbeta;
  auto compute_type = CUDA_R_32F;
#endif
  void * alpha_ptr = &falpha;
  void * beta_ptr = &fbeta;
  _cublasAdjustLdLevel3(transa, transb, m, n, k, &lda, &ldb, &ldc);
  GEMM_CHECK_ARGVALUES(at::Half);
#ifdef USE_ROCM
  int flag = 0;
#if USE_GEMM_FLAGS_FP16_ALT_IMPL
  flag = at::ROCmBackwardPassGuard::is_backward_pass() ? rocblas_gemm_flags_fp16_alt_impl : 0;
#endif
  TORCH_CUDABLAS_CHECK(rocBLASStatusToHIPStatus(rocblas_gemm_ex(
      (rocblas_handle)handle,
      hipOperationToRocOperation(opa),
      hipOperationToRocOperation(opb),
      m,
      n,
      k,
      alpha_ptr,
      a,
      rocblas_datatype_f16_r,
      lda,
      b,
      rocblas_datatype_f16_r,
      ldb,
      beta_ptr,
      c,
      rocblas_datatype_f16_r,
      ldc,
      c,
      rocblas_datatype_f16_r,
      ldc,
      rocblas_datatype_f32_r,
      rocblas_gemm_algo_standard,
      0,
      flag)));
#else
  cudaDeviceProp* prop = at::cuda::getCurrentDeviceProperties();
  if (prop->major >= 7 && at::globalContext().allowFP16AccumulationCuBLAS()) {
    compute_type = CUDA_R_16F;
    halpha = alpha;
    hbeta = beta;
    alpha_ptr = &halpha;
    beta_ptr = &hbeta;
  }
  if (prop->major >= 5) {
    cublasMath_t cublas_flags = CUBLAS_DEFAULT_MATH;
    if (!at::globalContext().allowFP16ReductionCuBLAS()) {
      cublas_flags = static_cast<cublasMath_t>(cublas_flags | CUBLAS_MATH_DISALLOW_REDUCED_PRECISION_REDUCTION);
    }
    // Disallow fp16 reductions that could lead to unexpected overflow issues.
    TORCH_CUDABLAS_CHECK(cublasSetMathMode(handle, cublas_flags));
    TORCH_CUDABLAS_CHECK(cublasGemmEx(
        handle,
        opa,
        opb,
        m,
        n,
        k,
        alpha_ptr,
        a,
        CUDA_R_16F,
        lda,
        b,
        CUDA_R_16F,
        ldb,
        beta_ptr,
        c,
        std::is_same_v<C_Dtype, float> ? CUDA_R_32F : CUDA_R_16F,
        ldc,
        compute_type,
        CUBLAS_GEMM_DEFAULT_TENSOR_OP));
    TORCH_CUDABLAS_CHECK(cublasSetMathMode(handle, CUBLAS_DEFAULT_MATH));
  } else {
    TORCH_CUDABLAS_CHECK(cublasSgemmEx(
        handle,
        opa,
        opb,
        m,
        n,
        k,
        &falpha,
        a,
        CUDA_R_16F,
        lda,
        b,
        CUDA_R_16F,
        ldb,
        &fbeta,
        c,
        std::is_same_v<C_Dtype, float> ? CUDA_R_32F : CUDA_R_16F,
        ldc));
  }
#endif
}

template <typename C_Dtype>
inline void gemm_internal_cublas_bfloat16_helper(CUDABLAS_GEMM_ARGTYPES_AND_C_DTYPE(at::BFloat16, C_Dtype)) {
  globalContext().alertCuBLASConfigNotDeterministic();
  cublasHandle_t handle = at::cuda::getCurrentCUDABlasHandle();
  cublasOperation_t opa = _cublasOpFromChar(transa);
  cublasOperation_t opb = _cublasOpFromChar(transb);
  float falpha = alpha;
  float fbeta = beta;
  _cublasAdjustLdLevel3(transa, transb, m, n, k, &lda, &ldb, &ldc);
  GEMM_CHECK_ARGVALUES(at::BFloat16);
#ifndef USE_ROCM
  cublasMath_t cublas_flags = CUBLAS_DEFAULT_MATH;
  if (!at::globalContext().allowBF16ReductionCuBLAS()) {
    cublas_flags = static_cast<cublasMath_t>(cublas_flags | CUBLAS_MATH_DISALLOW_REDUCED_PRECISION_REDUCTION);
  }
#endif
#if defined(USE_ROCM)
  auto compute_type = CUBLAS_COMPUTE_32F;
#else
  auto compute_type = CUDA_R_32F;
#endif
  TORCH_CUDABLAS_CHECK(cublasSetMathMode(handle, cublas_flags));
  TORCH_CUDABLAS_CHECK(cublasGemmEx(
      handle,
      opa,
      opb,
      m,
      n,
      k,
      &falpha,
      a,
      CUDA_R_16BF,
      lda,
      b,
      CUDA_R_16BF,
      ldb,
      &fbeta,
      c,
      std::is_same_v<C_Dtype, float> ? CUDA_R_32F : CUDA_R_16BF,
      ldc,
      compute_type,
      CUBLAS_GEMM_DEFAULT_TENSOR_OP));
  TORCH_CUDABLAS_CHECK(cublasSetMathMode(handle, CUBLAS_DEFAULT_MATH));
}

template <>
void gemm_internal_cublas<at::Half>(CUDABLAS_GEMM_ARGTYPES(at::Half)) {
  gemm_internal_cublas_half_helper<at::Half>(CUDABLAS_GEMM_ARGS(at::Half));
}

template <>
void gemm_internal_cublas<at::Half, float>(CUDABLAS_GEMM_ARGTYPES_AND_C_DTYPE(at::Half, float)) {
  gemm_internal_cublas_half_helper<float>(CUDABLAS_GEMM_ARGS(at::Half));
}

template <>
void gemm_internal_cublas<at::BFloat16>(CUDABLAS_GEMM_ARGTYPES(at::BFloat16)) {
  gemm_internal_cublas_bfloat16_helper<at::BFloat16>(CUDABLAS_GEMM_ARGS(at::BFloat16));
}

template <>
void gemm_internal_cublas<at::BFloat16, float>(CUDABLAS_GEMM_ARGTYPES_AND_C_DTYPE(at::BFloat16, float)) {
  gemm_internal_cublas_bfloat16_helper<float>(CUDABLAS_GEMM_ARGS(at::BFloat16));
}

template <typename Dtype, typename C_Dtype = Dtype>
inline void gemm_internal_cublaslt(CUDABLAS_GEMM_ARGTYPES_AND_C_DTYPE(Dtype, C_Dtype)) {
  // forward to bgemm implementation but set strides and batches to 0
  if (!bgemm_internal_cublaslt(transa, transb, m, n, k, alpha, a, lda, 0, b, ldb, 0, beta, c, ldc, 0, 0)) {
    gemm_internal_cublas(CUDABLAS_GEMM_ARGS(Dtype));
  }
}

template <>
void gemm_internal<double>(CUDABLAS_GEMM_ARGTYPES(double))
{
  if (at::globalContext().blasPreferredBackend() == BlasBackend::Cublaslt) {
#ifdef USE_ROCM
    // hipblaslt does not support double gemm yet
    gemm_internal_cublas<double>(CUDABLAS_GEMM_ARGS(double));
#else
    gemm_internal_cublaslt<double>(CUDABLAS_GEMM_ARGS(double));
#endif
  }
#if defined(USE_ROCM) && !defined(_MSC_VER)
  else if (at::globalContext().blasPreferredBackend() == BlasBackend::Ck) {
    at::native::gemm_internal_ck<double>(CUDABLAS_GEMM_ARGS(double));
  }
#endif
  else {
    gemm_internal_cublas<double>(CUDABLAS_GEMM_ARGS(double));
  }
}

template <>
void gemm_internal<float>(CUDABLAS_GEMM_ARGTYPES(float))
{
  if (at::globalContext().blasPreferredBackend() == BlasBackend::Cublaslt) {
    gemm_internal_cublaslt<float>(CUDABLAS_GEMM_ARGS(float));
  }
#if defined(USE_ROCM) && !defined(_MSC_VER)
  else if (at::globalContext().blasPreferredBackend() == BlasBackend::Ck) {
    if (at::detail::getCUDAHooks().isGPUArch({"gfx1100"})) { //no CK GEMM version for gfx1100
      gemm_internal_cublaslt<float>(CUDABLAS_GEMM_ARGS(float));
    } else{
      at::native::gemm_internal_ck<float>(CUDABLAS_GEMM_ARGS(float));
    }
  }
#endif
  else {
    gemm_internal_cublas<float>(CUDABLAS_GEMM_ARGS(float));
  }
}

template <>
void gemm_internal<c10::complex<double>>(CUDABLAS_GEMM_ARGTYPES(c10::complex<double>))
{
  if (at::globalContext().blasPreferredBackend() == BlasBackend::Cublaslt) {
#ifdef USE_ROCM
    // hipblaslt does not support complex gemm yet
    gemm_internal_cublas<c10::complex<double>>(CUDABLAS_GEMM_ARGS(c10::complex<double>));
#else
    gemm_internal_cublaslt<c10::complex<double>>(CUDABLAS_GEMM_ARGS(c10::complex<double>));
#endif
  }
  else {
    gemm_internal_cublas<c10::complex<double>>(CUDABLAS_GEMM_ARGS(c10::complex<double>));
  }
}

template <>
void gemm_internal<c10::complex<float>>(CUDABLAS_GEMM_ARGTYPES(c10::complex<float>))
{
  if (at::globalContext().blasPreferredBackend() == BlasBackend::Cublaslt) {
#ifdef USE_ROCM
    // hipblaslt does not support complex gemm yet
    gemm_internal_cublas<c10::complex<float>>(CUDABLAS_GEMM_ARGS(c10::complex<float>));
#else
    gemm_internal_cublaslt<c10::complex<float>>(CUDABLAS_GEMM_ARGS(c10::complex<float>));
#endif
  }
  else {
    gemm_internal_cublas<c10::complex<float>>(CUDABLAS_GEMM_ARGS(c10::complex<float>));
  }
}

template <>
void gemm_internal<at::Half>(CUDABLAS_GEMM_ARGTYPES(at::Half))
{
  if (at::globalContext().blasPreferredBackend() == BlasBackend::Cublaslt) {
    gemm_internal_cublaslt<at::Half>(CUDABLAS_GEMM_ARGS(at::Half));
  }
#if defined(USE_ROCM) && !defined(_MSC_VER)
  else if (at::globalContext().blasPreferredBackend() == BlasBackend::Ck) {
    at::native::gemm_internal_ck<at::Half>(CUDABLAS_GEMM_ARGS(at::Half));
  }
#endif
  else {
    gemm_internal_cublas<at::Half>(CUDABLAS_GEMM_ARGS(at::Half));
  }
}

template <>
void gemm_internal<at::BFloat16>(CUDABLAS_GEMM_ARGTYPES(at::BFloat16))
{
  if (at::globalContext().blasPreferredBackend() == BlasBackend::Cublaslt) {
    gemm_internal_cublaslt<at::BFloat16>(CUDABLAS_GEMM_ARGS(at::BFloat16));
  }
#if defined(USE_ROCM) && !defined(_MSC_VER)
  else if (at::globalContext().blasPreferredBackend() == BlasBackend::Ck) {
    at::native::gemm_internal_ck<at::BFloat16>(CUDABLAS_GEMM_ARGS(at::BFloat16));
  }
#endif
  else {
    gemm_internal_cublas<at::BFloat16>(CUDABLAS_GEMM_ARGS(at::BFloat16));
  }
}

template<>
void gemm_internal<at::Half, float>(CUDABLAS_GEMM_ARGTYPES_AND_C_DTYPE(at::Half, float))
{
  if (at::globalContext().allowFP16AccumulationCuBLAS()) {
    // Do not allow fp16 reductions with fp32 output
    TORCH_CHECK(false, "gemm input type at::Half and output type float is not supported with allowFP16AccumulationCuBLAS");
  }

  if (at::globalContext().blasPreferredBackend() == BlasBackend::Cublaslt) {
    gemm_internal_cublaslt<at::Half, float>(CUDABLAS_GEMM_ARGS(at::Half));
  }
#if defined(USE_ROCM) && !defined(_MSC_VER)
  else if (at::globalContext().blasPreferredBackend() == BlasBackend::Ck) {
    TORCH_CHECK(false, "gemm input type at::Half and output type float is not supported for ROCm");
  }
#endif
  else {
    gemm_internal_cublas<at::Half, float>(CUDABLAS_GEMM_ARGS(at::Half));
  }
}

template<>
void gemm_internal<at::BFloat16, float>(CUDABLAS_GEMM_ARGTYPES_AND_C_DTYPE(at::BFloat16, float))
{
  if (at::globalContext().blasPreferredBackend() == BlasBackend::Cublaslt) {
    gemm_internal_cublaslt<at::BFloat16, float>(CUDABLAS_GEMM_ARGS(at::BFloat16));
  }
#if defined(USE_ROCM) && !defined(_MSC_VER)
  else if (at::globalContext().blasPreferredBackend() == BlasBackend::Ck) {
    TORCH_CHECK(false, "gemm input type at::Half and output type float is not supported for ROCm");
  }
#endif
  else {
    gemm_internal_cublas<at::BFloat16, float>(CUDABLAS_GEMM_ARGS(at::BFloat16));
  }
}

template <typename DType, typename C_Dtype>
inline void gemm_tunable(CUDABLAS_GEMM_ARGTYPES_AND_C_DTYPE(DType, C_Dtype)) {
  tunable::GemmParams<DType> params;
  params.transa = transa;
  params.transb = transb;
  params.m = m;
  params.n = n;
  params.k = k;
  params.alpha = alpha;
  params.a = a;
  params.lda = lda;
  params.b = b;
  params.ldb = ldb;
  params.beta = beta;
  params.c = c;
  params.ldc = ldc;

  bool transa_ = ((transa != 'n') && (transa != 'N'));
  bool transb_ = ((transb != 'n') && (transb != 'N'));

  if (transa_ && transb_) {
    static tunable::GemmTunableOp<DType, tunable::BlasOp::T, tunable::BlasOp::T> gemm{};
    gemm(&params);
  }
  else if (transa_ && !transb_) {
    static tunable::GemmTunableOp<DType, tunable::BlasOp::T, tunable::BlasOp::N> gemm{};
    gemm(&params);
  }
  else if (!transa_ && transb_) {
    static tunable::GemmTunableOp<DType, tunable::BlasOp::N, tunable::BlasOp::T> gemm{};
    gemm(&params);
  }
  else if (!transa_ && !transb_) {
    static tunable::GemmTunableOp<DType, tunable::BlasOp::N, tunable::BlasOp::N> gemm{};
    gemm(&params);
  }
  else {
    TORCH_CHECK(false, "unreachable");
  }
}

template <>
void gemm<double>(CUDABLAS_GEMM_ARGTYPES(double)) {
  auto tuning_ctx = at::cuda::tunable::getTuningContext();
  if (tuning_ctx->IsTunableOpEnabled()) {
    gemm_tunable<double>(CUDABLAS_GEMM_ARGS(double));
  }
  else {
    gemm_internal<double>(CUDABLAS_GEMM_ARGS(double));
  }
}

template <>
void gemm<float>(CUDABLAS_GEMM_ARGTYPES(float)) {
  auto tuning_ctx = at::cuda::tunable::getTuningContext();
  if (tuning_ctx->IsTunableOpEnabled()) {
    gemm_tunable<float>(CUDABLAS_GEMM_ARGS(float));
  }
  else {
    gemm_internal<float>(CUDABLAS_GEMM_ARGS(float));
  }
}

template <>
void gemm<c10::complex<double>>(CUDABLAS_GEMM_ARGTYPES(c10::complex<double>)) {
  auto tuning_ctx = at::cuda::tunable::getTuningContext();
  if (tuning_ctx->IsTunableOpEnabled()) {
    gemm_tunable<c10::complex<double>>(CUDABLAS_GEMM_ARGS(c10::complex<double>));
  }
  else {
    gemm_internal<c10::complex<double>>(CUDABLAS_GEMM_ARGS(c10::complex<double>));
  }
}

template <>
void gemm<c10::complex<float>>(CUDABLAS_GEMM_ARGTYPES(c10::complex<float>)) {
  auto tuning_ctx = at::cuda::tunable::getTuningContext();
  if (tuning_ctx->IsTunableOpEnabled()) {
    gemm_tunable<c10::complex<float>>(CUDABLAS_GEMM_ARGS(c10::complex<float>));
  }
  else {
    gemm_internal<c10::complex<float>>(CUDABLAS_GEMM_ARGS(c10::complex<float>));
  }
}

template <>
void gemm<at::Half>(CUDABLAS_GEMM_ARGTYPES(at::Half)) {
  auto tuning_ctx = at::cuda::tunable::getTuningContext();
  if (tuning_ctx->IsTunableOpEnabled()) {
    gemm_tunable<at::Half>(CUDABLAS_GEMM_ARGS(at::Half));
  }
  else {
    gemm_internal<at::Half>(CUDABLAS_GEMM_ARGS(at::Half));
  }
}

template <>
void gemm<at::BFloat16>(CUDABLAS_GEMM_ARGTYPES(at::BFloat16)) {
  auto tuning_ctx = at::cuda::tunable::getTuningContext();
  if (tuning_ctx->IsTunableOpEnabled()) {
    gemm_tunable<at::BFloat16>(CUDABLAS_GEMM_ARGS(at::BFloat16));
  }
  else {
    gemm_internal<at::BFloat16>(CUDABLAS_GEMM_ARGS(at::BFloat16));
  }
}

template <>
void gemm<at::Half, float>(CUDABLAS_GEMM_ARGTYPES_AND_C_DTYPE(at::Half, float)) {
  #ifdef USE_ROCM
  TORCH_CHECK(false, "gemm input type at::Half and output type float is not supported for ROCm");
  #endif
  // TODO: Support Tuning for fp16-fp32 gemm
  gemm_internal<at::Half, float>(CUDABLAS_GEMM_ARGS(at::Half));
}


template <>
void gemm<at::BFloat16, float>(CUDABLAS_GEMM_ARGTYPES_AND_C_DTYPE(at::BFloat16, float)) {
  #ifdef USE_ROCM
  TORCH_CHECK(false, "gemm input type at::BFloat16 and output type float is not supported for ROCm");
  #else
    cudaDeviceProp* prop = at::cuda::getCurrentDeviceProperties();

    if (prop->major < 8)
      TORCH_CHECK(false, "gemm input type at::BFloat16 and output type float is only supported for CUDA devices with compute capability 8.0 or higher");
  #endif
  // TODO: Support Tuning for bf16-fp32 gemm
  gemm_internal<at::BFloat16, float>(CUDABLAS_GEMM_ARGS(at::BFloat16));
}


template <typename Dtype, typename C_Dtype>
bool gemm_and_bias(
    bool transpose_mat1,
    bool transpose_mat2,
    int64_t m,
    int64_t n,
    int64_t k,
    at::opmath_type<Dtype> alpha_val,
    const Dtype* mat1_ptr,
    int64_t mat1_ld,
    const Dtype* mat2_ptr,
    int64_t mat2_ld,
    const Dtype* bias,
    C_Dtype* result_ptr,
    int64_t result_ld,
    GEMMAndBiasActivationEpilogue activation) {

  if (std::is_same_v<C_Dtype, float> && std::is_same_v<Dtype, at::BFloat16>) {
    #ifdef USE_ROCM
    TORCH_CHECK(false, "gemm input type at::BFloat16 and output type float is not supported for ROCm");
    #endif
  } else if (std::is_same_v<C_Dtype, float> && std::is_same_v<Dtype, at::Half>) {
    #ifdef USE_ROCM
    TORCH_CHECK(false, "gemm input type at::Half and output type float is not supported for ROCm");
    #endif
    if (at::globalContext().allowFP16AccumulationCuBLAS())
      TORCH_CHECK(false, "gemm input type at::Half and output type float is not supported with allowFP16AccumulationCuBLAS");
  }

  using opmath_t = at::opmath_type<Dtype>;
  opmath_t beta_val = 0; // bias is added in epilogue

  cudaDataType_t abType = CUDA_R_32F;
  cudaDataType_t cType = CUDA_R_32F;
  cublasComputeType_t computeType = CUBLAS_COMPUTE_32F;
  cudaDataType_t scaleType = CUDA_R_32F;
  CuBlasLtMatmulPreference preference;
  void * alpha_ptr = &alpha_val;
  void * beta_ptr = &beta_val;
#ifndef USE_ROCM
  at::Half halpha_val;
  at::Half hbeta_val;
#endif
  if constexpr (std::is_same_v<Dtype, double>) {
    abType = CUDA_R_64F;
    cType = CUDA_R_64F;
    computeType = CUBLAS_COMPUTE_64F;
    scaleType = CUDA_R_64F;
  } else if constexpr (std::is_same_v<Dtype, float>) {
    if (at::globalContext().float32Precision("cuda", "matmul") == "tf32") {
      computeType = CUBLAS_COMPUTE_32F_FAST_TF32;
    }
  } else if constexpr (std::is_same_v<Dtype, at::Half>) {
#ifndef USE_ROCM
    cudaDeviceProp* prop = at::cuda::getCurrentDeviceProperties();
    if (prop->major >= 7 && at::globalContext().allowFP16AccumulationCuBLAS()) {
      computeType = CUBLAS_COMPUTE_16F;
      scaleType = CUDA_R_16F;
      halpha_val = alpha_val;
      hbeta_val = beta_val;
      alpha_ptr = &halpha_val;
      beta_ptr = &hbeta_val;
    }
#endif
    abType = CUDA_R_16F;
    cType = (std::is_same_v<C_Dtype, float>) ? CUDA_R_32F : CUDA_R_16F;
#ifndef USE_ROCM
    if (!at::globalContext().allowFP16ReductionCuBLAS()) {
      preference.setAttribute(CUBLASLT_MATMUL_PREF_REDUCTION_SCHEME_MASK,
        CUBLASLT_REDUCTION_SCHEME_COMPUTE_TYPE | CUBLASLT_REDUCTION_SCHEME_NONE);
    }
#endif
  } else if constexpr (std::is_same_v<Dtype, at::BFloat16>) {
    abType = CUDA_R_16BF;
    cType = (std::is_same_v<C_Dtype, float>) ? CUDA_R_32F : CUDA_R_16BF;
#ifndef USE_ROCM
    if (!at::globalContext().allowBF16ReductionCuBLAS()) {
      preference.setAttribute(CUBLASLT_MATMUL_PREF_REDUCTION_SCHEME_MASK,
        CUBLASLT_REDUCTION_SCHEME_COMPUTE_TYPE | CUBLASLT_REDUCTION_SCHEME_NONE);
    }
#endif
  }

  CuBlasLtMatmulDescriptor computeDesc(computeType, scaleType);
  cublasOperation_t transa = transpose_mat1 ? CUBLAS_OP_T : CUBLAS_OP_N;
  computeDesc.setAttribute(CUBLASLT_MATMUL_DESC_TRANSA, transa);
  cublasOperation_t transb = transpose_mat2 ? CUBLAS_OP_T : CUBLAS_OP_N;
  computeDesc.setAttribute(CUBLASLT_MATMUL_DESC_TRANSB, transb);
  auto stream = at::cuda::getCurrentCUDAStream();
#ifndef USE_ROCM
  if (at::globalContext()._SMCarveout_EXPERIMENTAL().has_value()) {
    computeDesc.setAttribute<int32_t>(
        CUBLASLT_MATMUL_DESC_SM_COUNT_TARGET,
        at::cuda::getCurrentDeviceProperties()->multiProcessorCount -
            at::globalContext()._SMCarveout_EXPERIMENTAL().value());
  }
#else
  if (at::globalContext()._SMCarveout_EXPERIMENTAL().has_value()) {
    stream = _getCarveoutStream(
        at::globalContext()._SMCarveout_EXPERIMENTAL().value());
    _syncCurrentWithCarveoutStream(stream, true);
  }
#endif
  cublasLtEpilogue_t epilogue = CUBLASLT_EPILOGUE_BIAS;
  if (activation == GEMMAndBiasActivationEpilogue::RELU) {
    epilogue = CUBLASLT_EPILOGUE_RELU_BIAS;
  } else if (activation == GEMMAndBiasActivationEpilogue::GELU) {
#if CUDA_VERSION >= 11040 || defined(USE_ROCM)
    epilogue = CUBLASLT_EPILOGUE_GELU_BIAS;
#endif
  }

  if (bias != nullptr) {
    computeDesc.setAttribute(CUBLASLT_MATMUL_DESC_EPILOGUE, epilogue);
    computeDesc.setAttribute(CUBLASLT_MATMUL_DESC_BIAS_POINTER, bias);
  }

  CuBlasLtMatrixLayout Adesc(abType, m, k, mat1_ld, transpose_mat1);
  CuBlasLtMatrixLayout Bdesc(abType, k, n, mat2_ld, transpose_mat2);
  CuBlasLtMatrixLayout Cdesc(cType, m, n, result_ld);

  auto ltworkspace = CublasLtWorkspace();
  preference.setAttribute(CUBLASLT_MATMUL_PREF_MAX_WORKSPACE_BYTES, ltworkspace.size);

#ifndef USE_ROCM
  uint32_t a_alignment = _getAlignment(reinterpret_cast<uintptr_t>(mat1_ptr));
  uint32_t b_alignment = _getAlignment(reinterpret_cast<uintptr_t>(mat2_ptr));
  uint32_t c_alignment = _getAlignment(reinterpret_cast<uintptr_t>(result_ptr));
  uint32_t d_alignment = _getAlignment(reinterpret_cast<uintptr_t>(bias));
  preference.setAttribute(CUBLASLT_MATMUL_PREF_MIN_ALIGNMENT_A_BYTES, a_alignment);
  preference.setAttribute(CUBLASLT_MATMUL_PREF_MIN_ALIGNMENT_B_BYTES, b_alignment);
  preference.setAttribute(CUBLASLT_MATMUL_PREF_MIN_ALIGNMENT_C_BYTES, c_alignment);
  preference.setAttribute(CUBLASLT_MATMUL_PREF_MIN_ALIGNMENT_D_BYTES, d_alignment);
#endif

  cublasLtMatmulHeuristicResult_t heuristicResult = {};
  int returnedResult = 0;
  cublasLtHandle_t ltHandle = at::cuda::getCurrentCUDABlasLtHandle();
  TORCH_CUDABLAS_CHECK(cublasLtMatmulAlgoGetHeuristic(
      ltHandle,
      computeDesc.descriptor(),
      Adesc.descriptor(),
      Bdesc.descriptor(),
      Cdesc.descriptor(),
      Cdesc.descriptor(),
      preference.descriptor(),
      1,
      &heuristicResult,
      &returnedResult));
  cublasStatus_t cublasStatus = CUBLAS_STATUS_SUCCESS;
  if (returnedResult == 0) {
    cublasStatus = CUBLAS_STATUS_NOT_SUPPORTED;
  }
  else {
    cublasStatus = cublasLtMatmul(
      ltHandle,
      computeDesc.descriptor(),
      alpha_ptr,
      mat1_ptr,
      Adesc.descriptor(),
      mat2_ptr,
      Bdesc.descriptor(),
      beta_ptr,
      result_ptr,
      Cdesc.descriptor(),
      result_ptr,
      Cdesc.descriptor(),
      &heuristicResult.algo,
      ltworkspace.ptr,
      ltworkspace.size,
      stream);
#ifdef USE_ROCM
    if (at::globalContext()._SMCarveout_EXPERIMENTAL().has_value()) {
      _syncCurrentWithCarveoutStream(stream, false);
    }
#endif
  }
  if (cublasStatus != CUBLAS_STATUS_SUCCESS) {
    TORCH_WARN(
      "gemm_and_bias error: ",
      at::cuda::blas::_cublasGetErrorEnum(cublasStatus),
      " when calling cublasLtMatmul with transpose_mat1 ",
      transpose_mat1,
      " transpose_mat2 ",
      transpose_mat2,
      " m ",
      m,
      " n ",
      n,
      " k ",
      k,
      " mat1_ld ",
      mat1_ld,
      " mat2_ld ",
      mat2_ld,
      " result_ld ",
      result_ld,
      " abType ",
      abType,
      " cType ",
      cType,
      " computeType ",
      computeType,
      " scaleType ",
      scaleType,
      ". Will attempt to recover by calling unfused cublas path.");
    return false;
  }
  return true;
}

template bool gemm_and_bias(
    bool transpose_mat1,
    bool transpose_mat2,
    int64_t m,
    int64_t n,
    int64_t k,
    at::opmath_type<double> alpha_val,
    const double* mat1_ptr,
    int64_t mat1_ld,
    const double* mat2_ptr,
    int64_t mat2_ld,
    const double* bias,
    double* result_ptr,
    int64_t result_ld,
    GEMMAndBiasActivationEpilogue activation);

template bool gemm_and_bias(
    bool transpose_mat1,
    bool transpose_mat2,
    int64_t m,
    int64_t n,
    int64_t k,
    at::opmath_type<float> alpha_val,
    const float* mat1_ptr,
    int64_t mat1_ld,
    const float* mat2_ptr,
    int64_t mat2_ld,
    const float* bias,
    float* result_ptr,
    int64_t result_ld,
    GEMMAndBiasActivationEpilogue activation);

template bool gemm_and_bias(
    bool transpose_mat1,
    bool transpose_mat2,
    int64_t m,
    int64_t n,
    int64_t k,
    at::opmath_type<at::Half> alpha_val,
    const at::Half* mat1_ptr,
    int64_t mat1_ld,
    const at::Half* mat2_ptr,
    int64_t mat2_ld,
    const at::Half* bias,
    at::Half* result_ptr,
    int64_t result_ld,
    GEMMAndBiasActivationEpilogue activation);

template bool gemm_and_bias(
    bool transpose_mat1,
    bool transpose_mat2,
    int64_t m,
    int64_t n,
    int64_t k,
    at::opmath_type<at::Half> alpha_val,
    const at::Half* mat1_ptr,
    int64_t mat1_ld,
    const at::Half* mat2_ptr,
    int64_t mat2_ld,
    const at::Half* bias,
    float* result_ptr,
    int64_t result_ld,
    GEMMAndBiasActivationEpilogue activation);

template bool gemm_and_bias(
    bool transpose_mat1,
    bool transpose_mat2,
    int64_t m,
    int64_t n,
    int64_t k,
    at::opmath_type<at::BFloat16> alpha_val,
    const at::BFloat16* mat1_ptr,
    int64_t mat1_ld,
    const at::BFloat16* mat2_ptr,
    int64_t mat2_ld,
    const at::BFloat16* bias,
    at::BFloat16* result_ptr,
    int64_t result_ld,
    GEMMAndBiasActivationEpilogue activation);

template bool gemm_and_bias(
    bool transpose_mat1,
    bool transpose_mat2,
    int64_t m,
    int64_t n,
    int64_t k,
    at::opmath_type<at::BFloat16> alpha_val,
    const at::BFloat16* mat1_ptr,
    int64_t mat1_ld,
    const at::BFloat16* mat2_ptr,
    int64_t mat2_ld,
    const at::BFloat16* bias,
    float* result_ptr,
    int64_t result_ld,
    GEMMAndBiasActivationEpilogue activation);

int get_scale_mode(ScalingType scaling_type, ScalarType scale_dtype, bool use_fast_accum) {
  switch (scaling_type) {
    case ScalingType::BlockWise1x32:
      TORCH_CHECK(scale_dtype == kFloat8_e8m0fnu);
#if CUDA_VERSION >= 12080
      return CUBLASLT_MATMUL_MATRIX_SCALE_VEC32_UE8M0;
#else
      TORCH_CHECK(false, "scaled_gemm with `torch.float8_e8m0fnu` scales of 1x32 blocks is only supported for CUDA 12.8 and above");
#endif // if CUDA_VERSION >= 12080

    case ScalingType::BlockWise1x16:
      TORCH_CHECK(scale_dtype == kFloat8_e4m3fn);
#if CUDA_VERSION >= 12080
      return CUBLASLT_MATMUL_MATRIX_SCALE_VEC16_UE4M3;
#else
      TORCH_CHECK(false, "scaled_gemm with `torch.float8_e4m3fn` scales of 1x16 blocks is only supported for CUDA 12.8 and above");
#endif // if CUDA_VERSION >= 12080

    case ScalingType::RowWise:
      TORCH_CHECK(scale_dtype == kFloat);
#if CUDA_VERSION >= 12090 || (defined(USE_ROCM) && defined(HIPBLASLT_OUTER_VEC))
      return CUBLASLT_MATMUL_MATRIX_SCALE_OUTER_VEC_32F;
#elif defined(USE_ROCM) && defined(HIPBLASLT_VEC_EXT)
      // Return the default, since in old hipblaslt this is activated via
      // the SCALE_POINTER_VEC_EXT attributed.
      return 0;
#else
      TORCH_CHECK(false, "scaled_gemm with rowwise scaling is only supported for CUDA 12.9 and above");
#endif // if CUDA_VERSION >= 12090

    case ScalingType::BlockWise1x128:
      TORCH_CHECK(scale_dtype == kFloat);
      TORCH_CHECK(!use_fast_accum, "scaled_gemm doesn't support fast accum with 1x128 blockwise scaling")
#if CUDA_VERSION >= 12090
      return CUBLASLT_MATMUL_MATRIX_SCALE_VEC128_32F;
#else
      TORCH_CHECK(false, "scaled_gemm with 1x128 blockwise scaling is only supported for CUDA 12.9 and above");
#endif // if CUDA_VERSION >= 12090

    case ScalingType::BlockWise128x128:
      TORCH_CHECK(scale_dtype == kFloat);
      TORCH_CHECK(!use_fast_accum, "scaled_gemm doesn't support fast accum with 128x128 blockwise scaling")
#if CUDA_VERSION >= 12090
      return CUBLASLT_MATMUL_MATRIX_SCALE_BLK128x128_32F;
#else
      TORCH_CHECK(false, "scaled_gemm with 128x128 blockwise scaling is only supported for CUDA 12.9 and above");
#endif // if CUDA_VERSION >= 12090

case ScalingType::TensorWise:
      TORCH_CHECK(scale_dtype == kFloat);
#if CUDA_VERSION >= 12080
      return CUBLASLT_MATMUL_MATRIX_SCALE_SCALAR_32F;
#else
      // The macro isn't defined, thus we inline its value.
      return 0;
#endif // if CUDA_VERSION >= 12080

    default:
      TORCH_CHECK(false);
      return -1;
  }
}

void scaled_gemm(
    char transa,
    char transb,
    int64_t m,
    int64_t n,
    int64_t k,
    const void* mat1_ptr,
    const void* mat1_scale_ptr,
    int64_t mat1_ld,
    ScalarType mat1_dtype,
    ScalarType mat1_scale_dtype,
    ScalingType mat1_scaling_type,
    const void* mat2_ptr,
    const void* mat2_scale_ptr,
    int64_t mat2_ld,
    ScalarType mat2_dtype,
    ScalarType mat2_scale_dtype,
    ScalingType mat2_scaling_type,
    const void* bias_ptr,
    ScalarType bias_dtype,
    void* result_ptr,
    const void *result_scale_ptr,
    int64_t result_ld,
    ScalarType result_dtype,
<<<<<<< HEAD
    bool use_fast_accum,
    bool use_rowwise) {
  // Note: see `cublasCommonArgs` for various non-intuitive manipulations
=======
    bool use_fast_accum) {
  // Note: see `cublasCommonArgs` for various non-intuitive manupulations
>>>>>>> 1ab61656
  // of input arguments to this function.
#if CUDA_VERSION >= 11080 || defined(USE_ROCM)
  const auto computeType = CUBLAS_COMPUTE_32F;
  const auto scaleType = CUDA_R_32F;
  const float alpha_val = 1.0;
  const float beta_val = 0.0;
  CuBlasLtMatmulDescriptor computeDesc(computeType, scaleType);
  computeDesc.setAttribute(CUBLASLT_MATMUL_DESC_TRANSA, _cublasOpFromChar(transa));
  computeDesc.setAttribute(CUBLASLT_MATMUL_DESC_TRANSB, _cublasOpFromChar(transb));
  cublasLtMatmulDescAttributes_t matmulDescA = CUBLASLT_MATMUL_DESC_A_SCALE_POINTER;
  cublasLtMatmulDescAttributes_t matmulDescB = CUBLASLT_MATMUL_DESC_B_SCALE_POINTER;
  // hipblaslt supported row-wise before cublas, and did so their own way (via
  // the SCALE_POINTERSs), but then migrated to match how cublas does it (via
  // the SCALE_MODEs). Here we check for this early custom mode.
#if defined(USE_ROCM) && !defined(HIPBLASLT_OUTER_VEC) && defined(HIPBLASLT_VEC_EXT)
  if (mat1_scaling_type == ScalingType::RowWise && mat2_scaling_type == ScalingType::RowWise) {
    matmulDescA = HIPBLASLT_MATMUL_DESC_A_SCALE_POINTER_VEC_EXT;
    matmulDescB = HIPBLASLT_MATMUL_DESC_B_SCALE_POINTER_VEC_EXT;
  }
#endif // if defined(USE_ROCM) && !defined(HIPBLASLT_OUTER_VEC) && defined(HIPBLASLT_VEC_EXT)
  computeDesc.setAttribute(matmulDescA, mat1_scale_ptr);
  computeDesc.setAttribute(matmulDescB, mat2_scale_ptr);
  if (result_scale_ptr != nullptr) {
    computeDesc.setAttribute(CUBLASLT_MATMUL_DESC_D_SCALE_POINTER, result_scale_ptr);
  }
  auto stream = at::cuda::getCurrentCUDAStream();
#ifndef USE_ROCM
  if (at::globalContext()._SMCarveout_EXPERIMENTAL().has_value()) {
    computeDesc.setAttribute<int32_t>(
        CUBLASLT_MATMUL_DESC_SM_COUNT_TARGET,
        at::cuda::getCurrentDeviceProperties()->multiProcessorCount -
            at::globalContext()._SMCarveout_EXPERIMENTAL().value());
  }
#else
  if (at::globalContext()._SMCarveout_EXPERIMENTAL().has_value()) {
    stream = _getCarveoutStream(
        at::globalContext()._SMCarveout_EXPERIMENTAL().value());
    _syncCurrentWithCarveoutStream(stream, true);
  }
#endif // ifndef USE_ROCM
#ifndef USE_ROCM
  const int8_t fastAccuMode = use_fast_accum ? 1 : 0;
  computeDesc.setAttribute(CUBLASLT_MATMUL_DESC_FAST_ACCUM, fastAccuMode);
#endif // ifndef USE_ROCM
  CuBlasLtMatrixLayout Adesc(ScalarTypeToCudaDataType(mat1_dtype), m, k, mat1_ld, transa == 't');
  CuBlasLtMatrixLayout Bdesc(ScalarTypeToCudaDataType(mat2_dtype), k, n, mat2_ld, transb == 't');
#ifdef USE_ROCM
  // Cdesc is unused, beta is 0. But hipblaslt needs this set to something reasonable.
  CuBlasLtMatrixLayout Cdesc(ScalarTypeToCudaDataType(result_dtype), m, n, result_ld);
#else
  CuBlasLtMatrixLayout Cdesc(ScalarTypeToCudaDataType(bias_dtype), m, n, result_ld);
#endif // ifdef USE_ROCM
  CuBlasLtMatrixLayout Ddesc(ScalarTypeToCudaDataType(result_dtype), m, n, result_ld);
  if (bias_ptr) {
    computeDesc.setAttribute(CUBLASLT_MATMUL_DESC_BIAS_POINTER, bias_ptr);
    computeDesc.setAttribute(CUBLASLT_MATMUL_DESC_EPILOGUE, CUBLASLT_EPILOGUE_BIAS);
    computeDesc.setAttribute(CUBLASLT_MATMUL_DESC_BIAS_DATA_TYPE, ScalarTypeToCudaDataType(bias_dtype));
  }

  // The SCALE_MODE attrs only exist in cuBLAS 12.8+ or in recent hipblaslt,
  // but we must invoke get_scale_mode anyways to trigger the version checks.
  [[maybe_unused]] int a_scale_mode = get_scale_mode(mat1_scaling_type, mat1_scale_dtype, use_fast_accum);
  [[maybe_unused]] int b_scale_mode = get_scale_mode(mat2_scaling_type, mat2_scale_dtype, use_fast_accum);
#if CUDA_VERSION >= 12080 || (defined(USE_ROCM) && defined(HIPBLASLT_OUTER_VEC))
  computeDesc.setAttribute(CUBLASLT_MATMUL_DESC_A_SCALE_MODE, a_scale_mode);
  computeDesc.setAttribute(CUBLASLT_MATMUL_DESC_B_SCALE_MODE, b_scale_mode);
#endif

  CuBlasLtMatmulPreference preference;
  auto ltworkspace = CublasLtWorkspace();
  preference.setAttribute(CUBLASLT_MATMUL_PREF_MAX_WORKSPACE_BYTES, ltworkspace.size);
  cublasLtMatmulHeuristicResult_t heuristicResult = {};
  int returnedResult = 0;
  cublasLtHandle_t ltHandle = at::cuda::getCurrentCUDABlasLtHandle();
  TORCH_CUDABLAS_CHECK(cublasLtMatmulAlgoGetHeuristic(
      ltHandle,
      computeDesc.descriptor(),
      Adesc.descriptor(),
      Bdesc.descriptor(),
      Cdesc.descriptor(),
      Ddesc.descriptor(),
      preference.descriptor(),
      1,
      &heuristicResult,
      &returnedResult));
  if (returnedResult == 0) {
#ifndef USE_ROCM
    TORCH_CUDABLAS_CHECK(CUBLAS_STATUS_NOT_SUPPORTED);
#else
    // hipblaslt might be able to recover by returning all algos
    std::vector<hipblasLtMatmulHeuristicResult_t> all_algos;
    TORCH_CUDABLAS_CHECK(hipblaslt_ext::getAllAlgos(
        ltHandle,
        hipblaslt_ext::GemmType::HIPBLASLT_GEMM,
        _cublasOpFromChar(transa),
        _cublasOpFromChar(transb),
        ScalarTypeToCudaDataType(mat1_dtype),
        ScalarTypeToCudaDataType(mat2_dtype),
        // C is nullptr and beta=0, so set to something reasonable. See above.
        //ScalarTypeToCudaDataType(bias_dtype),
        ScalarTypeToCudaDataType(result_dtype),
        ScalarTypeToCudaDataType(result_dtype),
        CUBLAS_COMPUTE_32F,
        all_algos));
    if (all_algos.size() == 0) {
      TORCH_CUDABLAS_CHECK(CUBLAS_STATUS_NOT_SUPPORTED);
    }
    // pick first valid solution
    bool found = false;
    for (size_t i = 0; i < all_algos.size(); i++) {
        size_t ret_workspace_size = 0;
        auto is_valid_status = hipblaslt_ext::matmulIsAlgoSupported(
                ltHandle,
                computeDesc.descriptor(),
                &alpha_val,
                Adesc.descriptor(),
                Bdesc.descriptor(),
                &beta_val,
                Cdesc.descriptor(),
                Ddesc.descriptor(),
                all_algos[i].algo,
                ret_workspace_size);
        if (is_valid_status == HIPBLAS_STATUS_SUCCESS) {
            if (ret_workspace_size <= ltworkspace.size) {
                heuristicResult = all_algos[i];
                found = true;
                break;
            }
        }
    }
    TORCH_CHECK(found, "could not find valid hipblaslt solution");
#endif // ifndef USE_ROCM
  }
  cublasStatus_t cublasStatus = cublasLtMatmul(
      ltHandle,
      computeDesc.descriptor(),
      &alpha_val,
      mat1_ptr,
      Adesc.descriptor(),
      mat2_ptr,
      Bdesc.descriptor(),
      &beta_val,
#ifdef USE_ROCM
      result_ptr, // unused, since beta_val is 0, but hipblaslt can't handle nullptr
#else
      nullptr,
#endif // ifdef USE_ROCM
      Cdesc.descriptor(),
      result_ptr,
      Ddesc.descriptor(),
      &heuristicResult.algo,
      ltworkspace.ptr,
      ltworkspace.size,
      stream);
#ifdef USE_ROCM
  if (at::globalContext()._SMCarveout_EXPERIMENTAL().has_value()) {
    _syncCurrentWithCarveoutStream(stream, false);
  }
#endif
  TORCH_CHECK(
      cublasStatus == CUBLAS_STATUS_SUCCESS,
      "CUDA error: ",
      at::cuda::blas::_cublasGetErrorEnum(cublasStatus),
      " when calling cublasLtMatmul with transpose_mat1 ",
      transa,
      " transpose_mat2 ",
      transb,
      " m ",
      m,
      " n ",
      n,
      " k ",
      k,
      " mat1_ld ",
      mat1_ld,
      " mat2_ld ",
      mat2_ld,
      " result_ld ",
      result_ld,
      " computeType ",
      computeType,
      " scaleType ",
      scaleType);
  return;
#endif // if CUDA_VERSION >= 11080 || defined(USE_ROCM)
  TORCH_CHECK(false, "scaled_gemm is only supported for CUDA 11.8 and above");
}

void int8_gemm(
    bool transpose_mat1,
    bool transpose_mat2,
    int64_t m,
    int64_t n,
    int64_t k,
    const int8_t* mat1_ptr,
    int64_t mat1_ld,
    const int8_t* mat2_ptr,
    int64_t mat2_ld,
    int32_t* result_ptr,
    int64_t result_ld) {

  cublasComputeType_t computeType = CUBLAS_COMPUTE_32I;
  cudaDataType_t scaleType = CUDA_R_32I;

  cudaDataType_t abType = CUDA_R_8I;
  cudaDataType_t cType = CUDA_R_32I;

  CuBlasLtMatmulDescriptor computeDesc(computeType, scaleType);
  cublasOperation_t transa = transpose_mat1 ? CUBLAS_OP_T : CUBLAS_OP_N;
  computeDesc.setAttribute(CUBLASLT_MATMUL_DESC_TRANSA, transa);
  cublasOperation_t transb = transpose_mat2 ? CUBLAS_OP_T : CUBLAS_OP_N;
  computeDesc.setAttribute(CUBLASLT_MATMUL_DESC_TRANSB, transb);
  auto stream = at::cuda::getCurrentCUDAStream();
#ifndef USE_ROCM
  if (at::globalContext()._SMCarveout_EXPERIMENTAL().has_value()) {
    computeDesc.setAttribute<int32_t>(
        CUBLASLT_MATMUL_DESC_SM_COUNT_TARGET,
        at::cuda::getCurrentDeviceProperties()->multiProcessorCount -
            at::globalContext()._SMCarveout_EXPERIMENTAL().value());
  }
#else
  if (at::globalContext()._SMCarveout_EXPERIMENTAL().has_value()) {
    stream = _getCarveoutStream(
        at::globalContext()._SMCarveout_EXPERIMENTAL().value());
    _syncCurrentWithCarveoutStream(stream, true);
  }
#endif

  CuBlasLtMatrixLayout Adesc(abType, m, k, mat1_ld, transpose_mat1);
  CuBlasLtMatrixLayout Bdesc(abType, k, n, mat2_ld, transpose_mat2);
  CuBlasLtMatrixLayout Cdesc(cType, m, n, result_ld);

  // cublas team: alpha and beta need to be the same dtype as of scaleType
  at::opmath_type<int32_t> alpha_val = 1;
  int32_t beta_val = 0;
  cublasLtHandle_t ltHandle = at::cuda::getCurrentCUDABlasLtHandle();

#ifdef USE_ROCM
  CuBlasLtMatmulPreference preference;
  auto ltworkspace = CublasLtWorkspace();
  preference.setAttribute(CUBLASLT_MATMUL_PREF_MAX_WORKSPACE_BYTES, ltworkspace.size);
  cublasLtMatmulHeuristicResult_t heuristicResult = {};
  int returnedResult = 0;
  TORCH_CUDABLAS_CHECK(cublasLtMatmulAlgoGetHeuristic(
      ltHandle,
      computeDesc.descriptor(),
      Adesc.descriptor(),
      Bdesc.descriptor(),
      Cdesc.descriptor(),
      Cdesc.descriptor(),
      preference.descriptor(),
      1,
      &heuristicResult,
      &returnedResult));
  if (returnedResult == 0) {
    TORCH_CUDABLAS_CHECK(CUBLAS_STATUS_NOT_SUPPORTED);
  }
#endif

  cublasStatus_t cublasStatus = cublasLtMatmul(
      ltHandle,
      computeDesc.descriptor(),
      &alpha_val,
      mat1_ptr,
      Adesc.descriptor(),
      mat2_ptr,
      Bdesc.descriptor(),
      &beta_val,
      result_ptr,
      Cdesc.descriptor(),
      result_ptr,
      Cdesc.descriptor(),
#ifdef USE_ROCM
      &heuristicResult.algo,
#else
      nullptr, // Heuristics don't seem to work for int8
#endif
#ifdef USE_ROCM
      ltworkspace.ptr,
#else
      nullptr, // Non-zero workspace doesn't seem to work.
#endif
#ifdef USE_ROCM
      ltworkspace.size,
#else
      0,
#endif
      stream);
  TORCH_CHECK(
      cublasStatus == CUBLAS_STATUS_SUCCESS,
      "CUDA error: ",
      at::cuda::blas::_cublasGetErrorEnum(cublasStatus),
      " when calling cublasLtMatmul with transpose_mat1 ",
      transpose_mat1,
      " transpose_mat2 ",
      transpose_mat2,
      " m ",
      m,
      " n ",
      n,
      " k ",
      k,
      " mat1_ld ",
      mat1_ld,
      " mat2_ld ",
      mat2_ld,
      " result_ld ",
      result_ld,
      " abType ",
      abType,
      " cType ",
      cType,
      " computeType ",
      computeType,
      " scaleType ",
      scaleType);
#ifdef USE_ROCM
  if (at::globalContext()._SMCarveout_EXPERIMENTAL().has_value()) {
    _syncCurrentWithCarveoutStream(stream, false);
  }
#endif
}

template <>
void trsm<float>(CUDABLAS_TRSM_ARGTYPES(float)) {
  TORCH_CUDABLAS_CHECK(cublasStrsm(
      handle, side, uplo, trans, diag, m, n, alpha, A, lda, B, ldb));
}

template <>
void trsm<double>(CUDABLAS_TRSM_ARGTYPES(double)) {
  TORCH_CUDABLAS_CHECK(cublasDtrsm(
      handle, side, uplo, trans, diag, m, n, alpha, A, lda, B, ldb));
}

template <>
void trsm<c10::complex<float>>(CUDABLAS_TRSM_ARGTYPES(c10::complex<float>)) {
  TORCH_CUDABLAS_CHECK(cublasCtrsm(
      handle,
      side,
      uplo,
      trans,
      diag,
      m,
      n,
      reinterpret_cast<const cuComplex*>(alpha),
      reinterpret_cast<const cuComplex*>(A),
      lda,
      reinterpret_cast<cuComplex*>(B),
      ldb));
}

template <>
void trsm<c10::complex<double>>(CUDABLAS_TRSM_ARGTYPES(c10::complex<double>)) {
  TORCH_CUDABLAS_CHECK(cublasZtrsm(
      handle,
      side,
      uplo,
      trans,
      diag,
      m,
      n,
      reinterpret_cast<const cuDoubleComplex*>(alpha),
      reinterpret_cast<const cuDoubleComplex*>(A),
      lda,
      reinterpret_cast<cuDoubleComplex*>(B),
      ldb));
}

template <>
// NOLINTNEXTLINE(*array*)
void trsmBatched<float>(CUDABLAS_TRSM_BATCHED_ARGTYPES(float)) {
  TORCH_CUDABLAS_CHECK(cublasStrsmBatched(
      handle,
      side,
      uplo,
      trans,
      diag,
      m,
      n,
      alpha,
      A,
      lda,
      B,
      ldb,
      batchCount));
}

template <>
// NOLINTNEXTLINE(*array*)
void trsmBatched<double>(CUDABLAS_TRSM_BATCHED_ARGTYPES(double)) {
  TORCH_CUDABLAS_CHECK(cublasDtrsmBatched(
      handle,
      side,
      uplo,
      trans,
      diag,
      m,
      n,
      alpha,
      A,
      lda,
      B,
      ldb,
      batchCount));
}

template <>
void trsmBatched<c10::complex<float>>(
// NOLINTNEXTLINE(*array*)
    CUDABLAS_TRSM_BATCHED_ARGTYPES(c10::complex<float>)) {
  TORCH_CUDABLAS_CHECK(cublasCtrsmBatched(
      handle,
      side,
      uplo,
      trans,
      diag,
      m,
      n,
      reinterpret_cast<const cuComplex*>(alpha),
      reinterpret_cast<cuComplex**>(A),
      lda,
      reinterpret_cast<cuComplex**>(B),
      ldb,
      batchCount));
}

template <>
void trsmBatched<c10::complex<double>>(
// NOLINTNEXTLINE(*array*)
    CUDABLAS_TRSM_BATCHED_ARGTYPES(c10::complex<double>)) {
  TORCH_CUDABLAS_CHECK(cublasZtrsmBatched(
      handle,
      side,
      uplo,
      trans,
      diag,
      m,
      n,
      reinterpret_cast<const cuDoubleComplex*>(alpha),
      reinterpret_cast<cuDoubleComplex**>(A),
      lda,
      reinterpret_cast<cuDoubleComplex**>(B),
      ldb,
      batchCount));
}

/* LEVEL 2 BLAS FUNCTIONS */

#define GEMV_CHECK_ARGVALUES(Dtype)           \
  do {                                        \
    CUDABLAS_NONNEGINT_CHECK(gemv<Dtype>, m); \
    CUDABLAS_NONNEGINT_CHECK(gemv<Dtype>, n); \
    CUDABLAS_POSINT_CHECK(gemv<Dtype>, lda);  \
    CUDABLAS_POSINT_CHECK(gemv<Dtype>, incx); \
    CUDABLAS_POSINT_CHECK(gemv<Dtype>, incy); \
  } while (0)

template <>
void gemv<c10::complex<double>>(CUDABLAS_GEMV_ARGTYPES(c10::complex<double>)) {
  // See Note [Writing Nondeterministic Operations]
  globalContext().alertCuBLASConfigNotDeterministic();
  cublasHandle_t handle = at::cuda::getCurrentCUDABlasHandle();
  cublasOperation_t op = _cublasOpFromChar(trans);
  _cublasAdjustLdLevel2(m, n, &lda);
  GEMV_CHECK_ARGVALUES(c10::complex<double>);
  TORCH_CUDABLAS_CHECK(
      cublasZgemv(handle, op, m, n, reinterpret_cast<const cuDoubleComplex*>(&alpha), reinterpret_cast<const cuDoubleComplex*>(a),
      lda, reinterpret_cast<const cuDoubleComplex*>(x), incx, reinterpret_cast<const cuDoubleComplex*>(&beta),
      reinterpret_cast<cuDoubleComplex*>(y), incy));
}

template <>
void gemv<c10::complex<float>>(CUDABLAS_GEMV_ARGTYPES(c10::complex<float>)) {
  // gemv is bw bound, and does not benefit from TF32. But the precision
  // loss still happens on TF32. So we disable it here.
  NoTF32Guard disable_tf32;
  // See Note [Writing Nondeterministic Operations]
  globalContext().alertCuBLASConfigNotDeterministic();
  cublasHandle_t handle = at::cuda::getCurrentCUDABlasHandle();
  cublasOperation_t op = _cublasOpFromChar(trans);
  _cublasAdjustLdLevel2(m, n, &lda);
  GEMV_CHECK_ARGVALUES(c10::complex<float>);
  TORCH_CUDABLAS_CHECK(
      cublasCgemv(handle, op, m, n, reinterpret_cast<const cuComplex*>(&alpha), reinterpret_cast<const cuComplex*>(a),
      lda, reinterpret_cast<const cuComplex*>(x), incx, reinterpret_cast<const cuComplex*>(&beta),
      reinterpret_cast<cuComplex*>(y), incy));
}

template <>
void gemv<double>(CUDABLAS_GEMV_ARGTYPES(double)) {
  // See Note [Writing Nondeterministic Operations]
  globalContext().alertCuBLASConfigNotDeterministic();
  cublasHandle_t handle = at::cuda::getCurrentCUDABlasHandle();
  cublasOperation_t op = _cublasOpFromChar(trans);
  _cublasAdjustLdLevel2(m, n, &lda);
  GEMV_CHECK_ARGVALUES(double);
  TORCH_CUDABLAS_CHECK(
      cublasDgemv(handle, op, m, n, &alpha, a, lda, x, incx, &beta, y, incy));
}

template <>
void gemv<float>(CUDABLAS_GEMV_ARGTYPES(float)) {
  // gemv is bw bound, and does not benefit from TF32. But the precision
  // loss still happens on TF32. So we disable it here.
  NoTF32Guard disable_tf32;
  // See Note [Writing Nondeterministic Operations]
  globalContext().alertCuBLASConfigNotDeterministic();
  cublasHandle_t handle = at::cuda::getCurrentCUDABlasHandle();
  cublasOperation_t op = _cublasOpFromChar(trans);
  _cublasAdjustLdLevel2(m, n, &lda);
  GEMV_CHECK_ARGVALUES(float);
  TORCH_CUDABLAS_CHECK(
      cublasSgemv(handle, op, m, n, &alpha, a, lda, x, incx, &beta, y, incy));
}

template <>
void gemv<at::Half>(CUDABLAS_GEMV_ARGTYPES(at::Half)) {
  // In general, cublas regards matrices as column-major.
  // The cublasS/Dgemv usages in cuda::blas::gemv<float>/<double> above
  // require that external blas::gemv callers obey the following convention:
  //
  // If "a" is row-major with shape (output, summed) in blas::gemv's caller,
  // caller interprets it as column-major with shape (summed, output), passes
  // summed and output respectively to our local vars m, n, and requests that cublas
  // internally transpose ("trans") the column-major interpretation of a.
  //
  // There's no such thing as "cublasHalfgemv", so here we hack gemv with a gemm.
  // However, we must allow the same calling convention, because the caller shouldn't
  // have to swap args based on whether it's calling blas::gemv<at::Half> or <float>.

  bool trans_bool = (_cublasOpFromChar(trans) != CUBLAS_OP_N);
  if (trans_bool) {
    std::swap(m, n);
  }
  // After swap, local vars m, n contain the output and summed sizes respectively,
  // regardless of whether "a" was row-major or column-major in gemv<>'s caller.

  // To handle the possibility incy > 1, interprets vector y as column-major matrix with one row
  // (shape (1, output)) and leading dim incy.
  // trans(a)*x would compute a matrix with one column (shape (output, 1)) which wouldn't match y.
  // So instead, we interpret x similarly to y, as a column-major matrix with one row
  // (shape (1, summed)) and leading dim incx.  The gemm then carries out x*transpose(trans(a)) to
  // produce a matrix with one row (shape (1, output)), matching y.
  char trans_flipped = (trans_bool ? 'n' : 't');
  gemm<at::Half>(
      'n', trans_flipped, 1, m, n, alpha, x, incx, a, lda, beta, y, incy);
}

template <>
void gemv<at::BFloat16>(CUDABLAS_GEMV_ARGTYPES(at::BFloat16)) {
  bool trans_bool = (_cublasOpFromChar(trans) != CUBLAS_OP_N);
  if (trans_bool) {
    std::swap(m, n);
  }
  char trans_flipped = (trans_bool ? 'n' : 't');
  gemm<at::BFloat16>(
      'n', trans_flipped, 1, m, n, alpha, x, incx, a, lda, beta, y, incy);
}

/* LEVEL 1 BLAS FUNCTIONS */

template <>
void dot<double>(CUDABLAS_DOT_ARGTYPES(double)) {
  TORCH_CUDABLAS_CHECK(cublasDdot(handle, n, x, incx, y, incy, result));
}

template <>
void dot<float>(CUDABLAS_DOT_ARGTYPES(float)) {
  TORCH_CUDABLAS_CHECK(cublasSdot(handle, n, x, incx, y, incy, result));
}

template <>
void dot<c10::complex<double>>(CUDABLAS_DOT_ARGTYPES(c10::complex<double>)) {
  TORCH_CUDABLAS_CHECK(cublasZdotu(handle, n, reinterpret_cast<const cuDoubleComplex*>(x),
                                   incx, reinterpret_cast<const cuDoubleComplex*>(y), incy,
                                   reinterpret_cast<cuDoubleComplex*>(result)));
}

template <>
void dot<c10::complex<float>>(CUDABLAS_DOT_ARGTYPES(c10::complex<float>)) {
  TORCH_CUDABLAS_CHECK(cublasCdotu(handle, n, reinterpret_cast<const cuComplex*>(x),
                                   incx, reinterpret_cast<const cuComplex*>(y), incy,
                                   reinterpret_cast<cuComplex*>(result)));
}

template <>
void dot<at::Half>(CUDABLAS_DOT_ARGTYPES(at::Half)) {
  TORCH_CUDABLAS_CHECK(cublasDotEx(
      handle,
      n,
      x,
      CUDA_R_16F,
      incx,
      y,
      CUDA_R_16F,
      incy,
      result,
      CUDA_R_16F,
      CUDA_R_32F));
}

template <>
void dot<at::BFloat16>(CUDABLAS_DOT_ARGTYPES(at::BFloat16)) {
  TORCH_CUDABLAS_CHECK(cublasDotEx(
      handle,
      n,
      x,
      CUDA_R_16BF,
      incx,
      y,
      CUDA_R_16BF,
      incy,
      result,
      CUDA_R_16BF,
      CUDA_R_32F));
}

template <>
void vdot<c10::complex<float>>(CUDABLAS_DOT_ARGTYPES(c10::complex<float>)) {
  TORCH_CUDABLAS_CHECK(cublasCdotc(handle, n, reinterpret_cast<const cuComplex*>(x),
                                   incx, reinterpret_cast<const cuComplex*>(y), incy,
                                   reinterpret_cast<cuComplex*>(result)));
}

template <>
void vdot<c10::complex<double>>(CUDABLAS_DOT_ARGTYPES(c10::complex<double>)) {
  TORCH_CUDABLAS_CHECK(cublasZdotc(handle, n, reinterpret_cast<const cuDoubleComplex*>(x),
                                   incx, reinterpret_cast<const cuDoubleComplex*>(y), incy,
                                   reinterpret_cast<cuDoubleComplex*>(result)));
}

// HIP on Windows does not support
#if !(defined(USE_ROCM) && defined(_MSC_VER))
template <>
void getrsBatched<float>(CUDABLAS_GETRS_ARGTYPES(float)) {
  TORCH_CUDABLAS_CHECK(cublasSgetrsBatched(
      handle,
      trans,
      n,
      nrhs,
      dA_array,
      lda,
      ipiv_array,
      dB_array,
      ldb,
      info_array,
      batchsize));
}

template <>
void getrsBatched<double>(CUDABLAS_GETRS_ARGTYPES(double)) {
  TORCH_CUDABLAS_CHECK(cublasDgetrsBatched(
      handle,
      trans,
      n,
      nrhs,
      dA_array,
      lda,
      ipiv_array,
      dB_array,
      ldb,
      info_array,
      batchsize));
}

template <>
void getrsBatched<c10::complex<float>>(CUDABLAS_GETRS_ARGTYPES(c10::complex<float>)) {
  TORCH_CUDABLAS_CHECK(cublasCgetrsBatched(
      handle,
      trans,
      n,
      nrhs,
      reinterpret_cast<cuComplex**>(dA_array),
      lda,
      ipiv_array,
      reinterpret_cast<cuComplex**>(dB_array),
      ldb,
      info_array,
      batchsize));
}

template <>
void getrsBatched<c10::complex<double>>(CUDABLAS_GETRS_ARGTYPES(c10::complex<double>)) {
  TORCH_CUDABLAS_CHECK(cublasZgetrsBatched(
      handle,
      trans,
      n,
      nrhs,
      reinterpret_cast<cuDoubleComplex**>(dA_array),
      lda,
      ipiv_array,
      reinterpret_cast<cuDoubleComplex**>(dB_array),
      ldb,
      info_array,
      batchsize));
}

template <>
void geqrfBatched<float>(CUDABLAS_GEQRF_BATCHED_ARGTYPES(float)) {
  TORCH_CUDABLAS_CHECK(cublasSgeqrfBatched(
      handle, m, n, A_array, lda, tau_array, info, batchsize));
}

template <>
void geqrfBatched<double>(CUDABLAS_GEQRF_BATCHED_ARGTYPES(double)) {
  TORCH_CUDABLAS_CHECK(cublasDgeqrfBatched(
      handle, m, n, A_array, lda, tau_array, info, batchsize));
}

template <>
void geqrfBatched<c10::complex<float>>(
    CUDABLAS_GEQRF_BATCHED_ARGTYPES(c10::complex<float>)) {
  TORCH_CUDABLAS_CHECK(cublasCgeqrfBatched(
      handle,
      m,
      n,
      reinterpret_cast<cuComplex**>(A_array),
      lda,
      reinterpret_cast<cuComplex**>(tau_array),
      info,
      batchsize));
}

template <>
void geqrfBatched<c10::complex<double>>(
    CUDABLAS_GEQRF_BATCHED_ARGTYPES(c10::complex<double>)) {
  TORCH_CUDABLAS_CHECK(cublasZgeqrfBatched(
      handle,
      m,
      n,
      reinterpret_cast<cuDoubleComplex**>(A_array),
      lda,
      reinterpret_cast<cuDoubleComplex**>(tau_array),
      info,
      batchsize));
}

template <>
void getrfBatched<double>(
    int n, double** dA_array, int ldda, int* ipiv_array, int* info_array, int batchsize) {
  auto handle = at::cuda::getCurrentCUDABlasHandle();
  TORCH_CUDABLAS_CHECK(cublasDgetrfBatched(
      handle, n, dA_array, ldda, ipiv_array, info_array, batchsize));
}

template <>
void getrfBatched<float>(
    int n, float** dA_array, int ldda, int* ipiv_array, int* info_array, int batchsize) {
  auto handle = at::cuda::getCurrentCUDABlasHandle();
  TORCH_CUDABLAS_CHECK(cublasSgetrfBatched(
      handle, n, dA_array, ldda, ipiv_array, info_array, batchsize));
}

template <>
void getrfBatched<c10::complex<double>>(
    int n,
    c10::complex<double>** dA_array,
    int ldda,
    int* ipiv_array,
    int* info_array,
    int batchsize) {
  auto handle = at::cuda::getCurrentCUDABlasHandle();
  TORCH_CUDABLAS_CHECK(cublasZgetrfBatched(
      handle,
      n,
      reinterpret_cast<cuDoubleComplex**>(dA_array),
      ldda,
      ipiv_array,
      info_array,
      batchsize));
}

template <>
void getrfBatched<c10::complex<float>>(
    int n,
    c10::complex<float>** dA_array,
    int ldda,
    int* ipiv_array,
    int* info_array,
    int batchsize) {
  auto handle = at::cuda::getCurrentCUDABlasHandle();
  TORCH_CUDABLAS_CHECK(cublasCgetrfBatched(
      handle,
      n,
      reinterpret_cast<cuComplex**>(dA_array),
      ldda,
      ipiv_array,
      info_array,
      batchsize));
}


template <>
void gelsBatched<double>(CUDABLAS_GELS_BATCHED_ARGTYPES(double)) {
  TORCH_CUDABLAS_CHECK(cublasDgelsBatched(
      handle, trans, m, n, nrhs, dA_array, ldda, dC_array, lddc, info, devInfoArray, batchSize));
}

template <>
void gelsBatched<float>(CUDABLAS_GELS_BATCHED_ARGTYPES(float)) {
  TORCH_CUDABLAS_CHECK(cublasSgelsBatched(
      handle, trans, m, n, nrhs, dA_array, ldda, dC_array, lddc, info, devInfoArray, batchSize));
}

template <>
void gelsBatched<c10::complex<double>>(CUDABLAS_GELS_BATCHED_ARGTYPES(c10::complex<double>)) {
  TORCH_CUDABLAS_CHECK(cublasZgelsBatched(
      handle, trans,
      m, n, nrhs,
      reinterpret_cast<cuDoubleComplex**>(dA_array),
      ldda,
      reinterpret_cast<cuDoubleComplex**>(dC_array),
      lddc,
      info,
      devInfoArray,
      batchSize));
}

template <>
void gelsBatched<c10::complex<float>>(CUDABLAS_GELS_BATCHED_ARGTYPES(c10::complex<float>)) {
  TORCH_CUDABLAS_CHECK(cublasCgelsBatched(
      handle, trans,
      m, n, nrhs,
      reinterpret_cast<cuComplex**>(dA_array),
      ldda,
      reinterpret_cast<cuComplex**>(dC_array),
      lddc,
      info,
      devInfoArray,
      batchSize));
}
#endif // !(defined(USE_ROCM) && defined(_MSC_VER))

} // namespace at::cuda::blas<|MERGE_RESOLUTION|>--- conflicted
+++ resolved
@@ -1930,14 +1930,8 @@
     const void *result_scale_ptr,
     int64_t result_ld,
     ScalarType result_dtype,
-<<<<<<< HEAD
-    bool use_fast_accum,
-    bool use_rowwise) {
+    bool use_fast_accum) {
   // Note: see `cublasCommonArgs` for various non-intuitive manipulations
-=======
-    bool use_fast_accum) {
-  // Note: see `cublasCommonArgs` for various non-intuitive manupulations
->>>>>>> 1ab61656
   // of input arguments to this function.
 #if CUDA_VERSION >= 11080 || defined(USE_ROCM)
   const auto computeType = CUBLAS_COMPUTE_32F;
