#include <ATen/core/dispatch/Dispatcher.h>
#include <ATen/core/LegacyTypeDispatch.h>
#include <ATen/EmptyTensor.h>
#include <ATen/FunctionalTensorWrapper.h>
#include <ATen/InferSize.h>
#include <ATen/TensorUtils.h>
#include <torch/library.h>
#include <c10/util/irange.h>
#include <c10/util/strides.h>
#include <ATen/EmptyTensor.h>

#ifndef AT_PER_OPERATOR_HEADERS
#include <ATen/ATen.h>
#include <ATen/Functions.h>
#include <ATen/NativeFunctions.h>
#else
#include <ATen/ops/_to_copy.h>
#include <ATen/ops/to_native.h>
#include <ATen/ops/lift.h>
#include <ATen/ops/lift_fresh.h>
#include <ATen/ops/lift_fresh_copy.h>
#include <ATen/ops/resize.h>
#include <ATen/ops/as_strided.h>
#include <ATen/ops/as_strided_copy.h>
#include <ATen/ops/empty_strided_native.h>
#include <ATen/ops/_unsafe_view.h>

#include <utility>
#endif

namespace {
  void functionalizeFallback(const c10::OperatorHandle& op, c10::DispatchKeySet dispatchKeySet [[maybe_unused]], torch::jit::Stack* stack) {
    const auto& schema = op.schema();
    // NB: auto_functionalize handles the case where outputs do not have alias info.
    // This error message therefore suggests users to modify their custom op to the
    // point where auto_functionalize works instead of asking them to try the raw
    // functionalization API (because that is a bit difficult to use).
    // If you're here and want to try the raw functionalizaton kernel approach,
    // see https://gist.github.com/bdhirsh/7dadbf6296f8f7d1abcf4c482f438aaa
    TORCH_CHECK(
      !schema.hasAnyAliasInfo(),
      "Found a custom (non-ATen) operator whose output has alias annotations: ",
      op.schema(),
      ". We only support functionalizing operators whose outputs do not have alias ",
      "annotations (e.g. 'Tensor(a)' is a Tensor with an alias annotation whereas ",
      "'Tensor' is a Tensor without. The '(a)' is the alias annotation). "
      "The alias annotation specifies that the output ",
      "Tensor shares storage with an input that has the same annotation. ",
      "Please check if ",
      "(1) the output needs to be an output (if not, don't return it), ",
      "(2) if the output doesn't share storage with any inputs, then ",
      "delete the alias annotation. ",
      "(3) if the output indeed shares storage with an input, then add a ",
      ".clone() before returning it to prevent storage sharing and then "
      "delete the alias annotation. ",
      "Otherwise, please file an issue on GitHub.");
    const auto num_arguments = schema.arguments().size();
    const auto arguments_begin = stack->size() - num_arguments;
    auto arguments = torch::jit::last(stack, num_arguments);

    auto any_functional_inputs = false;
    auto any_tensor_inputs = false;
    for (uint64_t idx = 0; idx < num_arguments; ++idx) {
      const auto& ivalue = arguments[idx];
      if (ivalue.isTensor()) {
        any_tensor_inputs = true;
        const auto& t = ivalue.toTensor();
        if (t.defined() && at::functionalization::impl::isFunctionalTensor(t)) {
          any_functional_inputs = true;
          at::functionalization::impl::sync(t);
          auto t_new = c10::IValue(at::functionalization::impl::from_functional_tensor(t));
          (*stack)[arguments_begin + idx] = t_new;
        }
      } else if (ivalue.isTensorList()) {
        any_tensor_inputs = true;
        auto tensors = ivalue.toTensorList();
        if (at::functionalization::impl::isFunctionalTensor(tensors)) {
          any_functional_inputs = true;
          at::functionalization::impl::sync(tensors);
          auto t_new = c10::IValue(at::functionalization::impl::from_functional_tensor(tensors));
          (*stack)[arguments_begin + idx] = t_new;
        }
      } else if (ivalue.isOptionalTensorList()) {
        any_tensor_inputs = true;
        auto opt_tensors = ivalue.toOptionalTensorList();
        if (at::functionalization::impl::isFunctionalTensor(opt_tensors)) {
          any_functional_inputs = true;
          at::functionalization::impl::sync(opt_tensors);
          auto t_new = c10::IValue(at::functionalization::impl::from_functional_tensor(opt_tensors));
          (*stack)[arguments_begin + idx] = t_new;
        }
      }
    }
    // we should wrap the output if any inputs were wrapped,
    // OR if we're hitting a factory function (with no tensor inputs)
    auto should_wrap_outputs = !any_tensor_inputs || any_functional_inputs;
    {
      at::AutoDispatchSkipFunctionalize guard;
      op.callBoxed(stack);
    }
    const auto num_returns = schema.returns().size();
    const auto returns_begin = stack->size() - num_returns;
    auto returns = torch::jit::last(stack, num_returns);

    for (const auto idx : c10::irange(num_returns)) {
      const auto& ivalue = returns[idx];
      if (ivalue.isTensor() && should_wrap_outputs) {
        const auto& t = ivalue.toTensor();
        if (!t.defined()) continue;
        auto t_new = c10::IValue(at::functionalization::impl::to_functional_tensor(t));
        (*stack)[returns_begin + idx] = t_new;
      } else if (ivalue.isTensorList() && should_wrap_outputs) {
        auto tensors = ivalue.toTensorList();
        auto t_new = c10::IValue(at::functionalization::impl::to_functional_tensor(tensors));
        (*stack)[returns_begin + idx] = t_new;
      } else if (ivalue.isOptionalTensorList() && should_wrap_outputs) {
        auto opt_tensors = ivalue.toOptionalTensorList();
        auto t_new = c10::IValue(at::functionalization::impl::to_functional_tensor(opt_tensors));
        (*stack)[returns_begin + idx] = t_new;
      }
    }
  }
}

// resize_() is special because:
// - when we resize to a larger size, it acts as a mutation
// - when we resize to a smaller size, it acts as a view
// See Note [resize_ in Functionalization] for more dtails
static const at::Tensor & resize__functionalization(c10::DispatchKeySet dispatchKeySet [[maybe_unused]], const at::Tensor & self, at::IntArrayRef size, std::optional<at::MemoryFormat> memory_format) {
  // First unwrap the tensor arguments
  at::Tensor self_;
  if (at::functionalization::impl::isFunctionalTensor(self)) {
    at::functionalization::impl::sync(self);
    self_ = at::functionalization::impl::from_functional_tensor(self);
  } else {
    self_ = self;
  }
  // Case 1: arguments are not functional tensors, so we no-op and redispatch.
  if (!at::functionalization::impl::isFunctionalTensor(self)) {
     at::AutoDispatchSkipFunctionalize guard;
     self_.resize_(size, memory_format);
     return self;
  }

  // Case 2: actually functionalize resize_()
  at::Tensor tmp_output;
  {
    at::AutoDispatchSkipFunctionalize guard;
    tmp_output = at::resize(self_, size, memory_format);
  }

  auto itemsize = self.dtype().itemsize();
  auto storage_offset = self.storage_offset();
  auto new_size_bytes = at::detail::computeStorageNbytesContiguous(size, itemsize, storage_offset);
  auto needs_resize_storage = new_size_bytes > self.storage().nbytes();

  if (needs_resize_storage) {
    // If resize_() actually increases the size of the storage, then we need to tell FunctionalTensorWrapper about it.
    // See Note[resize_() in functionalization pass]
    auto func_impl = at::functionalization::impl::unsafeGetFunctionalWrapper(self);
    func_impl->maybe_replace_storage(tmp_output);
    // See the note - we're guaranteed at this point that "self" is *not* a view (and has no outstanding views)
    // So we don't need to treat the output of resize as view tensor.
    return self;
  }

  // Otherwise, we know that we're resizing to a smaller size.
  // resize_() is effectively a view operator.
  // The output of resizing is equivalent to taking a slice of a larger tensor.
  // We have to emulate this "slicing" with an as_strided call.
  auto reapply_views = at::functionalization::impl::getFunctionalizationReapplyViewsTLS();
  at::functionalization::ViewMeta view_meta = at::functionalization::ViewMeta(
    [reapply_views = reapply_views, size = size.vec()](const at::Tensor & base, int64_t mutated_view_idx [[maybe_unused]]) -> at::Tensor {
      if (reapply_views) {
        return base.as_strided(size, c10::contiguous_strides(size));
      } else {
        return at::as_strided_copy(base, size, c10::contiguous_strides(size));
      }
    },
    [size = size.vec()](const at::Tensor & base, const at::Tensor & mutated_view, int64_t mutated_view_idx [[maybe_unused]]) -> at::Tensor {
      return base.as_strided_scatter(mutated_view, size, c10::contiguous_strides(size));
    },
    /*has_symbolic_inputs=*/false
  );
  at::functionalization::impl::mutate_view_meta(self, view_meta);
  return self;
}


static at::Tensor lift_functionalize(const at::Tensor & self) {
  TORCH_INTERNAL_ASSERT(!at::functionalization::impl::isFunctionalTensor(self));
  at::AutoDispatchSkipFunctionalize guard;
  auto out = at::lift(self);
  return at::functionalization::impl::to_functional_tensor(out);
}

static at::Tensor lift_fresh_functionalize(const at::Tensor & self) {
  // See Note [Exporting and compiling a graph with lift_fresh_copy]
  if (at::functionalization::impl::isFunctionalTensor(self)) {
    return self.view_as(self);
  }

  at::AutoDispatchSkipFunctionalize guard;
  auto out = at::lift_fresh(self);
  return at::functionalization::impl::to_functional_tensor(out);
}

static at::Tensor lift_fresh_functionalize_copy(const at::Tensor & self) {
  // Note [Exporting and compiling a graph with lift_fresh_copy]
  // If out is already a functional tensor, don't wrap it twice.
  // In theory this could be useful if we want to nest functionalization with itself,
  // but that isn't really a use case today.
  // Needed for https://github.com/pytorch/pytorch/issues/105327
  if (at::functionalization::impl::isFunctionalTensor(self)) {
    // Note [Composite Functionalization under PreDispatch mode]
    // When we are tracing under PreDispatch, PreDispatch key will be
    // in the local include TLS. As a result, when we redispatch here,
    // we will end up hitting PreDispatch stack first. So, we should
    // directly redispatch to the functionalize key manually.
    static auto op = c10::Dispatcher::singleton().findSchemaOrThrow("aten::clone", "").typed<at::Tensor(const at::Tensor &, std::optional<at::MemoryFormat>)>();
    return op.redispatch(c10::DispatchKeySet({c10::DispatchKey::Functionalize}), self, std::nullopt);
  }

  at::AutoDispatchSkipFunctionalize guard;
  auto out = at::lift_fresh_copy(self);
  return at::functionalization::impl::to_functional_tensor(out);
}

static bool device_opted_into_functionalization(c10::Device self_device, std::optional<c10::Device> tgt_device) {
    // If the target device is empty, then the output tensor should be on the same device as the input
    auto real_tgt_device = tgt_device.has_value() ? tgt_device.value() : self_device;
    return real_tgt_device.type() == c10::DeviceType::XLA || real_tgt_device.type() == c10::DeviceType::Lazy;
}

// note I only need this because the to.dtype/to.dtype_layout overload calls this, so we skip the op above.
// We should probably get rid of this though.
static at::Tensor _to_copy_functionalize(
        const at::Tensor & self,
        std::optional<at::ScalarType> dtype,
        std::optional<at::Layout> layout,
        std::optional<at::Device> device,
        std::optional<bool> pin_memory,
        bool non_blocking,
        std::optional<at::MemoryFormat> memory_format) {
  at::Tensor self_;
  if (at::functionalization::impl::isFunctionalTensor(self)) {
    // sync any pending updates
    at::functionalization::impl::sync(self);
    // pass the unwrapped tensor to the backend
    self_ = at::functionalization::impl::from_functional_tensor(self);
  } else {
    self_ = self;
  }

  at::AutoDispatchSkipFunctionalize guard;
  auto out = at::_to_copy(self_, dtype, layout, device, pin_memory, non_blocking, memory_format);

  // Special case: if the Functionalize key is not in TLS, we assume that we're running
  // on a lazy backend (LTC).
  // In that case, if we're copying to a non-functionalize-enabled device,
  // then the functionalization pass should "end". We need to sync any updates on the input
  // tensor, but we shouldn't wrap the output.
  if (!c10::impl::tls_local_dispatch_key_set().included_.has(c10::DispatchKey::Functionalize)) {
    if (!device_opted_into_functionalization(self.device(), device)) {
      return out;
    }
  }
  return at::functionalization::impl::to_functional_tensor(out);
}


// Why is _unsafe_view special-cased here?
// Basically just to satisfy autograd's debug asserts.
// The situation:
// - _unsafe_view's autograd kernel has debug asserts to confirm
//   that the input and output alias storage.
// - _unsafe_view's schema in native_functions.yaml
//   does not contain alias annotations, so it advertises as non-aliasing.
// - functionalization will then treat _unsafe_view like a non-aliasing op.
//   Specifically, autograd will redispatch to functionalization's
//   boxed fallback kernel, which creates a new FunctionalTensorWrapper output
//   that does **not** alias storage with the input, tripping the assert.
// The kernel written here just manually re-ifies the aliasing relationship.
//
// Another way to handle this would be to fix unsafe_view's alias annotations
// in native_functions.yaml, but I think this would be a pessimization.
// The idea with _unsafe_view is that you're guaranteed that the input
// is a temporary, and don't actually have to worry about propagating
// mutations between the input and output.
static at::Tensor _unsafe_view_functionalize(const at::Tensor & self, at::SymIntArrayRef size) {
  if (!at::functionalization::impl::isFunctionalTensor(self)) {
    at::AutoDispatchSkipFunctionalize guard;
    return at::_unsafe_view_symint(self, size);
  }

  auto self_ = at::functionalization::impl::from_functional_tensor(self);
  at::Tensor tmp_output;
  {
    at::AutoDispatchSkipFunctionalize guard;
    tmp_output = at::_unsafe_view_symint(self_, size);
  }

  bool has_symbolic_inputs = std::any_of(size.begin(), size.end(), [=](auto& s) { return s.is_symbolic(); });

  at::functionalization::ViewMeta view_meta = at::functionalization::ViewMeta(
    [size = size.vec()](const at::Tensor & base, int64_t mutated_view_idx [[maybe_unused]]) -> at::Tensor {
      return at::_unsafe_view_symint(base, size);
    },
    [size = size.vec()](const at::Tensor & base, const at::Tensor & mutated_view, int64_t mutated_view_idx [[maybe_unused]]) -> at::Tensor {
      return at::_unsafe_view_symint(mutated_view, base.sym_sizes());
    },
    /*has_symbolic_inputs=*/has_symbolic_inputs
  );

  auto out = at::functionalization::impl::create_functional_tensor_with_view_meta(tmp_output, self, std::move(view_meta));
  // See  Note [Propagating strides in the functionalization pass]
  // (for _unsafe_view, I'm just manually doing the shape inference rule here instead of calling the meta function for unsafe_view)
  auto inferred_size = at::infer_size_dv(size, self.sym_numel());

  auto stride = at::detail::computeStride(self.sym_sizes(), self.sym_strides(), inferred_size);
<<<<<<< HEAD
  if (! stride.has_value()){
    // See if the view is valid. If it's not, then we copy.
    // It's OK to copy, because _unsafe_view(x) guarantees that x isn't used
    // anymore.
    if (!stride.has_value()) {
      auto tmp = self_.contiguous();
      stride = tmp.sym_strides();
    }
  }
=======

  if (!stride.has_value()) {
    // With unbacked symints, computeStride could fail even on contiguous
    // tensors. In this case, we can use the strides of an empty tensor of
    // inferred_size.
    TORCH_CHECK(
        self.is_contiguous(),
        "View is not valid from size:",
        self.sym_sizes(),
        " stride: ",
        self.sym_strides(),
        " to shape: ",
        inferred_size,
        " in case of unbacked symbols consider adding torch.check to guide computing strides.");

    stride = at::detail::empty_symint_meta(
                 inferred_size,
                 std::nullopt,
                 std::nullopt,
                 std::nullopt,
                 std::nullopt,
                 std::nullopt)
                 .sym_strides();
  }

>>>>>>> b643076e
  out.unsafeGetTensorImpl()->set_sizes_and_strides(inferred_size, stride.value());
  return out;
}

static at::Tensor& set__functionalize(at::Tensor& self, const at::Tensor& src) {
  // error case
  TORCH_CHECK(at::functionalization::impl::isFunctionalTensor(self) || !at::functionalization::impl::isFunctionalTensor(src),
    "set__functionalize: Tried to mutate a non-functional tensor with a functional tensor, which is not allowed");

  // nop case
  if (!at::functionalization::impl::isFunctionalTensor(self) && !at::functionalization::impl::isFunctionalTensor(src)) {
    at::AutoDispatchSkipFunctionalize guard;
    return self.set_(src);
  }

  TORCH_CHECK(at::functionalization::impl::isFunctionalTensor(src),
    "set__functionalize: We do not currently support x.set_(y) where y is not a FunctionalTensor. Please file an issue");

  TORCH_INTERNAL_ASSERT(at::functionalization::impl::isFunctionalTensor(self));
  TORCH_INTERNAL_ASSERT(at::functionalization::impl::isFunctionalTensor(src));
  auto self_impl = at::functionalization::impl::unsafeGetFunctionalWrapper(self);
  auto src_impl = at::functionalization::impl::unsafeGetFunctionalWrapper(src);
  // See Note [Ordering of resize_() and set_()]
  TORCH_CHECK(!self_impl->was_inductor_storage_resized(),
    "storage_resize_() followed by set_() in torch.compile is not supported today");
  self_impl->set__impl(src_impl);
  return self;
}

TORCH_LIBRARY_IMPL(_, Functionalize, m) {
  m.fallback(torch::CppFunction::makeFromBoxedFunction<&functionalizeFallback>());
}

TORCH_LIBRARY_IMPL(aten, Functionalize, m) {
  m.impl("resize_", TORCH_FN(resize__functionalization));
  m.impl("lift", TORCH_FN(lift_functionalize));
  m.impl("lift_fresh", TORCH_FN(lift_fresh_functionalize));
  m.impl("lift_fresh_copy", TORCH_FN(lift_fresh_functionalize_copy));
  m.impl("_to_copy", TORCH_FN(_to_copy_functionalize));
  m.impl("_unsafe_view", TORCH_FN(_unsafe_view_functionalize));
  // The overloads of set_() that take in a storage should never
  // appear with torch.compile, because dynamo graph breaks
  m.impl("set_.source_Tensor", TORCH_FN(set__functionalize));
}<|MERGE_RESOLUTION|>--- conflicted
+++ resolved
@@ -318,17 +318,6 @@
   auto inferred_size = at::infer_size_dv(size, self.sym_numel());
 
   auto stride = at::detail::computeStride(self.sym_sizes(), self.sym_strides(), inferred_size);
-<<<<<<< HEAD
-  if (! stride.has_value()){
-    // See if the view is valid. If it's not, then we copy.
-    // It's OK to copy, because _unsafe_view(x) guarantees that x isn't used
-    // anymore.
-    if (!stride.has_value()) {
-      auto tmp = self_.contiguous();
-      stride = tmp.sym_strides();
-    }
-  }
-=======
 
   if (!stride.has_value()) {
     // With unbacked symints, computeStride could fail even on contiguous
@@ -354,7 +343,6 @@
                  .sym_strides();
   }
 
->>>>>>> b643076e
   out.unsafeGetTensorImpl()->set_sizes_and_strides(inferred_size, stride.value());
   return out;
 }
