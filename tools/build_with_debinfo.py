--- conflicted
+++ resolved
@@ -95,12 +95,8 @@
         sys.exit(-95)
     if not is_devel_setup():
         print(
-<<<<<<< HEAD
-            "Not a devel setup of PyTorch, please run `python3 -m pip install -e . -v --no-build-isolation --user` first"
-=======
             "Not a devel setup of PyTorch, "
             "please run `python -m pip install --no-build-isolation -v -e .` first"
->>>>>>> ff0d56d0
         )
         sys.exit(-1)
     if not has_build_ninja():
