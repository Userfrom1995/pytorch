#include <c10/cuda/CUDACachingAllocator.h>

#include <c10/core/AllocatorConfig.h>
#include <c10/core/impl/GPUTrace.h>
#include <c10/cuda/CUDAException.h>
#include <c10/cuda/CUDAFunctions.h>
#include <c10/cuda/CUDAGuard.h>
#include <c10/util/Gauge.h>
#include <c10/util/ScopeExit.h>
#include <c10/util/UniqueVoidPtr.h>
#include <c10/util/env.h>
#include <c10/util/error.h>
#include <c10/util/flat_hash_map.h>
#include <c10/util/hash.h>
#include <c10/util/llvmMathExtras.h>
#include <c10/util/static_tracepoint.h>

#if !defined(USE_ROCM) && defined(PYTORCH_C10_DRIVER_API_SUPPORTED)
#include <c10/cuda/driver_api.h>
#include <sys/syscall.h>
#include <sys/types.h>
#include <unistd.h>
#endif

#include <c10/util/Exception.h>
#include <cuda_runtime_api.h>
#include <algorithm>
#include <cstddef>
#include <cstdint>
#include <deque>
#include <memory>
#include <mutex>
#include <new>
#include <regex>
#include <set>
#include <stack>
#include <thread>
#include <utility>
#include <vector>

TORCH_SDT_DEFINE_SEMAPHORE(malloc)
TORCH_SDT_DEFINE_SEMAPHORE(free)

namespace c10 {

// NOLINTNEXTLINE(misc-use-internal-linkage)
C10_DEFINE_REGISTRY(FreeCudaMemoryCallbacksRegistry, FreeMemoryCallback)

namespace cuda::CUDACachingAllocator {

using namespace c10::CachingAllocator;
using namespace c10::CachingDeviceAllocator;

namespace Native {

//
// Yet another caching allocator for CUDA device allocations.
//
// - Allocations are associated with a stream. Once freed, blocks can be
//   re-allocated on the same stream, but not on any other stream.
// - The allocator attempts to find the smallest cached block that will fit the
//   requested size. If the block is larger than the requested size, it may be
//   split. If no block is found, the allocator will delegate to cudaMalloc.
// - If the cudaMalloc fails, the allocator will attempt to free one cached
//   block of sufficient size that is not split and retry the allocation.
//   If this also fails, the allocator will attempt to free all cached blocks
//   that are not split and retry the allocation.
// - Large (>1MB) and small allocations are stored in separate pools.
//   Small requests are packed into 2MB buffers. Large requests will use the
//   smallest available free block or allocate a new block using cudaMalloc.
// - To reduce fragmentation, requests between 1MB and 10MB will allocate and
//   split a 20MB block, if no free block of sufficient size is available.
// - To further reduce fragmentation, blocks >= max_split_size are not allowed
//   to be split. These oversize cached blocks will still satisfy requests
//   within 1MB of the oversize cached block size.
//
// With this allocator, allocations and frees should logically be considered
// "usages" of the memory segment associated with streams, just like kernel
// launches. The programmer must insert the proper synchronization if memory
// segments are used from multiple streams.
//
// The library provides a recordStream() function to help insert the correct
// synchronization when allocations are used on multiple streams. This will
// ensure that the block is not reused before each recorded stream completes
// work.
//

/**
 * Note [Interaction with CUDA graph capture]
 * ~~~~~~~~~~~~~~~~~~~~~~~~~~~~~~~~~~~~~~~~~~
 * Graph capture performs a dry run of a region of execution, freezing all CUDA
 * work (and virtual addresses used during that work) into a "graph." The graph
 * may be "replayed" like a single giant kernel, with greatly reduced CPU
 * overhead as well as modestly improved GPU performance.
 *
 * Because capture bakes in memory addresses, the memory used during capture
 * must be available for the graph to use during replay. DeviceCachingAllocator
 * assigns and frees memory eagerly and dynamically, so if we're not careful
 * about managing graphs' memory, at replay time those memory addresses could be
 * used by other tensors.
 *
 * To guarantee a graph's baked in addresses are safe to reuse in replay,
 * DeviceAllocator satisfies allocations from a graph-private memory pool during
 * capture, and doesn't begin cudaFreeing those addresses until the graph is
 * destroyed.
 *
 * Within the private pool, allocations are freed and reassigned as usual during
 * capture. Memory regions will be used in a consistent order during replay. So
 * a private pool doesn't use memory more wastefully than the default pools
 * during capture, but it does reserve its high-water mark of used memory away
 * from the default pools as long as the capture(s) it served survive
 * (regardless whether those captures are idle or replaying).
 *
 * CUDAGraph's requests for private pools are mediated by
 * DeviceAllocator::notifyCaptureBegin,
 *                  notifyCaptureAboutToEnd,
 *                  notifyCaptureEnded,
 *                  notifyCaptureDestroy.
 */

constexpr size_t kMinBlockSize =
    512; // all sizes are rounded to at least 512 bytes
constexpr size_t kSmallSize = 1048576; // largest "small" allocation is 1 MiB
constexpr size_t kSmallBuffer =
    2097152; // "small" allocations are packed in 2 MiB blocks
constexpr size_t kMinLargeAlloc =
    10485760; // allocations between 1 and 10 MiB may use kLargeBuffer
constexpr size_t kRoundLarge = 2097152; // round up large allocations to 2 MiB

static char SHAREABLE_HANDLE_VERSION = 1;
enum ShareableHandleType : char {
  SHAREABLE_CUDA_MALLOC = 'c',
  SHAREABLE_CUDA_EXPANDABLE_SEGMENT = 'e'
};

namespace {

using stream_set = ska::flat_hash_set<cuda::CUDAStream>;

void decrease_stat_array(
    StatArray& stat_array,
    size_t amount,
    const StatTypes& stat_types) {
  for_each_selected_stat_type(
      stat_types, [&stat_array, amount](size_t stat_type) {
        stat_array[stat_type].decrease(amount);
      });
}

struct Block;
struct PrivatePool;
typedef bool (*Comparison)(const Block*, const Block*);
static bool BlockComparatorSize(const Block* a, const Block* b);
static bool BlockComparatorAddress(const Block* a, const Block* b);

struct BlockPool {
  BlockPool(bool small, PrivatePool* private_pool = nullptr)
      : blocks(BlockComparatorSize),
        unmapped(BlockComparatorAddress),
        is_small(small),
        owner_PrivatePool(private_pool) {}

  // Do not insert a Block to blocks directly; use insert_into_blocks(),
  // instead.
  std::set<Block*, Comparison> blocks;
  std::set<Block*, Comparison> unmapped;
  // NOLINTNEXTLINE(cppcoreguidelines-avoid-const-or-ref-data-members)
  const bool is_small;
  PrivatePool* owner_PrivatePool;
  int64_t get_free_blocks_call_count{0};

  // Add a Block into blocks set with updating gc counter.
  std::pair<std::set<Block*, Comparison>::iterator, bool> insert_into_blocks(
      Block* block);

  MempoolId_t owner_MempoolId() const;
};

struct ExpandableSegment;

struct Block {
  c10::DeviceIndex device; // gpu
  cudaStream_t stream; // allocation stream
  stream_set stream_uses; // streams on which the block was used
  size_t size; // block size in bytes
  size_t requested_size; // memory originally requested
  BlockPool* pool{nullptr}; // owning memory pool
  void* ptr{nullptr}; // memory address
  bool allocated{false}; // in-use flag
  bool mapped{true}; // is the virtual address range this Block references
                     // backed by physical pages. Always true when
                     // expandable_segment_ is null. When false
                     // This Block will be aligned to the segment size
                     // of its expandable_segment_.
  Block* prev{nullptr}; // prev block if split from a larger allocation
  Block* next{nullptr}; // next block if split from a larger allocation
  int event_count{0}; // number of outstanding CUDA events
  int64_t gc_count_base{0}; // get_free_blocks_call_count when Block is inserted
  std::shared_ptr<GatheredContext> context_when_allocated;
  // only set for the first block in the segment (when prev == null)
  // this records the frame information when cudaMalloc was called
  // whereas context_when_allocated records the last time we handed this
  // memory out from our cache.
  std::shared_ptr<GatheredContext> context_when_segment_allocated;

  ExpandableSegment* expandable_segment_{nullptr};

  Block(
      c10::DeviceIndex device,
      cudaStream_t stream,
      size_t size,
      BlockPool* pool,
      void* ptr)
      : device(device),
        stream(stream),
        size(size),
        requested_size(0),
        pool(pool),
        ptr(ptr) {}

  // constructor for search key
  Block(c10::DeviceIndex device, cudaStream_t stream, size_t size)
      : device(device), stream(stream), size(size), requested_size(0) {}

  size_t gc_count() {
    TORCH_INTERNAL_ASSERT(pool);
    return static_cast<int>(pool->get_free_blocks_call_count - gc_count_base);
  }

  bool is_split() const {
    return (prev != nullptr) || (next != nullptr);
  }
  void splice(Block* before, Block* after) {
    if (before) {
      TORCH_INTERNAL_ASSERT(before->next == after);
      before->next = this;
    }
    prev = before;
    if (after) {
      TORCH_INTERNAL_ASSERT(after->prev == before);
      after->prev = this;
    }
    next = after;
  }
};

std::pair<std::set<Block*, Comparison>::iterator, bool> BlockPool::
    insert_into_blocks(Block* block) {
  block->gc_count_base = get_free_blocks_call_count;
  return blocks.insert(block);
}

struct SegmentRange {
  char* ptr;
  size_t size;
  SegmentRange(void* p, size_t s) : ptr(static_cast<char*>(p)), size(s) {}
};

#if !defined(USE_ROCM) && defined(PYTORCH_C10_DRIVER_API_SUPPORTED)

/*
Note [Expandable Segments]

Rationale

For large (>2MB) allocations, the allocator calls cudaMalloc to get allocations
that are the same size as what the user requests. In the future, parts of these
allocations can be reused for other requests if they are free. This works well
when the program makes many requests of exactly the same size or of sizes that
even multiples of that size. Many deep learning models follow this behavior.
However, one common exception is when the batch size changes slightly from one
iteration to the next, e.g. in batched inference. When the program runs
initially with batch size N, it will make allocations appropriate for that size.
If in the future, it runs at size N - 1, the existing allocations will still be
big enough. However, if it runs at size N + 1, then it will have to make new
allocations that are slightly larger. Not all the tensors are the same size.
Some might be (N + 1)*A and others (N + 1)*A*B where A and B are some non-batch
dimensions in the model. Because the allocator reuses existing allocations when
they are big enough, some number of (N + 1)*A allocations will actually fit in
the already existing N*B*A segments, though not perfectly. As the model runs it
will partially fill up all of these segments leaving unusable free slices of
memory at the end of these segments. The allocator at some point will need to
cudaMalloc a new (N + 1)*A*B segment. If there is not enough memory, there is
now no way to recover the slices of memory that are free at the end of existing
segments. With models 50+ layers deep, this pattern might repeat 50+ times
creating many slivers.

Approach

Expandable segments allows the allocator to create a segment initially and then
expand its size later when more memory is needed. Instead of making one segment
per allocation, it tries to make one segment (per stream) that grows as
necessary. Now when the N + 1 case runs, the allocations will tile nicely into
the one large segment until it fills up. Then more memory is requested and
appended to the end of the segment. This process does not create as many slivers
of unusable memory, so it is more likely to succeed at finding this memory.

Implementation

The expandable_segments:True option is used to enable/disable this behavior. We
use cuda's low-level memory APIs, which are similar to mmap, to extend the
memory segments. These APIs separate the allocation of physical memory
(cuMemCreate) from the allocation of virtual address space (cuMemAddressReserve)
and the associate between them cuMemMap/cuMemSetAccess.

When we allocate a new segment, we allocate enough address space to map
basically the entire physical memory of the GPU (there is 256TiB of address
space), but we only map enough physical memory to handle the current amount of
memory needed by the program. As more is requested, we add more physical memory
to the segment. This can work at the granularity of GPU pages which are 2MiB
currently.

If we end up out of memory, we can unmap all the memory in our segment
corresponding to empty physical pages, and return it to CUDA for use at another
address in the segment or in a segment for a different stream.

A current limitation of CUDA's API is that physical memory
(CUmemGenericAllocationHandle) cannot be split up after it is mapped even if the
handle holds multiple GPU pages. The cost to map/unmap memory is proportional to
the number of physical memory chunks that were allocated (mapping 10 separately
allocated 2MiB pages takes 10x time compared to mapping one 20MiB physical
allocation of 10 pages).  Changing memory mappings also appears to involve at
least some synchronous actions with the GPU and so should be considered an
expensive operation. To limit overhead, we use 2MiB pages for our small pool and
20MiB pages for our large pool. Initially allocation using expandable_blocks
will be slower than cudaMalloc, though still in the milliseconds range for
mapping the entire memory.

When mapping new memory to expand the segment, we look for the lowest address at
which we can fit a new allocation by adding new pages. Normally this will be at
the end of the block. But if have previously unmapped blocks earlier in the
segment during an OOM, it will first try to fill in those gaps to keep the
segment as a single block. By allocating at the lowest address we encourage
the split up parts of the block to merge into a single block again, reducing
fragmentation potential.

Allocation of blocks in the segment uses the same best-fit heuristics of the
rest of the allocator.

Expandable blocks can be enabled/disabled throughout the run of a program. When
disabled, the allocator will not put new allocations in an expandable block.

Limitations

* Slightly slower initial memory allocation speed.
* IPC of cuda tensors (e.g. for multiprocess dataloaders) is not supported.
However, it is possible to temporarily disable (expandable_segments:False) the
bevhavior for allocator tensors that need to be used cross-process.
* CUDA runtime APIs related to sharing memory across process
(cudaDeviceEnablePeerAccess) do not work for memory allocated with cuMemMap.
Instead these mapping have to be done manually. The allocator now has an
`enablePeerAccess` method to do this.
*/

struct ExpandableSegment {
  ExpandableSegment(
      c10::DeviceIndex device,
      std::optional<cudaStream_t> stream,
      size_t address_space_size,
      size_t segment_size,
      std::vector<c10::DeviceIndex> peers)
      : device_(device),
        stream_(stream),
        // 2MB for small pool, 20MB for large pool
        segment_size_(segment_size),
        max_handles_(numSegments(address_space_size)),
        peers_(std::move(peers)) {
    cudaDeviceProp prop{};
    C10_CUDA_CHECK(cudaGetDeviceProperties(&prop, device_));
    // we allocate enough address space for 1 1/8 the total memory on the GPU.
    // This allows for some cases where we have to unmap pages earlier in the
    // segment to put them at the end.
    max_handles_ = numSegments(prop.totalGlobalMem + prop.totalGlobalMem / 8);
    C10_CUDA_DRIVER_CHECK(DriverAPI::get()->cuMemAddressReserve_(
        &ptr_, segment_size_ * max_handles_, 0ULL, 0, 0ULL));
  }
  ExpandableSegment(const ExpandableSegment&) = delete;
  ExpandableSegment(ExpandableSegment&&) = delete;
  ExpandableSegment operator=(const ExpandableSegment&) = delete;
  ExpandableSegment operator=(ExpandableSegment&&) = delete;

  // begin must be aligned to segment_size_.
  // returns the actual range mapped, which may be
  // greater than requested if size is not aligned to segment_size_.
  // return size of 0 indicates OOM
  SegmentRange map(SegmentRange range) {
    auto begin = segmentLeft(range.ptr);
    auto end = segmentRight(range.ptr + range.size);
    TORCH_INTERNAL_ASSERT(ptr() + begin * segment_size_ == range.ptr);
    if (begin == end) {
      return rangeFromHandles(begin, end);
    }
    while (end > handles_.size()) {
      handles_.emplace_back(std::nullopt);
    }
    for (auto i : c10::irange(begin, end)) {
      TORCH_INTERNAL_ASSERT(!handles_.at(i));
      CUmemGenericAllocationHandle handle = 0;
      CUmemAllocationProp prop = {};
      prop.type = CU_MEM_ALLOCATION_TYPE_PINNED;
#ifndef FBCODE_CAFFE2
      prop.requestedHandleTypes = CU_MEM_HANDLE_TYPE_POSIX_FILE_DESCRIPTOR;
#endif
      int flag = 0;
      C10_CUDA_DRIVER_CHECK(DriverAPI::get()->cuDeviceGetAttribute_(
          &flag,
          CU_DEVICE_ATTRIBUTE_GPU_DIRECT_RDMA_WITH_CUDA_VMM_SUPPORTED,
          device_));
      if (flag)
        prop.allocFlags.gpuDirectRDMACapable = 1;
      prop.location.type = CU_MEM_LOCATION_TYPE_DEVICE;
      // NOLINTNEXTLINE(bugprone-signed-char-misuse)
      prop.location.id = static_cast<int>(device_);
      auto status =
          DriverAPI::get()->cuMemCreate_(&handle, segment_size_, &prop, 0);
      if (status == CUDA_ERROR_OUT_OF_MEMORY) {
        for (auto j : c10::irange(begin, i)) {
          // NOLINTNEXTLINE(bugprone-unchecked-optional-access)
          auto h = handles_.at(j).value();
          handles_.at(j) = std::nullopt;
          C10_CUDA_DRIVER_CHECK(DriverAPI::get()->cuMemRelease_(h.handle));
        }
        trimHandles();
        return rangeFromHandles(begin, begin);
      }
      C10_CUDA_DRIVER_CHECK(status);
      handles_.at(i) = Handle{handle, std::nullopt};
    }
    mapAndSetAccess(begin, end);
    return rangeFromHandles(begin, end);
  }

  // unmaps all the completely empty segment_size_ segments between
  // [begin, begin + size), returns the offset where the range begin,
  // and the actual size unmapped (multiple of segment_size_)
  SegmentRange unmap(SegmentRange range) {
    auto begin = segmentRight(range.ptr);
    auto end = segmentLeft(range.ptr + range.size);
    if (begin >= end) {
      return SegmentRange{range.ptr, 0};
    }
    unmapHandles(begin, end);
    return rangeFromHandles(begin, end);
  }

  // Setup IPC sharing for range.
  // Returns the (larger) range that was actually shared.
  // Serializes data to std::ostream that can be passed to the
  // other process, and then restored as an exapandable segment
  // via ExpandableSegment::fromShared(istream);
  SegmentRange share(SegmentRange range, std::ostream& buf) {
    auto begin = segmentLeft(range.ptr);
    auto end = segmentRight(range.ptr + range.size);
    ShareHeader header{getpid(), segment_size_, end - begin};
    buf.write((const char*)&header, sizeof(ShareHeader));
    for (auto i : c10::irange(begin, end)) {
      // NOLINTNEXTLINE(bugprone-unchecked-optional-access)
      auto& handle = handles_.at(i).value();
      if (!handle.fd) {
        int fd = 0;
        C10_CUDA_DRIVER_CHECK(DriverAPI::get()->cuMemExportToShareableHandle_(
            &fd, handle.handle, CU_MEM_HANDLE_TYPE_POSIX_FILE_DESCRIPTOR, 0));
        handle.fd = fd;
      }
      int fd = *handle.fd;
      buf.write((const char*)&fd, sizeof(int));
    }
    return rangeFromHandles(begin, end);
  }

  static std::unique_ptr<ExpandableSegment> fromShared(
      c10::DeviceIndex device,
      std::vector<c10::DeviceIndex> peers,
      std::istream& buf) {
    ShareHeader header{};
    buf.read((char*)&header, sizeof(ShareHeader));
    auto segment = std::make_unique<ExpandableSegment>(
        device,
        std::nullopt,
        header.num_handles * header.segment_size,
        header.segment_size,
        std::move(peers));
// older build setups (e.g. multiwheels) do not have this syscall, added 2020
// but the kernel on the system might still support it.
#ifndef SYS_pidfd_open
#define SYS_pidfd_open 434
#endif
#ifndef SYS_pidfd_getfd
#define SYS_pidfd_getfd 438
#endif
    auto pidfd = syscall(SYS_pidfd_open, header.pid, 0);
    TORCH_CHECK(
        pidfd != -1 || errno != ENOSYS,
        "The kernel on this machine does not support the pidfd_open syscall needed to use IPC for CUDA tensors when expandable_segments:True is set. "
        "Consider using expandable_segments:False via torch.cuda.memory._set_allocator_settings('expandable_segments:False') for this allocation.");
    TORCH_CHECK(pidfd != -1, "pidfd_open:", c10::utils::str_error(errno));
    for (auto i : c10::irange(header.num_handles)) {
      (void)i;
      int fd = 0;
      buf.read((char*)&fd, sizeof(int));
      auto myfd = syscall(SYS_pidfd_getfd, pidfd, fd, 0);
      if (myfd == -1) {
        auto err = errno;
        close((int)pidfd);
        for (auto& h : segment->handles_) {
          C10_CUDA_DRIVER_CHECK(
              // NOLINTNEXTLINE(bugprone-unchecked-optional-access)
              DriverAPI::get()->cuMemRelease_(h.value().handle));
          h = std::nullopt;
        }
        TORCH_CHECK(
            err != ENOSYS,
            "The kernel on this machine does not support the pidfd_getfd syscall needed to use IPC for CUDA tensors when expandable_segments:True is set. "
            "Consider using expandable_segments:False via torch.cuda.memory._set_allocator_settings('expandable_segments:False') for this allocation.");
        TORCH_CHECK(false, "pidfd_getfd: ", c10::utils::str_error(err));
      }
      CUmemGenericAllocationHandle handle = 0;
      C10_CUDA_DRIVER_CHECK(DriverAPI::get()->cuMemImportFromShareableHandle_(
          &handle,
          // NOLINTNEXTLINE(performance-no-int-to-ptr)
          (void*)(uintptr_t)myfd,
          CU_MEM_HANDLE_TYPE_POSIX_FILE_DESCRIPTOR));
      close((int)myfd);
      segment->handles_.emplace_back(Handle{handle, std::nullopt});
    }
    close((int)pidfd);
    segment->mapAndSetAccess(0, header.num_handles);
    return segment;
  }

  char* ptr() const {
    // NOLINTNEXTLINE(performance-no-int-to-ptr)
    return reinterpret_cast<char*>(ptr_);
  }

  size_t size() const {
    return max_handles_ * segment_size_;
  }

  void addPeer(c10::DeviceIndex device) {
    peers_.push_back(device);
    forEachAllocatedRange(
        [&](size_t begin, size_t end) { setAccess(device, begin, end); });
  }

  ~ExpandableSegment() {
    forEachAllocatedRange(
        [&](size_t begin, size_t end) { unmapHandles(begin, end); });
    C10_CUDA_DRIVER_CHECK(DriverAPI::get()->cuMemAddressFree_(
        ptr_, segment_size_ * max_handles_));
  }

 private:
  void setAccess(c10::DeviceIndex device, size_t begin, size_t end) {
    CUmemAccessDesc desc;
    desc.location.type = CU_MEM_LOCATION_TYPE_DEVICE;
    // NOLINTNEXTLINE(bugprone-signed-char-misuse)
    desc.location.id = static_cast<int>(device);
    desc.flags = CU_MEM_ACCESS_FLAGS_PROT_READWRITE;
    C10_CUDA_DRIVER_CHECK(DriverAPI::get()->cuMemSetAccess_(
        ptr_ + begin * segment_size_, (end - begin) * segment_size_, &desc, 1));
  }

  void mapAndSetAccess(size_t begin, size_t end) {
    for (auto i : c10::irange(begin, end)) {
      C10_CUDA_DRIVER_CHECK(DriverAPI::get()->cuMemMap_(
          ptr_ + i * segment_size_,
          segment_size_,
          0,
          // NOLINTNEXTLINE(bugprone-unchecked-optional-access)
          handles_.at(i).value().handle,
          0ULL));
    }
    setAccess(device_, begin, end);
    for (auto p : peers_) {
      setAccess(p, begin, end);
    }
  }

  void unmapHandles(size_t begin, size_t end) {
    // note: unlike cudaFree, MemUnmap and MemRelease do
    // not appear to synchronize in all cases, so we have to wait for the
    // stream to finish before this memory is truly free.

    // cannot call c10::cuda::stream_synchronize because
    // it might grab the GIL which can lead to a deadlock
    // Locking order must be GIL -> Allocator Lock
    if (stream_) {
      C10_CUDA_CHECK(cudaStreamSynchronize(*stream_));
    } else {
      cuda::CUDAGuard device_guard(device_);
      C10_CUDA_CHECK(cudaDeviceSynchronize());
    }
    for (auto i : c10::irange(begin, end)) {
      // NOLINTNEXTLINE(bugprone-unchecked-optional-access)
      Handle h = handles_.at(i).value();
      handles_.at(i) = std::nullopt;
      C10_CUDA_DRIVER_CHECK(DriverAPI::get()->cuMemUnmap_(
          ptr_ + segment_size_ * i, segment_size_));
      if (h.fd) {
        close(*h.fd);
      }
      C10_CUDA_DRIVER_CHECK(DriverAPI::get()->cuMemRelease_(h.handle));
    }
    trimHandles();
  }
  void trimHandles() {
    while (!handles_.empty() && !handles_.back()) {
      handles_.pop_back();
    }
  }
  void forEachAllocatedRange(const std::function<void(size_t, size_t)>& fn) {
    size_t start = 0;
    for (auto i : c10::irange(handles_.size())) {
      if (handles_.at(i) && (i == 0 || !handles_.at(i - 1))) {
        start = i;
      }
      if (handles_.at(i) && (i + 1 == handles_.size() || !handles_.at(i + 1))) {
        fn(start, i + 1);
      }
    }
  }
  size_t numSegments(size_t size) {
    return (size + segment_size_ - 1) / segment_size_;
  }
  size_t segmentLeft(char* p) {
    auto size = p - ptr();
    return size / segment_size_;
  }
  size_t segmentRight(char* p) {
    auto size = p - ptr();
    return numSegments(size);
  }
  SegmentRange rangeFromHandles(size_t begin, size_t end) {
    return SegmentRange(
        ptr() + segment_size_ * begin, segment_size_ * (end - begin));
  }
  c10::DeviceIndex device_;
  std::optional<cudaStream_t> stream_;
  CUdeviceptr ptr_{};
  size_t segment_size_;
  size_t max_handles_;
  struct Handle {
    CUmemGenericAllocationHandle handle;
    std::optional<int> fd;
  };
  struct ShareHeader {
    pid_t pid;
    size_t segment_size;
    size_t num_handles;
  };
  std::vector<std::optional<Handle>> handles_;
  // devices on which this memory should be mapped in addition
  // to the device where the physical memory lives (device_).
  std::vector<c10::DeviceIndex> peers_;
};
#else
struct ExpandableSegment {
  ExpandableSegment(
      c10::DeviceIndex device,
      std::optional<cudaStream_t> stream,
      size_t address_space_size,
      size_t segment_size,
      std::vector<c10::DeviceIndex> peers) {
    TORCH_INTERNAL_ASSERT(false, "expandable segment not supported");
  }
  SegmentRange map(SegmentRange range) {
    return SegmentRange(nullptr, 0);
  }
  SegmentRange unmap(SegmentRange range) {
    return SegmentRange(nullptr, 0);
  }
  SegmentRange share(SegmentRange range, std::ostream& ss) {
    return SegmentRange(nullptr, 0);
  }
  static std::unique_ptr<ExpandableSegment> fromShared(
      c10::DeviceIndex device,
      std::vector<c10::DeviceIndex> peers,
      std::istream& buf) {
    return {};
  }
  char* ptr() const {
    return nullptr;
  }
  size_t size() const {
    return 0;
  }
  void addPeer(c10::DeviceIndex device) {}
};
#endif

// BlockState, BlockPoolState, and PrivatePoolState contain the information
// needed to reconstruct a private pool to a previous state. See note
// [Checkpointing PrivatePoolState]
struct BlockState {
  c10::DeviceIndex device = 0;
  cudaStream_t stream = nullptr;
  stream_set stream_uses = {};
  size_t size = 0;
  void* ptr = nullptr;
  bool allocated = false;
  int64_t gc_count_base = 0;
  // maintain invariant that event_count == 0 ;
  // history will be left alone in checkpoint

  BlockState(Block* block);
};

struct SegmentState {
  std::vector<BlockState> blocks;
  bool is_small = false;

  SegmentState(Block* head);
};

struct PrivatePoolState : AllocatorState {
  // omitting use_count, and cudaMalloc_count as they remain the same
  MempoolId_t owner_id = {0, 0};

  std::vector<SegmentState> segments;

  PrivatePoolState(
      MempoolId_t pool_id,
      const std::vector<Block*>& private_pool_head_blocks);
};

struct RestoreResult {
  std::vector<void*> allocations_freed;
  std::vector<Block*> allocations_created;
};

static bool BlockComparatorSize(const Block* a, const Block* b) {
  if (a->stream != b->stream) {
    return (uintptr_t)a->stream < (uintptr_t)b->stream;
  }
  if (a->size != b->size) {
    return a->size < b->size;
  }
  return (uintptr_t)a->ptr < (uintptr_t)b->ptr;
}
static bool BlockComparatorAddress(const Block* a, const Block* b) {
  if (a->stream != b->stream) {
    return (uintptr_t)a->stream < (uintptr_t)b->stream;
  }
  return (uintptr_t)a->ptr < (uintptr_t)b->ptr;
}

struct AllocParams {
  AllocParams(
      c10::DeviceIndex device,
      size_t size,
      cudaStream_t stream,
      BlockPool* pool,
      size_t alloc_size,
      DeviceStats& stats)
      : search_key(device, stream, size), pool(pool), alloc_size(alloc_size) {}

  c10::DeviceIndex device() const {
    return search_key.device;
  }
  cudaStream_t stream() const {
    return search_key.stream;
  }
  size_t size() const {
    return search_key.size;
  }

  Block search_key;
  BlockPool* pool;
  size_t alloc_size;
  Block* block{nullptr};
  StatTypes stat_types = {false};
  cudaError_t err{cudaSuccess};
};

// Note: cudaEventCreate when concurrently invoked from multiple threads can be
// very expensive (at least on certain device/driver combinations). Thus, we a)
// serialize event creation at a per-device level, and b) pool the events to
// avoid constantly calling cudaEventCreate/cudaEventDestroy. This results in
// significant improvements in multithreaded workloads with high allocation
// rates.
class EventPool {
 public:
  using Event = std::unique_ptr<cudaEvent_t, std::function<void(cudaEvent_t*)>>;
  // TODO: Explicit device count
  EventPool() : pools_(at::cuda::device_count()) {}

  Event get(c10::DeviceIndex device) {
    TORCH_INTERNAL_ASSERT(0 <= device);
    TORCH_INTERNAL_ASSERT(device < static_cast<int>(pools_.size()));
    auto& pool = pools_[device];
    auto destructor = [&pool](cudaEvent_t* event) {
      std::lock_guard<std::mutex> g(pool.mutex_);
      pool.event_pool_.push_back(std::unique_ptr<cudaEvent_t>(event));
    };

    // Try to acquire an event from the per-device pool.
    {
      std::lock_guard<std::mutex> g(pool.mutex_);
      if (!pool.event_pool_.empty()) {
        auto* event = pool.event_pool_.back().release();
        pool.event_pool_.pop_back();
        return Event(event, destructor);
      }
    }
    // otherwise, allocate a new event that will be returned to the pool on
    // destruction.
    auto new_ptr = std::make_unique<cudaEvent_t>();
    C10_CUDA_CHECK(
        cudaEventCreateWithFlags(new_ptr.get(), cudaEventDisableTiming));

    return Event(new_ptr.release(), destructor);
  }

  void empty_cache() {
    for (auto& pool : pools_) {
      std::lock_guard<std::mutex> g(pool.mutex_);
      pool.event_pool_.clear();
    }
  }

 private:
  struct PerDevicePool {
    alignas(64) std::mutex mutex_;
    std::vector<std::unique_ptr<cudaEvent_t>> event_pool_;
  };
  std::vector<PerDevicePool> pools_;
};

// CUDA graphs helper
struct PrivatePool {
  PrivatePool(MempoolId_t id, CUDAAllocator* allocator = nullptr)
      : id(std::move(id)),
        allocator_(allocator),
        large_blocks(/*small=*/false, this),
        small_blocks(/*small=*/true, this) {}
  PrivatePool(const PrivatePool&) = delete;
  PrivatePool(PrivatePool&&) = delete;
  PrivatePool& operator=(const PrivatePool&) = delete;
  PrivatePool& operator=(PrivatePool&&) = delete;
  ~PrivatePool() = default;

  MempoolId_t id{0, 0};
  // Number of live graphs using this pool
  int use_count{1};
  // Number of unfreed cudaMallocs made for this pool. When use_count and
  // cudaMalloc_count drop to zero, we can delete this PrivatePool from
  // graph_pools.
  int cudaMalloc_count{0};
  // Instead of maintaining private BlockPools here, I could stuff all blocks
  // (private or no) into the top-level large_blocks and small_blocks, and
  // distinguish private blocks by adding a "pool id" check above the stream
  // check in BlockComparator. BlockComparator is performance- critical though,
  // I'd rather not add more logic to it.
  CUDAAllocator* allocator_;
  BlockPool large_blocks;
  BlockPool small_blocks;

 public:
  CUDAAllocator* allocator() {
    return allocator_;
  }
};

MempoolId_t BlockPool::owner_MempoolId() const {
  if (owner_PrivatePool) {
    return owner_PrivatePool->id;
  } else {
    return {0, 0};
  }
}

BlockState::BlockState(Block* block)
    : device(block->device),
      stream(block->stream),
      stream_uses(block->stream_uses),
      size(block->size),
      ptr(block->ptr),
      allocated(block->allocated),
      gc_count_base(block->gc_count_base) {
  TORCH_CHECK(
      block->event_count == 0,
      "Events should have synchronized when checkpointing block");
}

SegmentState::SegmentState(Block* head) {
  TORCH_INTERNAL_ASSERT(head->prev == nullptr && head->pool != nullptr);
  is_small = head->pool->is_small;

  for (Block* curr = head; curr != nullptr; curr = curr->next) {
    blocks.emplace_back(curr);
  }
}

PrivatePoolState::PrivatePoolState(
    MempoolId_t pool_id,
    const std::vector<Block*>& private_pool_head_blocks)
    : owner_id(std::move(pool_id)) {
  for (Block* head : private_pool_head_blocks) {
    segments.emplace_back(head);
  }
}

struct MempoolIdHash {
  std::size_t operator()(const MempoolId_t& mempool_id) const noexcept {
    return mempool_id.first != 0 ? mempool_id.first : mempool_id.second;
  }
};

cudaError_t allocPrimitive(void** ptr, size_t size, AllocParams& p) {
  if (p.pool->owner_PrivatePool && p.pool->owner_PrivatePool->allocator()) {
    *ptr = p.pool->owner_PrivatePool->allocator()->raw_alloc(size);
    return *ptr ? cudaSuccess : cudaErrorMemoryAllocation;
  } else {
    return C10_CUDA_ERROR_HANDLED(cudaMalloc(ptr, size));
  }
}

cudaError_t cudaMallocMaybeCapturing(void** ptr, size_t size, AllocParams& p) {
  if (at::cuda::currentStreamCaptureStatusMayInitCtx() ==
      at::cuda::CaptureStatus::None) {
    return allocPrimitive(ptr, size, p);
  } else {
    // It's ok to capture cudaMallocs, as long as we never cudaFree those
    // addresses before replay.
    // Capturing cudaMalloc behaves nicely: it gives the graph new VA,
    // but is ignored (won't leakily allocate new memory) in replays.
    at::cuda::CUDAStreamCaptureModeGuard g{cudaStreamCaptureModeRelaxed};
    return allocPrimitive(ptr, size, p);
  }
}

template <class T>
class RingBuffer {
 public:
  RingBuffer() {
    // alloc_trace is a pointer because we need to intentionally
    // leak this on deallocation it can hold references to Python
    // state which will already be destroyed when we are in exit handlers
    // NOLINTNEXTLINE(cppcoreguidelines-prefer-member-initializer)
    alloc_trace = new std::vector<T>();
  }

  void setMaxEntries(size_t size) {
    std::lock_guard<std::mutex> lk(alloc_trace_lock);
    alloc_trace_max_entries_ = std::max(size_t(1), size);
  }

  void insertEntries(const T& entry) {
    std::lock_guard<std::mutex> lk(alloc_trace_lock);
    if (alloc_trace->size() < alloc_trace_max_entries_) {
      alloc_trace->emplace_back(entry);
    } else {
      (*alloc_trace)[alloc_trace_next++] = entry;
      if (alloc_trace_next == alloc_trace_max_entries_) {
        alloc_trace_next = 0;
      }
    }
  }

  void getEntries(std::vector<T>& result) {
    std::lock_guard<std::mutex> lk(alloc_trace_lock);
    result.reserve(alloc_trace->size());
    result.insert(
        result.end(),
        alloc_trace->begin() +
            static_cast<typename std::vector<T>::difference_type>(
                alloc_trace_next),
        alloc_trace->end());
    result.insert(
        result.end(),
        alloc_trace->begin(),
        alloc_trace->begin() +
            static_cast<typename std::vector<T>::difference_type>(
                alloc_trace_next));
  }

  void clear() {
    std::lock_guard<std::mutex> lk(alloc_trace_lock);
    alloc_trace_next = 0;
    alloc_trace->clear();
  }

 private:
  size_t alloc_trace_max_entries_ = 1;

  // Both alloc_trace and alloc_trace_next needs to be used
  // under alloc_trace_lock.
  std::mutex alloc_trace_lock;
  size_t alloc_trace_next = 0;
  std::vector<T>*
      alloc_trace; // pointer because we need to intentionally leak this on
                   // deallocation it can hold references to Python state which
                   // will already be destroyed when we are in exit handlers
};
} // anonymous namespace
} // namespace Native

static std::string reportProcessMemoryInfo(c10::DeviceIndex device) {
#ifdef PYTORCH_C10_DRIVER_API_SUPPORTED
  void* nvml_handle = DriverAPI::get_nvml_handle();
  if (!nvml_handle) {
    return "";
  }
  static bool nvml_init [[maybe_unused]] = []() {
    TORCH_INTERNAL_ASSERT(NVML_SUCCESS == DriverAPI::get()->nvmlInit_v2_());
    return true;
  }();

  cudaDeviceProp prop{};
  C10_CUDA_CHECK(cudaGetDeviceProperties(&prop, device));

  // NOLINTNEXTLINE(*-c-arrays)
  char pci_id[80];
  snprintf(
      pci_id,
      sizeof(pci_id),
      NVML_DEVICE_PCI_BUS_ID_FMT,
      prop.pciDomainID,
      prop.pciBusID,
      prop.pciDeviceID);

  nvmlDevice_t nvml_device = nullptr;
  TORCH_INTERNAL_ASSERT(
      NVML_SUCCESS ==
      DriverAPI::get()->nvmlDeviceGetHandleByPciBusId_v2_(
          pci_id, &nvml_device));

  std::vector<nvmlProcessInfo_v1_t> procs(8);
  unsigned int size = procs.size();
  nvmlReturn_t r{};
  while ((r = DriverAPI::get()->nvmlDeviceGetComputeRunningProcesses_(
              nvml_device, &size, procs.data())) ==
         NVML_ERROR_INSUFFICIENT_SIZE) {
    procs.resize(size);
  }
  unsigned int self_pid = getpid();
  std::stringstream ss;
  TORCH_INTERNAL_ASSERT(NVML_SUCCESS == r);
  ss << "";
  for (auto i : c10::irange(size)) {
    auto& proc = procs[i];
    if (self_pid == proc.pid) {
      ss << "Including non-PyTorch memory, this process";
    } else {
      ss << "Process " << proc.pid;
    }
    ss << " has " << format_size(proc.usedGpuMemory) << " memory in use. ";
  }
  return ss.str();
#else
  return "";
#endif
}

namespace Native {

class DeviceCachingAllocator {
 private:
  // lock around all operations
  mutable std::recursive_mutex mutex;

  // device statistics
  DeviceStats stats;

  // unallocated cached blocks larger than 1 MB
  BlockPool large_blocks;

  // unallocated cached blocks 1 MB or smaller
  BlockPool small_blocks;

  // allocated or in use by a stream. Holds all active allocations,
  // whether they came from graph_pools or one of the BlockPools above.
  ska::flat_hash_set<Block*> active_blocks;

  // captures_underway tracks if we are diverting some
  // allocations to a specific pool.
  // Most of the time it's empty, in which case malloc can avoid calling
  // cudaStreamGetCaptureInfo in the hot path.
  std::vector<std::pair<MempoolId_t, std::function<bool(cudaStream_t)>>>
      captures_underway;

  // tracks which pools we can use as a last resort before ooming
  ska::flat_hash_set<MempoolId_t, MempoolIdHash> use_on_oom_pools;

  // See free() for this thing's purpose
  std::vector<Block*> needs_events_deferred_until_no_capture;
  // outstanding cuda events
  ska::flat_hash_map<
      cuda::CUDAStream,
      std::deque<std::pair<EventPool::Event, Block*>>>
      cuda_events;

  // record used memory.
  size_t total_allocated_memory = 0;

  size_t allowed_memory_maximum = 0;

  // all live expandable segments
  std::vector<ExpandableSegment*> expandable_segments_;
  std::vector<c10::DeviceIndex> devices_with_peer_access_;

  bool set_fraction = false;

  bool record_history = false;

  std::atomic<CreateContextFn> context_recorder_;
  RecordContext record_context_ = RecordContext::NEVER;

  // Ring buffer for memory snapshot TraceEntry's
  RingBuffer<TraceEntry> alloc_buffer;

  // Members specific to CUDA graphs

  // Private pools for CUDA graphs
  ska::flat_hash_map<MempoolId_t, std::unique_ptr<PrivatePool>, MempoolIdHash>
      graph_pools;
  // Pools no longer referenced by any graph. Their BlockPools are eligible for
  // free_blocks. Can't be a vector or deque because we might erase entries in
  // any order. Could be an std::list, but we don't care much, access and
  // insert/erase are rare.
  ska::flat_hash_map<MempoolId_t, PrivatePool*, MempoolIdHash>
      graph_pools_freeable;

  // XXX - maybe we should generalize and have multiple events
  std::vector<OutOfMemoryObserver> oom_observers_;

  std::vector<AllocatorTraceTracker> trace_trackers_;

  // mapping from block to a stream_set, containing streams on which the block
  // was used while cudagraph capturing
  std::unordered_map<Block*, stream_set> block_to_cudagraph_stream_uses;

  // thread local compile context for each device
  static thread_local std::stack<std::string> compile_context;

 public:
  // NOLINTNEXTLINE(cppcoreguidelines-pro-type-member-init)
  DeviceCachingAllocator()
      : large_blocks(/*small=*/false), small_blocks(/*small=*/true) {
    stats.max_split_size =
        static_cast<int64_t>(AllocatorConfig::max_split_size());
    context_recorder_.store(nullptr);
  }

  void recordHistory(
      bool enabled,
      CreateContextFn context_recorder,
      size_t alloc_buffer_max_entries,
      RecordContext when,
      bool clearHistory) {
    std::unique_lock<std::recursive_mutex> lock(mutex);
    TORCH_CHECK(when == RecordContext::NEVER || context_recorder);
    record_history = enabled;
    context_recorder_.store(record_history ? context_recorder : nullptr);
    alloc_buffer.setMaxEntries(alloc_buffer_max_entries);
    record_context_ = enabled ? when : RecordContext::NEVER;
    if (!enabled || clearHistory) {
      alloc_buffer.clear();
    }
  }

  bool isExpandableSegmentEnabled() {
#ifndef PYTORCH_C10_DRIVER_API_SUPPORTED
    if (AllocatorConfig::use_expandable_segments()) {
      TORCH_WARN_ONCE("expandable_segments not supported on this platform")
    }
    return false;
#else
    return AllocatorConfig::use_expandable_segments();
#endif
  }

  bool isHistoryEnabled() {
    return record_history;
  }

  void pushCompileContext(std::string& md) {
    compile_context.push(md);
  }

  void popCompileContext() {
    if (!compile_context.empty()) {
      compile_context.pop();
    }
  }

  bool checkPoolLiveAllocations(
      MempoolId_t mempool_id,
      const std::unordered_set<void*>& expected_live_allocations) {
    std::unique_lock<std::recursive_mutex> lock(mutex);

    PrivatePool* pool = nullptr;
    auto pool_it = graph_pools.find(mempool_id);
    TORCH_CHECK(pool_it != graph_pools.end(), "Could not find pool of id");
    pool = pool_it->second.get();

    TORCH_INTERNAL_ASSERT(pool != nullptr);

    size_t allocated_pool_blocks = 0;

    for (Block* b : active_blocks) {
      TORCH_INTERNAL_ASSERT(b != nullptr);
      TORCH_INTERNAL_ASSERT(b->pool != nullptr);
      if (b->allocated && b->pool->owner_PrivatePool == pool) {
        if (!expected_live_allocations.count(b->ptr)) {
          return false;
        }

        allocated_pool_blocks += 1;
      }
    }

    return allocated_pool_blocks == expected_live_allocations.size();
  }

  void attachOutOfMemoryObserver(OutOfMemoryObserver observer) {
    oom_observers_.emplace_back(std::move(observer));
  }

  void attachAllocatorTraceTracker(AllocatorTraceTracker tracker) {
    std::unique_lock<std::recursive_mutex> lock(mutex);
    trace_trackers_.emplace_back(std::move(tracker));
  }

  // Must be called outside of `mutex` or deadlocks are possible with Python
  std::shared_ptr<GatheredContext> maybeGatherContext(RecordContext level) {
    if (record_context_ < level) {
      return nullptr;
    }
    return context_recorder_.load()();
  }

  // All public methods (except the above) acquire the allocator mutex.
  // Thus, do not call a public method from another public method.

  Block* malloc(
      c10::DeviceIndex device,
      size_t orig_size,
      cudaStream_t stream) {
    // done outside the lock because we don't know what locks the recorder needs
    // to have...
    auto context = maybeGatherContext(RecordContext::STATE);

    std::unique_lock<std::recursive_mutex> lock(mutex);

    if (C10_LIKELY(captures_underway.empty())) {
      // Processes end-of-life events for outstanding allocations used on
      // multiple streams (checks if their GPU-side uses are complete and
      // recycles their memory if so)
      //
      // Q. Why skip process_events if a capture might be underway?
      // A. process_events involves cudaEventQueries, illegal during CUDA graph
      //    capture.
      //    Dumb simple solution: defer reclaiming these allocations until after
      //    capture. Cross-stream memory use is uncommon, so the deferral's
      //    effect on memory use during capture should be small.
      process_events(context);
    }
    size_t size = round_size(orig_size);
    auto& pool = get_pool(size, stream);
    const size_t alloc_size = get_allocation_size(size);
    AllocParams params(device, size, stream, &pool, alloc_size, stats);
    params.stat_types = get_stat_types_for_pool(pool);

    // First, try to get a block from the existing pool.
    bool block_found =
        // Search pool
        get_free_block(params)
        // Trigger callbacks and retry search
        || (trigger_free_memory_callbacks(params) && get_free_block(params));

    // Can't reuse an existing block; try to get a new one.
    if (!block_found) {
      // Do garbage collection if the flag is set.
      if (C10_UNLIKELY(
              set_fraction &&
              AllocatorConfig::garbage_collection_threshold() > 0.0)) {
        garbage_collect_cached_blocks(context);
      }
      // Attempt allocate
      // WARNING: alloc_block may release the allocator lock when calling
      // cudaMalloc. So far this function has not modified allocator state, but
      // keep in mind that any observed allocator state may change across calls
      // to alloc_block since it may release the lock.
      block_found = alloc_block(params, false, context, lock)
          // Free enough available cached blocks to satisfy alloc and retry
          // alloc.
          || (release_available_cached_blocks(params, context) &&
              alloc_block(params, false, context, lock))
          // Free all non-split cached blocks and retry alloc.
          || (C10_LIKELY(captures_underway.empty()) &&
              release_cached_blocks(context, {0, 0}) &&
              alloc_block(params, true, context, lock));
    }

    // we are about to oom, try to use existing mempools as a last resort
    if (!block_found && params.err == cudaErrorMemoryAllocation) {
      // if already trying to use a mempool, then just oom
      bool active_pool = params.pool->owner_PrivatePool;
      if (!active_pool) {
        for (MempoolId_t mempool_id : use_on_oom_pools) {
          auto tid = std::this_thread::get_id();
          auto filter = [tid](cudaStream_t) {
            return std::this_thread::get_id() == tid;
          };
          beginAllocateToPool(mempool_id, filter);
          auto& mempool = get_pool(size, stream);
          AllocParams mempool_params(
              device, size, stream, &mempool, alloc_size, stats);
          mempool_params.stat_types = get_stat_types_for_pool(mempool);
          block_found = get_free_block(mempool_params);
          endAllocateToPool(mempool_id);
          releasePool(mempool_id);
          if (block_found) {
            params = mempool_params;
            break;
          }
        }
      }
    }

    if (!block_found) {
      // For any error code other than cudaErrorMemoryAllocation,
      // alloc_block should have thrown an exception already.
      TORCH_INTERNAL_ASSERT(params.err == cudaErrorMemoryAllocation);

      size_t device_free = 0;
      size_t device_total = 0;
      C10_CUDA_CHECK(cudaMemGetInfo(&device_free, &device_total));
      std::string allowed_info;

      if (set_fraction) {
        allowed_info = format_size(allowed_memory_maximum) + " allowed; ";
      }

      std::string proc_info = reportProcessMemoryInfo(device);

      record_trace(
          TraceEntry::OOM,
          device_free,
          params.size(),
          params.stream(),
          params.device(),
          params.pool->owner_MempoolId(),
          std::move(context));
      stats.num_ooms += 1;

      c10::reportOutOfMemoryToProfiler(
          static_cast<int64_t>(size),
          stats.allocated_bytes[static_cast<int64_t>(StatType::AGGREGATE)]
              .current,
          stats.reserved_bytes[static_cast<int64_t>(StatType::AGGREGATE)]
              .current,
          c10::Device(c10::DeviceType::CUDA, device));

      auto allocated_bytes =
          stats.allocated_bytes[static_cast<size_t>(StatType::AGGREGATE)]
              .current;
      auto reserved_bytes =
          stats.reserved_bytes[static_cast<size_t>(StatType::AGGREGATE)]
              .current;
      auto observers_local = oom_observers_;

      size_t allocated_in_private_pools = 0;
      auto get_size_block = [](const BlockPool& pool) {
        size_t res = 0;
        for (const auto& block : pool.blocks) {
          res += block->size;
        }
        return res;
      };
      for (const auto& p : graph_pools) {
        allocated_in_private_pools += get_size_block(p.second->large_blocks);
        allocated_in_private_pools += get_size_block(p.second->small_blocks);
      }

      std::string private_pool_msg;

      if (allocated_in_private_pools > 0) {
        private_pool_msg = "with " + format_size(allocated_in_private_pools) +
            " allocated in private pools (e.g., CUDA Graphs), ";
      }

      // Make sure we do not have the device lock before calling our
      // observers which might need hold the GIL
      // It is safe to release at this point because will no longer
      // be reading any allocator state.

      lock.unlock();

      for (const auto& obs : observers_local) {
        obs(device,
            alloc_size,
            set_fraction ? allowed_memory_maximum : device_total,
            device_free);
      }

      // "total capacity": total global memory on GPU
      // "allowed": memory is allowed to use, which set by fraction.
      // "already allocated": memory allocated by the program using the
      //                      caching allocator
      // "free": free memory as reported by the CUDA API
      // "cached": memory held by the allocator but not used by the program
      //
      // The "allocated" amount  does not include memory allocated outside
      // of the caching allocator, such as memory allocated by other programs
      // or memory held by the driver.
      //
      // The sum of "allocated" + "free" + "cached" may be less than the
      // total capacity due to memory held by the driver and usage by other
      // programs.
      //
      // Note that at this point free_cached_blocks has already returned all
      // possible "cached" memory to the driver. The only remaining "cached"
      // memory is split from a larger block that is partially in-use.
      TORCH_CHECK_WITH(
          OutOfMemoryError,
          false,
          "CUDA out of memory. Tried to allocate ",
          format_size(alloc_size),
          ". GPU ",
          static_cast<int>(device),
          " has a total capacity of ",
          format_size(device_total),
          " of which ",
          format_size(device_free),
          " is free. ",
          proc_info,
          allowed_info,
          "Of the allocated memory ",
          format_size(allocated_bytes + allocated_in_private_pools),
          " is allocated by PyTorch, ",
          private_pool_msg,
          "and ",
          format_size(
              reserved_bytes - allocated_bytes - allocated_in_private_pools),
          " is reserved by PyTorch but unallocated.",
          " If reserved but unallocated memory is large try setting",
          " PYTORCH_CUDA_ALLOC_CONF=expandable_segments:True to avoid"
          " fragmentation.  See documentation for Memory Management "
          " (https://pytorch.org/docs/stable/notes/cuda.html#environment-variables)");
    }

    bool split_remainder = should_split(params.block, params.size());
    return alloc_found_block(
        params, orig_size, std::move(context), split_remainder);
  }

  Block* alloc_found_block(
      const AllocParams& params,
      size_t orig_size,
      std::shared_ptr<GatheredContext> context,
      bool split_remainder) {
    auto size = params.size();
    auto device = params.device();
    auto pool = params.pool;
    auto stream = params.stream();

    TORCH_INTERNAL_ASSERT(
        params.err == cudaSuccess && params.block != nullptr &&
        params.block->ptr != nullptr);
    Block* block = params.block;
    Block* remaining = nullptr;

    const bool already_split = block->is_split();
    if (split_remainder) {
      remaining = block;

      block = new Block(device, stream, size, pool, block->ptr);
      block->expandable_segment_ = remaining->expandable_segment_;
      block->prev = remaining->prev;
      if (block->prev) {
        block->prev->next = block;
      }
      block->next = remaining;

      remaining->prev = block;
      remaining->ptr = static_cast<char*>(remaining->ptr) + size;
      remaining->size -= size;
      // NOLINTNEXTLINE(clang-analyzer-deadcode.DeadStores)
      bool inserted = pool->insert_into_blocks(remaining).second;
      TORCH_INTERNAL_ASSERT_DEBUG_ONLY(inserted);

      if (already_split && !block->expandable_segment_) {
        // An already-split inactive block is being shrunk by size bytes.
        decrease_stat_array(
            stats.inactive_split_bytes, block->size, params.stat_types);
      } else if (!block->expandable_segment_) {
        // A new split inactive block is being created from a previously unsplit
        // block, size remaining->size bytes.
        for_each_selected_stat_type(params.stat_types, [&](size_t stat_type) {
          stats.inactive_split_bytes[stat_type].increase(remaining->size);
          stats.inactive_split[stat_type].increase(1);
        });
      }

    } else if (already_split && !block->expandable_segment_) {
      // An already-split block is becoming active
      for_each_selected_stat_type(params.stat_types, [&](size_t stat_type) {
        stats.inactive_split_bytes[stat_type].decrease(block->size);
        stats.inactive_split[stat_type].decrease(1);
      });
    }

    block->allocated = true;
    block->requested_size = orig_size;

    block->context_when_allocated = std::move(context);
    record_trace(
        TraceEntry::ALLOC,
        int64_t(block->ptr),
        orig_size,
        block->stream,
        block->device,
        block->pool->owner_MempoolId(),
        block->context_when_allocated);

    // NOLINTNEXTLINE(clang-analyzer-deadcode.DeadStores)
    bool inserted = active_blocks.insert(block).second;
    TORCH_INTERNAL_ASSERT_DEBUG_ONLY(inserted);

    for_each_selected_stat_type(params.stat_types, [&](size_t stat_type) {
      stats.allocation[stat_type].increase(1);
      stats.allocated_bytes[stat_type].increase(block->size);
      stats.active[stat_type].increase(1);
      stats.active_bytes[stat_type].increase(block->size);
      stats.requested_bytes[stat_type].increase(block->requested_size);
    });
    if (block->size >= AllocatorConfig::max_split_size())
      stats.oversize_allocations.increase(1);

    auto allocated_bytes_gauge =
        STATIC_GAUGE(pytorch.CUDACachingAllocator.allocated_bytes);
    allocated_bytes_gauge.record(
        stats.allocated_bytes[static_cast<int64_t>(StatType::AGGREGATE)]
            .current);

    c10::reportMemoryUsageToProfiler(
        block->ptr,
        static_cast<int64_t>(block->size),
        stats.allocated_bytes[static_cast<size_t>(StatType::AGGREGATE)].current,
        stats.reserved_bytes[static_cast<size_t>(StatType::AGGREGATE)].current,
        c10::Device(c10::DeviceType::CUDA, device));

    return block;
  }

  void free(Block* block) {
    std::shared_ptr<GatheredContext> context =
        maybeGatherContext(RecordContext::ALL);
    std::lock_guard<std::recursive_mutex> lock(mutex);

    block->allocated = false;

    // following logic might modifying underlaying Block, causing the size
    // changed. We store ahead for reporting
    auto orig_block_ptr = block->ptr;
    auto orig_block_size = block->size;

    StatTypes stat_types = get_stat_types_for_pool(*block->pool);
    for_each_selected_stat_type(stat_types, [&](size_t stat_type) {
      stats.allocation[stat_type].decrease(1);
      stats.allocated_bytes[stat_type].decrease(block->size);
    });
    auto allocated_bytes_gauge =
        STATIC_GAUGE(pytorch.CUDACachingAllocator.allocated_bytes);
    allocated_bytes_gauge.record(
        stats.allocated_bytes[static_cast<int64_t>(StatType::AGGREGATE)]
            .current);

    record_trace(
        TraceEntry::FREE_REQUESTED,
        int64_t(block->ptr),
        block->requested_size,
        block->stream,
        block->device,
        block->pool->owner_MempoolId(),
        context ? context : block->context_when_allocated);

    if (block->size >= AllocatorConfig::max_split_size())
      stats.oversize_allocations.decrease(1);

    if (!block->stream_uses.empty()) {
      if (C10_UNLIKELY(!captures_underway.empty())) {
        // It's forbidden to cudaEventQuery an event recorded during CUDA graph
        // capture. We conservatively defer recording end-of-life events until
        // the next call to process_events() (which won't happen until no
        // captures are underway)
        needs_events_deferred_until_no_capture.push_back(block);
      } else {
        insert_events(block);
      }
    } else {
      free_block(block, context);
    }

    c10::reportMemoryUsageToProfiler(
        orig_block_ptr,
        -static_cast<int64_t>(orig_block_size),
        stats.allocated_bytes[static_cast<size_t>(StatType::AGGREGATE)].current,
        stats.reserved_bytes[static_cast<size_t>(StatType::AGGREGATE)].current,
        c10::Device(c10::DeviceType::CUDA, block->device));
  }

  void* getBaseAllocation(Block* block, size_t* outSize) {
    std::lock_guard<std::recursive_mutex> lock(mutex);
    TORCH_CHECK(
        !block->expandable_segment_,
        "Tensors allocated with expandable_segments:True cannot be shared between processes. Consider using expandable_segments:False in data loading workers via torch.cuda.memory._set_allocator_settings('expandable_segments:False')");
    while (block->prev) {
      block = block->prev;
    }
    void* basePtr = block->ptr;
    if (outSize) {
      size_t size = 0;
      while (block) {
        size += block->size;
        block = block->next;
      }
      *outSize = size;
    }
    return basePtr;
  }

  ShareableHandle shareIpcHandle(Block* block) {
    std::lock_guard<std::recursive_mutex> lock(mutex);
    std::ostringstream ss;
    ss.put(SHAREABLE_HANDLE_VERSION);
    ptrdiff_t offset = 0;
    if (!block->expandable_segment_) {
      ss.put(SHAREABLE_CUDA_MALLOC);
      Block* base_block = block;
      while (base_block->prev) {
        base_block = base_block->prev;
      }
      offset = (char*)block->ptr - (char*)base_block->ptr;
      cudaIpcMemHandle_t handle;
      C10_CUDA_CHECK(cudaIpcGetMemHandle(&handle, base_block->ptr));
      ss.write((char*)&handle, CUDA_IPC_HANDLE_SIZE);
    } else {
      ss.put(SHAREABLE_CUDA_EXPANDABLE_SEGMENT);
      auto full_range = block->expandable_segment_->share(
          SegmentRange(block->ptr, block->size), ss);
      offset = (char*)block->ptr - (char*)full_range.ptr;
    }
    return ShareableHandle{offset, ss.str()};
  }

  void recordStream(Block* block, cuda::CUDAStream stream) {
    std::lock_guard<std::recursive_mutex> lock(mutex);
    if (stream.stream() == block->stream) {
      // ignore uses on the allocation stream, since those don't require any
      // special synchronization
      return;
    }
    block->stream_uses.insert(stream);
    if (C10_UNLIKELY(!captures_underway.empty())) {
      block_to_cudagraph_stream_uses[block].insert(stream);
    }
  }

  /** get memory fraction limiting maximum allocated memory **/
  double getMemoryFraction() {
    if (!set_fraction) {
      return 1.0;
    }

    size_t device_free = 0;
    size_t device_total = 0;
    C10_CUDA_CHECK(cudaMemGetInfo(&device_free, &device_total));
    return static_cast<double>(allowed_memory_maximum) /
        static_cast<double>(device_total);
  }

  /** set memory fraction to limit maximum allocated memory **/
  void setMemoryFraction(double fraction) {
    size_t device_free = 0;
    size_t device_total = 0;
    C10_CUDA_CHECK(cudaMemGetInfo(&device_free, &device_total));
    allowed_memory_maximum =
        static_cast<size_t>(fraction * static_cast<double>(device_total));
    set_fraction = true;
  }

  /** returns cached blocks to the system allocator **/
  void emptyCache(MempoolId_t mempool_id) {
    auto context = maybeGatherContext(RecordContext::ALL);
    std::lock_guard<std::recursive_mutex> lock(mutex);
    release_cached_blocks(context, mempool_id);
  }

  /** Retrieves size of largest unused block held by the memory cache **/
  void cacheInfo(size_t* largest) {
    std::lock_guard<std::recursive_mutex> lock(mutex);
    if (*largest ==
        0) { // make an initial guess if a zero *largest is passed in
      size_t tmp_bytes = 0;
      C10_CUDA_CHECK(cudaMemGetInfo(
          largest, // Use free memory as an optimistic initial guess of *largest
          &tmp_bytes));
    }
    cache_info_aux(large_blocks, largest);
    cache_info_aux(small_blocks, largest);
    for (const auto& gp : graph_pools) {
      cache_info_aux(gp.second->large_blocks, largest);
      cache_info_aux(gp.second->small_blocks, largest);
    }
  }

  /** Returns a copy of the memory allocator stats **/
  DeviceStats getStats() {
    std::lock_guard<std::recursive_mutex> lock(mutex);
    return stats;
  }

  /** Resets the historical accumulation stats for the device **/
  void resetAccumulatedStats() {
    std::lock_guard<std::recursive_mutex> lock(mutex);

    for (const auto statType :
         c10::irange(static_cast<size_t>(StatType::NUM_TYPES))) {
      stats.allocation[statType].reset_accumulated();
      stats.segment[statType].reset_accumulated();
      stats.active[statType].reset_accumulated();
      stats.inactive_split[statType].reset_accumulated();
      stats.allocated_bytes[statType].reset_accumulated();
      stats.reserved_bytes[statType].reset_accumulated();
      stats.active_bytes[statType].reset_accumulated();
      stats.inactive_split_bytes[statType].reset_accumulated();
      stats.requested_bytes[statType].reset_accumulated();
    }

    stats.num_alloc_retries = 0;
    stats.num_ooms = 0;
    stats.num_sync_all_streams = 0;
    stats.num_device_alloc = 0;
    stats.num_device_free = 0;
    stats.oversize_allocations.reset_accumulated();
    stats.oversize_segments.reset_accumulated();
  }

  /** Resets the historical peak stats for the device **/
  void resetPeakStats() {
    std::lock_guard<std::recursive_mutex> lock(mutex);

    for (const auto statType :
         c10::irange(static_cast<size_t>(StatType::NUM_TYPES))) {
      stats.allocation[statType].reset_peak();
      stats.segment[statType].reset_peak();
      stats.active[statType].reset_peak();
      stats.inactive_split[statType].reset_peak();
      stats.allocated_bytes[statType].reset_peak();
      stats.reserved_bytes[statType].reset_peak();
      stats.active_bytes[statType].reset_peak();
      stats.inactive_split_bytes[statType].reset_peak();
      stats.requested_bytes[statType].reset_peak();
    }
    stats.oversize_allocations.reset_peak();
    stats.oversize_segments.reset_peak();
  }

  /* Checkpoint the state of a private pool necessary to return it to its
   * current state */
  std::unique_ptr<PrivatePoolState> getCheckpointState(MempoolId_t id) {
    auto context = maybeGatherContext(RecordContext::ALL);
    std::lock_guard<std::recursive_mutex> lock(mutex);
    insert_events_deferred_until_no_capture(context);

    auto pool = graph_pools.find(id);
    if (pool != graph_pools.end()) {
      auto private_pool_head_blocks =
          get_private_pool_head_blocks(pool->second.get());
      return std::make_unique<PrivatePoolState>(id, private_pool_head_blocks);
    } else if (graph_pools_freeable.count(id)) {
      TORCH_CHECK(false, "Not expected to checkpoint freeable graph");
    } else {
      TORCH_CHECK(false, "Could not find pool of id");
    }
  }

  void freeBlocksAllocatedToPool(PrivatePool* private_pool, RestoreResult& rr) {
    auto pool_blocks = get_private_pool_head_blocks(private_pool);

    std::vector<Block*> head_blocks;
    for (Block* block : pool_blocks) {
      if (block->prev == nullptr) {
        head_blocks.push_back(block);
      }
    }

    for (Block* block : head_blocks) {
      Block* curr = block;

      while (curr) {
        // When we free a block, its pointer should never change
        // only its adjacent blocks, so free, then look at pointer
        if (curr->allocated) {
          TORCH_CHECK(
              curr->event_count == 0,
              "Events should have synchronized when setting checkpointed block");
          rr.allocations_freed.push_back(curr->ptr);
          free(curr);
          TORCH_CHECK(!curr->allocated)
        }
        curr = curr->next;
      }
    }

    for (Block* b : get_private_pool_head_blocks(private_pool)) {
      Block* curr = b;
      while (curr) {
        TORCH_CHECK(!curr->allocated);
        curr = curr->next;
      }
    }
  }

  // checkpoint the state of an allocation that may have been
  // split into multiple blocks
  void setSegmentStateToCheckpoint(
      Block* block,
      SegmentState& segment,
      const std::shared_ptr<GatheredContext>& context,
      RestoreResult& rr) {
    Block* curr_block = block;
    Block* last_block = block;

    TORCH_INTERNAL_ASSERT(block->pool);
    BlockPool& pool = *block->pool;
    const auto segment_len = segment.blocks.size();

    // allocate all blocks in the segment
    for (size_t i = 0; i < segment_len; ++i) {
      // The last block in every expandable segment is the remaining amount of
      // available unmapped virtual address space. We shouldn't change it but
      // instead check it is correctly formed then skip over allocating it.
      if (i == segment_len - 1 && curr_block->expandable_segment_) {
        TORCH_CHECK(curr_block->next == nullptr);
        TORCH_CHECK(!curr_block->mapped);
        TORCH_CHECK(curr_block->allocated == false);
        continue;
      }

      auto& block_state = segment.blocks.at(i);
      AllocParams params(
          block_state.device,
          block_state.size,
          block_state.stream,
          &pool,
          block_state.size,
          stats);
      pool.blocks.erase(curr_block);
      params.block = curr_block;
      params.stat_types = get_stat_types_for_pool(pool);

      // splitting a block depends on `max_split_size`, which may have changed
      // between when checkpoint was taken and now, so we make sure to recreate
      // the behavior from the checkpoint. Keep splitting as long as there is
      // space left in the block because the block is already the size of how it
      // appears in the segment, so any leftover space belongs to the next
      // block.
      bool split = curr_block->size > block_state.size;

      // curr_block will become next pointer if it is split, so reassign with
      // the returned value
      curr_block = alloc_found_block(params, block_state.size, context, split);

      TORCH_CHECK(curr_block->ptr == block_state.ptr);
      TORCH_CHECK(curr_block->size == block_state.size);

      last_block = curr_block;
      curr_block = curr_block->next;

      TORCH_CHECK((curr_block != nullptr) == ((i + 1) < (segment_len)));
    }

    while (last_block->prev) {
      last_block = last_block->prev;
    }

    // free blocks that are not allocated in the checkpoint
    curr_block = last_block;

    for (size_t i = 0; i < segment_len; ++i, curr_block = curr_block->next) {
      if (i == segment_len - 1 && curr_block->expandable_segment_) {
        TORCH_CHECK(curr_block->next == nullptr);
        TORCH_CHECK(!curr_block->mapped);
        TORCH_CHECK(curr_block->allocated == false);
        continue;
      }

      auto& block_state = segment.blocks.at(i);
      TORCH_INTERNAL_ASSERT(curr_block != nullptr);

      if (block_state.allocated) {
        rr.allocations_created.push_back(curr_block);
        continue;
      }

      free(curr_block);

      TORCH_CHECK(curr_block->ptr == block_state.ptr);
      TORCH_CHECK(curr_block->allocated == block_state.allocated);
      TORCH_CHECK(curr_block->size == block_state.size);
    }
  }

  /**
   * Note [Checkpointing PrivatePoolState]
   *
   * Refer above to Note [Interaction with CUDA graph capture]. Allocations made
   * during graph capture are made from a separate private pool. During graph
   * capture allocations behave as usual. During graph replay the allocator
   * state does not change even as new tensors are created. The private pool
   * will not free its blocks to the main caching allocator until cuda graph use
   * is finished to prevent an allocation from eager clobbering the memory from
   * a live but unaccounted for tensor that was created during replay.
   *
   * `make_graphed_callables`, a series of separate callables chained in
   * successive cuda graphs, can share a memory pool because after a cuda graph
   * recording the allocations in the shared private pool exactly reflect the
   * tensors that are allocated.
   *
   * We would like to extend callable chaining to support a graphed callable
   * tree. In this scenario, we have a tree of callable chains which will be
   * captured with cuda graphs. In the diagram below, we have a tree with four
   * callables, A, B, C, and D. Suppose we have captured, and subsequently
   * replayed, A, B, and C. Then on a new invocation, we replay A and B, but
   * would now like to record D. At this point the private pool will not reflect
   * any of the live tensors created during graph replay. Allocations made
   * during a new recording with the pool could overwrite those live tensors.
   *
   * In order to record a new graph capture after replaying prior callables in
   * the tree, we need the allocator to reflect the state of the live tensors.
   * We checkpoint the state of the private pool after each recording, and then
   * reapply it when we are starting a new recording chain. Additionally, we
   * must free the allocations for any tensors that died between the end of our
   * previous graph replaying and our new recording. All of the allocated
   * segments that existed in the checkpointed state must still exist in the
   * pool. There may also exist new allocated blocks.
   * (TODO : link note [live tensors between iterations] when it exists). For
   * every block that is currently allocated but no allocated in the snapshot,
   * we will return a pointer to their block.
   *.
   *
   *
   *  ---------------> A ---------------> B ---------------> C
   *                                      |
   *                                      |
   *                                      |
   *                                      |
   *                                      ╰ ---------------> D
   */
  RestoreResult setCheckpointPoolState(PrivatePoolState& pps) {
    // To reset the caching allocator state we will
    // - Free all the blocks currently allocated to the pool (see [live tensors
    // between iterations])
    // - Allocate all the blocks in a checkpointed segment, whether they are
    // live or not
    // - Free the blocks in a checkpointed segment which are not live
    // This could be optimized, but it nicely reuses exiting apis, and this
    // is not on the hot path.

    // following `done outside the lock because we don't know what locks the
    // recorder needs to have...`

    std::shared_ptr<GatheredContext> context =
        maybeGatherContext(RecordContext::STATE);

    std::lock_guard<std::recursive_mutex> lock(mutex);

    RestoreResult rr;

    TORCH_CHECK(
        !graph_pools_freeable.count(pps.owner_id),
        "Not expected to checkpoint freeable graph");

    auto pool = graph_pools.find(pps.owner_id);
    TORCH_CHECK(pool != graph_pools.end(), "Could not find private pool id");

    PrivatePool* private_pool = pool->second.get();

    freeBlocksAllocatedToPool(private_pool, rr);

    std::unordered_map<void*, Block*> ptrs_to_blocks;
    // at this point, all of the blocks should be free, so they will all be in
    // the block set
    for (Block* block : private_pool->small_blocks.blocks) {
      ptrs_to_blocks[block->ptr] = block;
    }
    for (Block* block : private_pool->large_blocks.blocks) {
      ptrs_to_blocks[block->ptr] = block;
    }

    for (auto& segment : pps.segments) {
      auto ptr = segment.blocks.at(0).ptr;
      TORCH_CHECK(ptrs_to_blocks.count(ptr), " could not find ", ptr)
      auto block = ptrs_to_blocks[ptr];

      setSegmentStateToCheckpoint(block, segment, context, rr);
    }
    return rr;
  }

  /** Dump a complete snapshot of the memory held by the allocator. Potentially
   * VERY expensive. **/
  std::vector<SegmentInfo> snapshot(MempoolId_t mempool_id) {
    std::lock_guard<std::recursive_mutex> lock(mutex);

    std::vector<Block*> all_blocks;

    if (mempool_id.first != 0 || mempool_id.second != 0) {
      // If there is an active mempool, we find the corresponding PrivatePool
      // in graph_pools and only return the blocks from it.
      auto pool = graph_pools.find(mempool_id);
      if (pool != graph_pools.end()) {
        all_blocks = get_private_pool_head_blocks(pool->second.get());
      }
    } else {
      // When snapshot is called with non-default mempool_id, we return
      // all the blocks in the CUDACachingAllocator (as returned by
      // get_all_blocks).
      all_blocks = get_all_blocks();
    }

    size_t total_active = 0;
    std::vector<SegmentInfo> result;

    for (const Block* const head_block : all_blocks) {
      // For expandable segments, we report one segment for each contiguous
      // mapped range of memory
      if (head_block->prev && head_block->prev->mapped) {
        continue;
      }
      result.emplace_back();
      SegmentInfo& segment_info = result.back();
      segment_info.device = head_block->device;
      segment_info.address = reinterpret_cast<size_t>(head_block->ptr);
      segment_info.stream = head_block->stream;
      segment_info.is_large = (!head_block->pool->is_small);
      segment_info.is_expandable = head_block->expandable_segment_;
      segment_info.context_when_allocated =
          head_block->context_when_segment_allocated;
      MempoolId_t id = head_block->pool->owner_MempoolId();
      if ((mempool_id.first == 0 && mempool_id.second == 0) ||
          id == mempool_id) {
        segment_info.owner_private_pool_id = id;
      }

      const Block* block = head_block;
      while (block != nullptr && block->mapped) {
        segment_info.blocks.emplace_back();
        BlockInfo& block_info = segment_info.blocks.back();

        block_info.size = block->size;
        block_info.requested_size = block->requested_size;
        block_info.allocated = block->allocated;
        block_info.active = block->allocated || (block->event_count > 0) ||
            !block->stream_uses.empty();

        segment_info.total_size += block_info.size;
        if (block_info.allocated) {
          segment_info.allocated_size += block_info.size;
        }
        if (block_info.active) {
          segment_info.active_size += block_info.size;
          segment_info.requested_size += block_info.requested_size;
        }
        block_info.context_when_allocated = block->context_when_allocated;
        block = block->next;
      }
      total_active += segment_info.active_size;
    }

    std::sort(
        result.begin(),
        result.end(),
        [](const SegmentInfo& a, const SegmentInfo& b) {
          return a.address < b.address;
        });

    record_trace(
        TraceEntry::SNAPSHOT, 0, total_active, nullptr, 0, mempool_id, nullptr);
    return result;
  }

  std::vector<TraceEntry> trace(
      const std::function<time_t(approx_time_t)>& tsc_to_us) {
    std::lock_guard<std::recursive_mutex> lock(mutex);
    std::vector<TraceEntry> result;
    alloc_buffer.getEntries(result);

    // Convert all the timestamps from tsc to epoch time in microseconds.
    for (auto& te : result) {
      te.time_.t_ = tsc_to_us(te.time_.approx_t_);
    }
    return result;
  }

  // This function takes the size and number of divisions argument and rounds
  // up the size argument for the nearest power-of-2 division.
  // For example, if we need to round-up 1200 and number of divisions is 4,
  // the size 1200 lies between 1024 and 2048 and if we do 4 divisions between
  // them, the values are 1024, 1280, 1536, and 1792. So the function will
  // return 1280 as the nearest ceiling of power-2 divison.
  static size_t roundup_power2_next_division(size_t size, size_t divisions) {
    if (llvm::isPowerOf2_64(size)) {
      return size;
    }

    TORCH_CHECK(divisions >= 2, "Only 2 or more divisions are supported");

    // divide the space between these 2's power into equal divisions
    // If division is zero, return the power-of-2 ceiling.
    size_t power2_floor = llvm::PowerOf2Floor(size);
    size_t power2_divison =
        power2_floor >> (63 - llvm::countLeadingZeros(divisions));
    if (C10_UNLIKELY(power2_divison == 0)) {
      return (power2_floor << 1);
    }
    size_t round_size_floor = size & (~(power2_divison - 1));
    return (round_size_floor == size) ? size
                                      : round_size_floor + power2_divison;
  }

  static size_t round_size(size_t size) {
    if (size < kMinBlockSize) {
      return kMinBlockSize;
    } else {
      auto divisions = AllocatorConfig::roundup_power2_divisions(size);
      if (divisions > 1 && size > (kMinBlockSize * divisions)) {
        return roundup_power2_next_division(size, divisions);
      } else {
        return kMinBlockSize * ((size + kMinBlockSize - 1) / kMinBlockSize);
      }
    }
  }

  void createOrIncrefPool(MempoolId_t mempool_id, CUDAAllocator* allocator) {
    // Create a PrivatePool object if it does not exist yet
    // and increment its use_count
    std::lock_guard<std::recursive_mutex> lock(mutex);
    create_or_incref_pool(mempool_id, allocator);
  }

  void setUseOnOOM(MempoolId_t mempool_id) {
    // Choose if this pool should be used as a last resort before ooming
    std::lock_guard<std::recursive_mutex> lock(mutex);
    use_on_oom_pools.insert(mempool_id);
  }

  // See Note [Interaction with CUDA graph capture]

  // Called by CUDAGraph::capture_begin
  void beginAllocateToPool(
      MempoolId_t mempool_id,
      std::function<bool(cudaStream_t)> filter) {
    std::lock_guard<std::recursive_mutex> lock(mutex);
    create_or_incref_pool(mempool_id);
    for (auto it2 = captures_underway.begin(); it2 != captures_underway.end();
         ++it2) {
      TORCH_CHECK(
          it2->first != mempool_id,
          "beginAllocateToPool: already recording to mempool_id");
    }
    captures_underway.emplace_back(mempool_id, std::move(filter));
  }

  // Called by CUDAGraph::capture_end
  void endAllocateToPool(MempoolId_t mempool_id) {
    std::lock_guard<std::recursive_mutex> lock(mutex);
    for (auto it = captures_underway.begin(); it != captures_underway.end();
         ++it) {
      if (it->first == mempool_id) {
        captures_underway.erase(it);
        return;
      }
    }
    TORCH_CHECK(
        false, "endAllocatePool: not currently recording to mempool_id");
  }

  // Called by CUDAGraph::reset and MemPool::~MemPool()
  void releasePool(MempoolId_t mempool_id) {
    std::lock_guard<std::recursive_mutex> lock(mutex);
    // The instantiated cudaGraphExec_t has been destroyed. We can't blindly
    // delete and cudaFree the mempool its capture used, because
    //  1. other graph(s) might share the same pool
    //  2. the user might still hold references to output tensors allocated
    //  during capture.
    // To handle 1 and 2, we track the number of graphs using this particular
    // mempool. When the count reaches 0, we tell free_cached_blocks it may now
    // cudaFree blocks from this graph's pool when it discovers they're unused
    // (unsplit).
    auto pp = get_private_pool(mempool_id);
    auto uc = --(pp->use_count);
    TORCH_INTERNAL_ASSERT(uc >= 0);
    if (uc == 0) {
      // Allows free_cached_blocks to begin cudaFreeing this pool's memory,
      // and makes sure this pool wasn't somehow made freeable already.
      // NOLINTNEXTLINE(clang-analyzer-deadcode.DeadStores)
      bool inserted = graph_pools_freeable.insert({mempool_id, pp}).second;
      TORCH_INTERNAL_ASSERT(inserted);
    }
  }

  int getPoolUseCount(MempoolId_t mempool_id) {
    std::lock_guard<std::recursive_mutex> lock(mutex);
    auto pp = get_private_pool(mempool_id);
    return pp->use_count;
  }

  void addPeerAccess(c10::DeviceIndex dev_to_access) {
    std::lock_guard<std::recursive_mutex> lock(mutex);
    if (std::find(
            devices_with_peer_access_.begin(),
            devices_with_peer_access_.end(),
            dev_to_access) != devices_with_peer_access_.end()) {
      return;
    }
    devices_with_peer_access_.push_back(dev_to_access);
    for (auto& es : expandable_segments_) {
      es->addPeer(dev_to_access);
    }
  }
  std::vector<c10::DeviceIndex> peers() const {
    std::lock_guard<std::recursive_mutex> lock(mutex);
    return devices_with_peer_access_;
  }

  bool hasAllocatedExpandableSegments() const {
    return !expandable_segments_.empty();
  }

 private:
  // All private methods do not acquire the allocator mutex.

  std::vector<Block*> get_all_blocks() const {
    std::vector<Block*> blocks;
    blocks.insert(
        blocks.end(), small_blocks.blocks.begin(), small_blocks.blocks.end());
    blocks.insert(
        blocks.end(), large_blocks.blocks.begin(), large_blocks.blocks.end());
    for (const auto& gp : graph_pools) {
      blocks.insert(
          blocks.end(),
          gp.second->small_blocks.blocks.begin(),
          gp.second->small_blocks.blocks.end());
      blocks.insert(
          blocks.end(),
          gp.second->large_blocks.blocks.begin(),
          gp.second->large_blocks.blocks.end());
    }
    blocks.insert(blocks.end(), active_blocks.begin(), active_blocks.end());
    return blocks;
  }

  std::vector<Block*> get_private_pool_head_blocks(PrivatePool* pool) const {
    std::vector<Block*> blocks;
    for (Block* b : active_blocks) {
      if ((b->pool == &pool->small_blocks || b->pool == &pool->large_blocks) &&
          b->prev == nullptr) {
        blocks.push_back(b);
      }
    }

    for (Block* b : pool->small_blocks.blocks) {
      if (b->prev == nullptr) {
        blocks.push_back(b);
      }
    }
    for (Block* b : pool->large_blocks.blocks) {
      if (b->prev == nullptr) {
        blocks.push_back(b);
      }
    }

    return blocks;
  }

  void create_or_incref_pool(
      MempoolId_t mempool_id,
      CUDAAllocator* allocator = nullptr) {
    auto it = graph_pools.find(mempool_id);
    if (it == graph_pools.end()) {
      // mempool_id does not reference an existing pool.
      // Make a new pool for CUDAGraph capture or torch.cuda.use_mem_pool
      // usage. use_count is initially 1, which means the pool is
      // being used since somebody called createOrIncrefPool.
      graph_pools.emplace(
          mempool_id, std::make_unique<PrivatePool>(mempool_id, allocator));
    } else {
      // mempool_id references an existing pool, which the current CUDAGraph
      // capture or torch.cuda.use_mem_pool will
      // share. Check this pool is live (at least one other capture already
      // references it). Increment it to establish the usage.
      TORCH_INTERNAL_ASSERT(it->second->use_count > 0);
      TORCH_INTERNAL_ASSERT(allocator == nullptr);
      it->second->use_count++;
    }
  }

  PrivatePool* get_private_pool(MempoolId_t mempool_id) {
    auto it = graph_pools.find(mempool_id);
    TORCH_INTERNAL_ASSERT(it != graph_pools.end());
    return it->second.get();
  }

  // returns the smallest possible address in any segment
  // where there is enough free address space to fit size
  // may be composed of free and unmapped segments
  Block* find_expandable_block(
      c10::DeviceIndex device,
      cudaStream_t stream,
      BlockPool* pool,
      size_t size) {
    Block key(device, stream, 0);

    auto allocatable = [](Block* b) {
      return b && !b->allocated && b->event_count == 0 &&
          b->stream_uses.empty();
    };
    auto has_available_address_space = [&](Block* b) {
      size_t bytes = 0;
      while (bytes < size && allocatable(b)) {
        bytes += b->size;
        b = b->next;
      }
      return bytes >= size;
    };
    for (auto it = pool->unmapped.lower_bound(&key);
         it != pool->unmapped.end() && (*it)->stream == stream;
         ++it) {
      Block* c = *it;
      // we found the lowest address of an unmapped segment
      // but there might be a free segment we can also use
      // right before it
      if (allocatable(c->prev)) {
        c = c->prev;
      }
      if (has_available_address_space(c)) {
        return c;
      }
    }
    auto segment_size = pool->is_small ? kSmallBuffer : kLargeBuffer;
    cudaDeviceProp prop{};
    C10_CUDA_CHECK(cudaGetDeviceProperties(&prop, device));
    // we allocate enough address space for 1 1/8 the total memory on the GPU.
    // This allows for some cases where we have to unmap pages earlier in the
    // segment to put them at the end.
    size_t address_space_size = prop.totalGlobalMem + prop.totalGlobalMem / 8;

    expandable_segments_.emplace_back(new ExpandableSegment(
        device,
        stream,
        address_space_size,
        segment_size,
        devices_with_peer_access_));

    ExpandableSegment* es = expandable_segments_.back();
    Block* candidate = new Block(device, stream, es->size(), pool, es->ptr());
    candidate->mapped = false;
    candidate->expandable_segment_ = es;
    pool->unmapped.insert(candidate);
    return candidate;
  }

  bool map_block(
      Block* to_map,
      size_t size,
      const std::shared_ptr<GatheredContext>& ctx) {
    TORCH_INTERNAL_ASSERT(!to_map->mapped && size <= to_map->size);
    TORCH_INTERNAL_ASSERT(
        !to_map->context_when_allocated); // unmapped blocks should not keep
                                          // history
    auto mapped_range =
        to_map->expandable_segment_->map(SegmentRange{to_map->ptr, size});
    // failed to map the memory
    if (mapped_range.size == 0) {
      return false;
    }
    TORCH_INTERNAL_ASSERT(
        mapped_range.ptr == to_map->ptr && mapped_range.size >= size);

    BlockPool& pool = *to_map->pool;
    pool.unmapped.erase(to_map);
    to_map->mapped = true;

    if (mapped_range.size < to_map->size) {
      // to_map -> remaining -> to_map->next(?)
      Block* remaining = new Block(
          to_map->device,
          to_map->stream,
          to_map->size - mapped_range.size,
          &pool,
          static_cast<char*>(to_map->ptr) + mapped_range.size);
      remaining->mapped = false;
      remaining->expandable_segment_ = to_map->expandable_segment_;
      remaining->splice(to_map, to_map->next);
      pool.unmapped.insert(remaining);
      to_map->size = mapped_range.size;
    }

    try_merge_blocks(to_map, to_map->prev, pool);
    try_merge_blocks(to_map, to_map->next, pool);

    pool.insert_into_blocks(to_map);

    // update statistics
    total_allocated_memory += mapped_range.size;
    StatTypes stat_types = get_stat_types_for_pool(*to_map->pool);
    for_each_selected_stat_type(stat_types, [&](size_t stat_type) {
      stats.reserved_bytes[stat_type].increase(mapped_range.size);
    });
    auto reserved_bytes_gauge =
        STATIC_GAUGE(pytorch.CUDACachingAllocator.reserved_bytes);
    reserved_bytes_gauge.record(
        stats.reserved_bytes[static_cast<int64_t>(StatType::AGGREGATE)]
            .current);

    stats.num_device_alloc++;
    record_trace(
        TraceEntry::SEGMENT_MAP,
        int64_t(mapped_range.ptr),
        mapped_range.size,
        to_map->stream,
        to_map->device,
        to_map->pool->owner_MempoolId(),
        ctx);
    if (!to_map->prev && !to_map->context_when_segment_allocated) {
      to_map->context_when_segment_allocated = ctx;
    }

    return true;
  }

  Block* try_allocate_expandable_block(
      c10::DeviceIndex device,
      cudaStream_t stream,
      BlockPool* pool,
      size_t size,
      const std::shared_ptr<GatheredContext>& ctx) {
    Block* candidate = find_expandable_block(device, stream, pool, size);
    // Candidate is now a list free/unmapped blocks with at least size room:
    // unmapped -> null
    // unmapped -> free -> *
    // free -> unmapped -> *

    if (!candidate->mapped &&
        !map_block(candidate, std::min(candidate->size, size), ctx)) {
      return nullptr;
    }
    TORCH_INTERNAL_ASSERT(candidate->mapped);

    while (candidate->size < size) {
      // invariant: free -> unmapped -> *
      // map_block will map some of unmapped and merge with free
      auto remaining = size - candidate->size;
      auto new_candidate = candidate->next;
      if (!map_block(
              new_candidate, std::min(remaining, candidate->next->size), ctx)) {
        return nullptr;
      }
      candidate = new_candidate;
    }
    pool->blocks.erase(candidate);
    return candidate;
  }

  /** moves a block into a pool of cached free blocks */
  void free_block(
      Block* block,
      const std::shared_ptr<GatheredContext>& context) {
    TORCH_INTERNAL_ASSERT(
        !block->allocated && block->event_count == 0 &&
        block->stream_uses.empty());

    record_trace(
        TraceEntry::FREE_COMPLETED,
        int64_t(block->ptr),
        block->requested_size,
        block->stream,
        block->device,
        block->pool->owner_MempoolId(),
        context ? context : block->context_when_allocated);

    block->context_when_allocated = nullptr;
    size_t original_block_size = block->size;
    size_t requested_size = block->requested_size;

    auto& pool = *block->pool;
    int64_t net_change_inactive_split_blocks = 0;
    int64_t net_change_inactive_split_size = 0;

    const std::array<Block*, 2> merge_candidates = {block->prev, block->next};
    for (Block* merge_candidate : merge_candidates) {
      const auto subsumed_size = try_merge_blocks(block, merge_candidate, pool);
      if (subsumed_size > 0) {
        net_change_inactive_split_blocks -= 1;
        net_change_inactive_split_size -= static_cast<int64_t>(subsumed_size);
      }
    }

    active_blocks.erase(block);
    // Makes sure the Block* isn't already present in the pool we're freeing it
    // back into.
    // NOLINTNEXTLINE(clang-analyzer-deadcode.DeadStores)
    bool inserted = pool.insert_into_blocks(block).second;
    TORCH_INTERNAL_ASSERT(inserted);

    if (block->is_split()) {
      net_change_inactive_split_blocks += 1;
      net_change_inactive_split_size += static_cast<int64_t>(block->size);
    }

    StatTypes stat_types = get_stat_types_for_pool(pool);

    for_each_selected_stat_type(stat_types, [&](size_t stat_type) {
      // inactive_split tries to capture the idea that blocks
      // cannot be freed when requested, but fully free pages
      // of expandable blocks can always be freed.
      // The logic to track this as statistic is pretty involved,
      // so we simply just exclude expandable segments from
      // inactive_split
      if (!block->expandable_segment_) {
        if (net_change_inactive_split_blocks > 0) {
          stats.inactive_split[stat_type].increase(
              static_cast<size_t>(net_change_inactive_split_blocks));
        } else if (net_change_inactive_split_blocks < 0) {
          stats.inactive_split[stat_type].decrease(
              static_cast<size_t>(-net_change_inactive_split_blocks));
        }
        if (net_change_inactive_split_size > 0) {
          stats.inactive_split_bytes[stat_type].increase(
              static_cast<size_t>(net_change_inactive_split_size));
        } else if (net_change_inactive_split_size < 0) {
          stats.inactive_split_bytes[stat_type].decrease(
              static_cast<size_t>(-net_change_inactive_split_size));
        }
      }
      stats.active[stat_type].decrease(1);
      stats.active_bytes[stat_type].decrease(original_block_size);
      stats.requested_bytes[stat_type].decrease(requested_size);
    });
  }

  /** combine previously split blocks. returns the size of the subsumed block,
   * or 0 on failure. */
  size_t try_merge_blocks(Block* dst, Block* src, BlockPool& pool) {
    if (!src || src->allocated || src->event_count > 0 ||
        !src->stream_uses.empty() || dst->mapped != src->mapped) {
      return 0;
    }

    AT_ASSERT(dst->is_split() && src->is_split());

    if (dst->prev == src) { // [src dst]
      dst->ptr = src->ptr;
      dst->prev = src->prev;
      if (dst->prev) {
        dst->prev->next = dst;
      }
      dst->context_when_segment_allocated =
          std::move(src->context_when_segment_allocated);
    } else { // [dest src]
      dst->next = src->next;
      if (dst->next) {
        dst->next->prev = dst;
      }
    }
    const size_t subsumed_size = src->size;
    dst->size += subsumed_size;
    // NOLINTNEXTLINE(clang-analyzer-deadcode.DeadStores)
    auto erased =
        src->mapped ? pool.blocks.erase(src) : pool.unmapped.erase(src);
    TORCH_INTERNAL_ASSERT_DEBUG_ONLY(erased == 1);
    delete src;

    return subsumed_size;
  }

  BlockPool& get_pool(size_t size, cudaStream_t stream) {
    // captures_underway is a conservative guess that the current stream may be
    // capturing. It's only non-empty if some thread has begun and not yet ended
    // a capture, so it's usually 0, and we can short-circuit
    // cudaStreamCaptureStatus (which does a TLS lookup).
    if (C10_UNLIKELY(!captures_underway.empty())) {
      for (auto& entry : captures_underway) {
        if (entry.second(stream)) {
          auto it1 = graph_pools.find(entry.first);
          TORCH_INTERNAL_ASSERT(it1 != graph_pools.end());
          if (size <= kSmallSize) {
            return it1->second->small_blocks;
          } else {
            return it1->second->large_blocks;
          }
        }
      }
    }
    if (size <= kSmallSize) {
      return small_blocks;
    } else {
      return large_blocks;
    }
  }

  StatTypes get_stat_types_for_pool(const BlockPool& pool) {
    StatTypes stat_types = {false};
    stat_types[static_cast<size_t>(StatType::AGGREGATE)] = true;
    stat_types[static_cast<size_t>(
        pool.is_small ? StatType::SMALL_POOL : StatType::LARGE_POOL)] = true;
    return stat_types;
  }

  bool should_split(const Block* block, size_t size) {
    size_t remaining = block->size - size;
    if (block->pool->is_small || isExpandableSegmentEnabled()) {
      return remaining >= kMinBlockSize;
    } else {
      return (size < AllocatorConfig::max_split_size()) &&
          (remaining > kSmallSize);
    }
  }

  static size_t get_allocation_size(size_t size) {
    if (size <= kSmallSize) {
      return kSmallBuffer;
    } else if (size < kMinLargeAlloc) {
      return kLargeBuffer;
    } else {
      return kRoundLarge * ((size + kRoundLarge - 1) / kRoundLarge);
    }
  }

  bool get_free_block(AllocParams& p) {
    BlockPool& pool = *p.pool;

    if (C10_UNLIKELY(
            set_fraction &&
            AllocatorConfig::garbage_collection_threshold() > 0.0)) {
      // Track block reuse interval only when garbage collection is enabled.
      ++pool.get_free_blocks_call_count;
    }
    auto it = pool.blocks.lower_bound(&p.search_key);
    if (it == pool.blocks.end() || (*it)->stream != p.stream())
      return false;

    if ((*it)->expandable_segment_) {
      if (isExpandableSegmentEnabled()) {
        // if we are allocated to the part of the block that is expandable
        // for the purposes of "best fit" we consider its size to be the size it
        // can expand to, not the size it currently is. This means that we
        // sometimes have to search for blocks with bigger 'size' before
        // choosing this segment.
        auto expandable_size = [](Block* b) {
          return b->size + (b->next && !b->next->mapped ? b->next->size : 0);
        };
        auto next = it;
        next++;
        while ((*it)->expandable_segment_ && next != pool.blocks.end() &&
               (*next)->stream == p.stream() &&
               expandable_size(*next) < expandable_size(*it)) {
          it = next++;
        }
      } else {
        // Rarely expandable segments has been turned off after we have
        // already allocated some blocks as expandable. For instance,
        // since we cannot share expandable memory via IPC, someone might
        // temporarily disable it. In this case we need to honor this request
        // by only finding non-expandable blocks
        do {
          it++;
        } while (it != pool.blocks.end() && (*it)->expandable_segment_ &&
                 (*it)->stream == p.stream());
        if (it == pool.blocks.end() || (*it)->stream != p.stream()) {
          return false;
        }
      }
    }

    // Do not return an oversized block for a large request
    if ((p.size() < AllocatorConfig::max_split_size()) &&
        ((*it)->size >= AllocatorConfig::max_split_size()))
      return false;
    // Allow oversized block size to be rounded up but within a limit
    if ((p.size() >= AllocatorConfig::max_split_size()) &&
        ((*it)->size >=
         p.size() + AllocatorConfig::max_non_split_rounding_size()))
      return false;
    p.block = *it;
    pool.blocks.erase(it);
    return true;
  }

  bool trigger_free_memory_callbacks(AllocParams& p) {
    bool freed_memory = false;
    for (const auto& name : FreeCudaMemoryCallbacksRegistry()->Keys()) {
      freed_memory |=
          FreeCudaMemoryCallbacksRegistry()->Create(name)->Execute();
    }
    return freed_memory;
  }

  void garbage_collect_cached_blocks(
      const std::shared_ptr<GatheredContext>& context) {
    // Free unused cached blocks to reclaim GPU memory.
    // Unlike release_cached_blocks(), this does not enforce synchronization and
    // therefore should be of less overheads.

    size_t gc_threshold = static_cast<size_t>(
        AllocatorConfig::garbage_collection_threshold() *
        static_cast<double>(allowed_memory_maximum));
    // No need to trigger GC yet
    if (total_allocated_memory <= gc_threshold) {
      return;
    }
    const auto target_size = total_allocated_memory - gc_threshold;
    size_t gc_reclaimed = 0;

    // Calculate the total age of the free-able blocks. We'll use it later to
    // get "avg age" threshold.
    size_t total_age = 0.0;
    int freeable_block_count = 0;
    for (auto& b : large_blocks.blocks) {
      if (!b->is_split()) {
        total_age += b->gc_count();
        ++freeable_block_count;
      }
    }
    // No free-able blocks?
    if (freeable_block_count == 0) {
      return;
    }

    // Repeat GC until we reach reclaim > target size.
    bool block_freed = true;
    while (gc_reclaimed < target_size && block_freed == true &&
           freeable_block_count > 0) {
      // Free blocks exceeding this age threshold first.
      double age_threshold =
          static_cast<double>(total_age) / freeable_block_count;
      // Stop iteration if we can no longer free a block.
      block_freed = false;

      // Free blocks of > avg age. Don't stop upon reaching the target_size,
      // we don't want this GC to be triggered frequently.
      auto it = large_blocks.blocks.begin();
      while (it != large_blocks.blocks.end()) {
        Block* block = *it;
        ++it;
        if (!block->is_split() && !block->expandable_segment_ &&
            static_cast<double>(block->gc_count()) >= age_threshold) {
          block_freed = true;
          gc_reclaimed += block->size;
          total_age -= block->gc_count(); // Decrement the age
          freeable_block_count--; // One less block that can be freed
          release_block(block, context);
        }
      }
    }
  }

  // This function assumes that global lock has been taken whle calling into
  // this function. We do cudaMalloc sync call in this function which
  // can be expensive while holding the lock. Hence, we pass-in the lock to the
  // function to temporarily release the lock before cudaMalloc call and acquire
  // it back again after the call so that other threads dont get blocked.
  bool alloc_block(
      AllocParams& p,
      bool isRetry,
      const std::shared_ptr<GatheredContext>& ctx,
      std::unique_lock<std::recursive_mutex>& lock) {
    // Defensively checks for preexisting CUDA error state.
    C10_CUDA_CHECK(cudaGetLastError());

    size_t size = p.alloc_size;
    void* ptr = nullptr;

    if (isRetry) {
      stats.num_alloc_retries += 1;
    }
#ifdef FBCODE_CAFFE2
    bool in_fbcode = true;
#else
    bool in_fbcode = false;
#endif

    bool active_pool =
        p.pool->owner_PrivatePool && p.pool->owner_PrivatePool->allocator();
    if (set_fraction &&
        total_allocated_memory + size > allowed_memory_maximum) {
      p.err = cudaErrorMemoryAllocation;
      return false;
      // Temporarily disable checkpointing & cudagraphs internally
    } else if (
        isExpandableSegmentEnabled() &&
        !(in_fbcode && p.pool->owner_PrivatePool)) {
      TORCH_CHECK(
          !active_pool,
          "torch.cuda.MemPool doesn't currently support expandable_segments.");
      p.block = try_allocate_expandable_block(
          p.device(), p.stream(), p.pool, p.size(), ctx);
      if (p.block) {
        p.err = cudaSuccess;
        if (p.pool->owner_PrivatePool) {
          // The block is for a CUDA graph's PrivatePool.
          p.pool->owner_PrivatePool->cudaMalloc_count++;
        }
      } else {
        p.err = cudaErrorMemoryAllocation;
      }
      return bool(p.block);
    } else {
      if (AllocatorConfig::release_lock_on_device_malloc()) {
        // At scope exit, acquire the lock again. This provides safety against
        // any potential exceptions in the cudaMallocMaybeCapturing function.
        auto sg = c10::make_scope_exit([&]() { lock.lock(); });
        lock.unlock();
        p.err = cudaMallocMaybeCapturing(&ptr, size, p);
      } else {
        p.err = cudaMallocMaybeCapturing(&ptr, size, p);
      }
      if (AllocatorConfig::release_lock_on_device_malloc()) {
        TORCH_CHECK(
            lock.owns_lock(), "Failed to acquire lock after cudaMalloc");
      }

      if (p.err != cudaSuccess) {
        if (p.err == cudaErrorMemoryAllocation) {
          // If this is the first attempt (!isRetry), we can forgive and clear
          // CUDA's internal error state.
          //
          // If this is the second attempt (isRetry), malloc's TORCH_CHECK_WITH
          // will take over to throw a helpful exception. The user can choose
          // to catch the exception, free some stuff in their script, and
          // attempt the allocation again. In this case, we can also forgive and
          // clear CUDA's internal error state.
          (void)cudaGetLastError();
        } else {
          // If the error's unrelated to memory allocation, we should throw
          // immediately.
          C10_CUDA_CHECK(p.err);
        }
        return false;
      }
    }

    if (p.pool->owner_PrivatePool) {
      // The block is for a CUDA graph's PrivatePool.
      p.pool->owner_PrivatePool->cudaMalloc_count++;
    }

    total_allocated_memory += size;
    p.block = new Block(p.device(), p.stream(), size, p.pool, (char*)ptr);
    for_each_selected_stat_type(p.stat_types, [&](size_t stat_type) {
      stats.segment[stat_type].increase(1);
      stats.reserved_bytes[stat_type].increase(size);
    });
    if (size >= AllocatorConfig::max_split_size())
      stats.oversize_segments.increase(1);
    auto reserved_bytes_gauge =
        STATIC_GAUGE(pytorch.CUDACachingAllocator.reserved_bytes);
    reserved_bytes_gauge.record(
        stats.reserved_bytes[static_cast<int64_t>(StatType::AGGREGATE)]
            .current);

    // p.block came from new, not cudaMalloc. It should not be nullptr here.
    TORCH_INTERNAL_ASSERT(p.block != nullptr && p.block->ptr != nullptr);
    stats.num_device_alloc++;
    record_trace(
        TraceEntry::SEGMENT_ALLOC,
        int64_t(p.block->ptr),
        p.block->size,
        p.stream(),
        p.device(),
        p.pool->owner_MempoolId(),
        ctx);
    p.block->context_when_segment_allocated = ctx;
    return true;
  }

  /** Free one or more oversize blocks to the system allocator.  But only enough
   * **/
  /** to satisfy the target size **/
  bool release_available_cached_blocks(
      const AllocParams& p,
      const std::shared_ptr<GatheredContext>& context) {
    if (AllocatorConfig::max_split_size() == std::numeric_limits<size_t>::max())
      return false;
    BlockPool& pool = *p.pool;

    // because of std::unique_ptr, block cannot be trivially copied
    // Use constructor for search key.
    Block key(p.search_key.device, p.search_key.stream, p.search_key.size);
    key.size = (key.size < AllocatorConfig::max_split_size())
        ? AllocatorConfig::max_split_size()
        : key.size;
    auto it = pool.blocks.lower_bound(&key);
    if (it == pool.blocks.end() || (*it)->stream != p.stream() ||
        (*it)->expandable_segment_) {
      // No single block is large enough; free multiple oversize blocks,
      // starting with the largest
      if (it == pool.blocks.begin())
        return false;
      size_t totalReleased = 0;
      --it; // Back up one item.  Now on the largest block for the correct
            // stream
      while ((totalReleased < key.size) &&
             ((*it)->size >= AllocatorConfig::max_split_size()) &&
             ((*it)->stream == p.stream())) {
        auto cur = it;
        bool is_first = cur == pool.blocks.begin();
        if (!is_first) {
          --it;
        }
        if (!(*cur)->expandable_segment_) {
          release_block(*cur, context);
          totalReleased += (*cur)->size;
        }
        if (is_first) {
          break;
        }
      }
      if (totalReleased < key.size)
        return false;
    } else {
      release_block(*it, context);
    }
    return true;
  }

  bool release_cached_blocks(
      const std::shared_ptr<GatheredContext>& context,
      MempoolId_t mempool_id) {
    if (mempool_id.first == 0 && mempool_id.second == 0) {
      // If there is no active mempool, we work on releasing *all* blocks.

      // First ensure that all blocks that can't currently be allocated due to
      // outstanding events are returned to the pool.
      synchronize_and_free_events(context);

      // Free all non-split cached blocks to system allocator
      release_blocks(large_blocks, context);
      release_blocks(small_blocks, context);
    }

    for (auto it = graph_pools_freeable.begin();
         it != graph_pools_freeable.end();) {
      if (mempool_id.first != 0 || mempool_id.second != 0) {
        if (it->first == mempool_id) {
          // If there is an active mempool, we sync only the events
          // associated with the pool
          synchronize_and_free_events(context, it->second);
        } else {
          // otherwise we move on
          ++it;
          continue;
        }
      }
      // See notifyCaptureDestroy for the strategy here.
      TORCH_INTERNAL_ASSERT(it->second->use_count == 0);
      release_blocks(it->second->small_blocks, context);
      release_blocks(it->second->large_blocks, context);
      if (it->second->cudaMalloc_count == 0) {
        auto erase_count = graph_pools.erase(it->first);
        TORCH_INTERNAL_ASSERT(erase_count == 1);
        it = graph_pools_freeable.erase(it);
      } else {
        ++it;
      }
    }

    return true;
  }

  void release_expandable_segment(Block* block) {
    TORCH_INTERNAL_ASSERT(
        block->size == block->expandable_segment_->size(),
        "block disagrees with segment");
    TORCH_INTERNAL_ASSERT(!block->mapped);
    auto it = std::find(
        expandable_segments_.begin(),
        expandable_segments_.end(),
        block->expandable_segment_);
    TORCH_INTERNAL_ASSERT(it != expandable_segments_.end());
    expandable_segments_.erase(it);
    block->pool->unmapped.erase(block);
    delete block->expandable_segment_;
    delete block;
  }

  void release_block(
      Block* block,
      const std::shared_ptr<GatheredContext>& context) {
    TORCH_INTERNAL_ASSERT(!block->expandable_segment_);
    stats.num_device_free++;
    record_trace(
        TraceEntry::SEGMENT_FREE,
        int64_t(block->ptr),
        block->size,
        block->stream,
        block->device,
        block->pool->owner_MempoolId(),
        context ? context : block->context_when_segment_allocated);

    auto* pool = block->pool;
    if (pool->owner_PrivatePool && pool->owner_PrivatePool->allocator()) {
      // If there is an active mempool with a given allocator,
      // we use the given allocator's delete function.
      pool->owner_PrivatePool->allocator()->raw_delete((void*)block->ptr);
    } else {
      C10_CUDA_CHECK(cudaFree((void*)block->ptr));
    }
    total_allocated_memory -= block->size;

    if (pool->owner_PrivatePool) {
      // The cudaFreed block belonged to a CUDA graph's PrivatePool.
      TORCH_INTERNAL_ASSERT(pool->owner_PrivatePool->cudaMalloc_count > 0);
      pool->owner_PrivatePool->cudaMalloc_count--;
    }

    StatTypes stat_types = get_stat_types_for_pool(*pool);
    for_each_selected_stat_type(stat_types, [&](size_t stat_type) {
      stats.segment[stat_type].decrease(1);
      stats.reserved_bytes[stat_type].decrease(block->size);
    });
    auto reserved_bytes_gauge =
        STATIC_GAUGE(pytorch.CUDACachingAllocator.reserved_bytes);
    reserved_bytes_gauge.record(
        stats.reserved_bytes[static_cast<int64_t>(StatType::AGGREGATE)]
            .current);

    if (block->size >= AllocatorConfig::max_split_size())
      stats.oversize_segments.decrease(1);
    pool->blocks.erase(block);
    delete block;
  }

  void unmap_block(
      Block* block,
      const std::shared_ptr<GatheredContext>& context) {
    auto unmapped = block->expandable_segment_->unmap(
        SegmentRange{block->ptr, block->size});
    if (unmapped.size == 0) {
      return;
    }
    block->pool->blocks.erase(block);

    ptrdiff_t before_size =
        static_cast<char*>(unmapped.ptr) - static_cast<char*>(block->ptr);
    if (before_size > 0) {
      // prev? -> before_free -> block
      Block* before_free = new Block(
          block->device, block->stream, before_size, block->pool, block->ptr);
      before_free->expandable_segment_ = block->expandable_segment_;
      before_free->splice(block->prev, block);
      block->pool->insert_into_blocks(before_free);
    }

    auto after_size = block->size - (before_size + unmapped.size);
    if (after_size > 0) {
      // block -> after_free -> next?
      Block* after_free = new Block(
          block->device,
          block->stream,
          after_size,
          block->pool,
          static_cast<char*>(unmapped.ptr) + unmapped.size);
      after_free->expandable_segment_ = block->expandable_segment_;
      after_free->splice(block, block->next);
      block->pool->insert_into_blocks(after_free);
    }

    block->ptr = unmapped.ptr;
    block->size = unmapped.size;
    block->mapped = false;

    try_merge_blocks(block, block->prev, *block->pool);
    try_merge_blocks(block, block->next, *block->pool);
    block->pool->unmapped.insert(block);

    // update statistics
    total_allocated_memory -= unmapped.size;
    StatTypes stat_types = get_stat_types_for_pool(*block->pool);
    for_each_selected_stat_type(stat_types, [&](size_t stat_type) {
      stats.reserved_bytes[stat_type].decrease(unmapped.size);
    });
    auto reserved_bytes_gauge =
        STATIC_GAUGE(pytorch.CUDACachingAllocator.reserved_bytes);
    reserved_bytes_gauge.record(
        stats.reserved_bytes[static_cast<int64_t>(StatType::AGGREGATE)]
            .current);

    if (block->pool->owner_PrivatePool) {
      // The cudaFreed block belonged to a CUDA graph's PrivatePool.
      TORCH_INTERNAL_ASSERT(
          block->pool->owner_PrivatePool->cudaMalloc_count > 0);
      block->pool->owner_PrivatePool->cudaMalloc_count--;
    }

    stats.num_device_free++;
    record_trace(
        TraceEntry::SEGMENT_UNMAP,
        int64_t(unmapped.ptr),
        unmapped.size,
        block->stream,
        block->device,
        block->pool->owner_MempoolId(),
        context ? context : block->context_when_segment_allocated);
  }
  void release_blocks(
      BlockPool& pool,
      const std::shared_ptr<GatheredContext>& context) {
    std::vector<Block*> to_unmap;
    // Frees all non-split blocks
    auto it = pool.blocks.begin();
    while (it != pool.blocks.end()) {
      Block* block = *it;
      ++it;
      if (block->expandable_segment_) {
        // unmapping will mutate the free pool
        // so just gather what needs to be freed
        // to avoid invalidating the iterator
        to_unmap.push_back(block);
      } else if (!block->prev && !block->next) {
        release_block(block, context);
      }
    }
    for (Block* block : to_unmap) {
      unmap_block(block, context);
      if (!block->prev && !block->next) {
        release_expandable_segment(block);
      }
    }
  }

  EventPool::Event create_event_internal(c10::DeviceIndex idx) {
    // Leak the event pool to avoid shutdown issues.
    static auto* event_pool = new EventPool();
    return event_pool->get(idx);
  }

  void synchronize_and_free_events(
      const std::shared_ptr<GatheredContext>& context,
      PrivatePool* pool = nullptr) {
    // Synchronize on outstanding events and then free associated blocks.
    stats.num_sync_all_streams++;

    // This function syncs, so capture should not be underway. Might as well
    // make sure capture-deferred end of life events get processed too.
    TORCH_INTERNAL_ASSERT(captures_underway.empty());
    insert_events_deferred_until_no_capture(context);

    for (auto it = cuda_events.begin(); it != cuda_events.end();) {
      for (auto e = it->second.begin(); e != it->second.end();) {
        Block* block = e->second;

        // If a pool was passed, only synchronize the events
        // that are associated with the pool, otherwise move on
        if (pool && block->pool->owner_PrivatePool != pool) {
          ++e;
          continue;
        }

        EventPool::Event event = std::move(e->first);

        C10_CUDA_CHECK(cudaEventSynchronize(*event));

        block->event_count--;
        if (block->event_count == 0) {
          free_block(block, context);
        }
        // We are done with the event, so erase it from the deque
        e = it->second.erase(e);
      }

      // If the events deque is empty, only then erase the
      // cuda event from the events map
      if (it->second.empty()) {
        it = cuda_events.erase(it);
      } else {
        it++;
      }
    }
  }

  void remove_cudagraph_stream_uses(Block* block) {
    // remove stream uses added during cudagraph capture
    // (i.e., block->stream_uses - block->cudagraph_stream_uses)
    if (C10_UNLIKELY(
            block_to_cudagraph_stream_uses.find(block) !=
            block_to_cudagraph_stream_uses.end())) {
      stream_set streams(std::move(block->stream_uses));
      AT_ASSERT(block->stream_uses.empty());
      for (auto& stream : streams) {
        if (block_to_cudagraph_stream_uses[block].find(stream) ==
            block_to_cudagraph_stream_uses[block].end()) {
          block->stream_uses.insert(stream);
        }
      }
      block_to_cudagraph_stream_uses.erase(block);
    }
  }

  void insert_events(Block* block) {
    c10::DeviceIndex prev_device = 0;
    C10_CUDA_CHECK(c10::cuda::GetDevice(&prev_device));

    stream_set streams(std::move(block->stream_uses));
    AT_ASSERT(block->stream_uses.empty());
    for (auto& stream : streams) {
      C10_CUDA_CHECK(c10::cuda::SetDevice(stream.device_index()));

      EventPool::Event event = create_event_internal(stream.device_index());
      C10_CUDA_CHECK(cudaEventRecord(*event, stream.stream()));

      block->event_count++;
      cuda_events[stream].emplace_back(std::move(event), block);
    }

    C10_CUDA_CHECK(c10::cuda::MaybeSetDevice(prev_device));
  }

  void insert_events_deferred_until_no_capture(
      const std::shared_ptr<GatheredContext>& context) {
    if (C10_UNLIKELY(!needs_events_deferred_until_no_capture.empty())) {
      for (auto* block : needs_events_deferred_until_no_capture) {
        TORCH_INTERNAL_ASSERT(!block->stream_uses.empty());
        // only streams recorded before cudagraph will be used to insert events
        // since we know all streams recorded during cudagraph must have
        // completed (refer to Section 3.2.8.7.3.1 Cross-stream Dependencies and
        // Events in CUDA Programming Guide).
        remove_cudagraph_stream_uses(block);
        insert_events(block);
        if (block->event_count == 0) {
          free_block(block, context);
        }
      }
      needs_events_deferred_until_no_capture.clear();
    }
  }

  void process_events(const std::shared_ptr<GatheredContext>& context) {
    insert_events_deferred_until_no_capture(context);

    // Process outstanding cudaEvents. Events that are completed are
    // removed from the queue, and the 'event_count' for the
    // corresponding allocation is decremented. We maintain a separate
    // list of events per stream to avoid head-of-line delays if one
    // or more streams has long-running operations.

    // Iterate over different streams.
    for (auto it = cuda_events.begin(); it != cuda_events.end();) {
      // Iterate over this stream's (event, block) pairs.
      while (!it->second.empty()) {
        auto& e = it->second.front();
        EventPool::Event event = std::move(e.first);
        Block* block = e.second;

        cudaError_t err = C10_CUDA_ERROR_HANDLED(cudaEventQuery(*event));
        if (err == cudaErrorNotReady) {
          // ignore and clear the error if not ready
          (void)cudaGetLastError();
          // Return the ownership of the Event (unique ptr)
          e.first = std::move(event);
          break;
        } else if (err != cudaSuccess) {
          C10_CUDA_CHECK(err);
        }

        block->event_count--;
        if (block->event_count == 0) {
          free_block(block, context);
        }
        it->second.pop_front();
      }

      if (it->second.empty()) {
        it = cuda_events.erase(it);
      } else {
        it++;
      }
    }
  }

  // Iterates over sizes of all memory blocks for given device in given pool
  void cache_info_aux(const BlockPool& pool, size_t* largest) {
    for (const auto& block : pool.blocks) {
      const auto blocksize = block->size;
      if (blocksize > *largest) {
        *largest = blocksize;
      }
    }
  }

  void record_trace(
      TraceEntry::Action action,
      size_t addr,
      size_t size,
      cudaStream_t stream,
      c10::DeviceIndex device,
      MempoolId_t mempool_id,
      std::shared_ptr<GatheredContext> context) {
    if (!record_history && trace_trackers_.empty())
      return;
    std::string compile_string = "N/A";
    if (!compile_context.empty()) {
      compile_string = compile_context.top();
    }
    auto te = TraceEntry(
        action,
        device,
        addr,
        size,
        stream,
        mempool_id,
        getApproximateTime(),
        record_context_ >= RecordContext::ALLOC ? std::move(context) : nullptr,
        compile_string);

    // Callbacks should not include any Pytorch call
    for (const auto& cb : trace_trackers_) {
      cb(te);
    }

    if (record_history) {
      alloc_buffer.insertEntries(te);
    }
  }
};

// Returns whether to force all allocations to bypass the caching allocator and
// go straight to cudaMalloc.  This setting is useful when debugging GPU memory
// errors, since the caching allocator foils cuda-memcheck.
static bool forceUncachedAllocator() {
  // Allow either CUDA or HIP name for env var for maximum user comfort
  // the CUDA env var avoids being hipified in cuda_to_hip_mappings.py
  static auto has_cuda_env =
      c10::utils::check_env("PYTORCH_NO_CUDA_MEMORY_CACHING") == true;
  static auto has_rocm_env =
      c10::utils::check_env("PYTORCH_NO_HIP_MEMORY_CACHING") == true;
  static bool force_uncached = has_cuda_env || has_rocm_env;
  return force_uncached;
}

static void* uncached_allocate(size_t size) {
  void* devPtr = nullptr;
  // Deliberately don't use cudaMallocMaybeCapturing here, to force an error
  // if someone tries to use forceUncachedAllocator while capturing.
  C10_CUDA_CHECK(cudaMalloc(&devPtr, size));
  const c10::impl::PyInterpreter* interp = c10::impl::GPUTrace::get_trace();
  if (C10_UNLIKELY(interp)) {
    (*interp)->trace_gpu_memory_allocation(
        c10::kCUDA, reinterpret_cast<uintptr_t>(devPtr));
  }
  return devPtr;
}

static void uncached_delete(void* ptr) {
  if (TORCH_SDT_IS_ENABLED(free)) {
    TORCH_SDT_WITH_SEMAPHORE(free, ptr);
  }

  const c10::impl::PyInterpreter* interp = c10::impl::GPUTrace::get_trace();
  if (C10_UNLIKELY(interp)) {
    (*interp)->trace_gpu_memory_deallocation(
        c10::kCUDA, reinterpret_cast<uintptr_t>(ptr));
  }
  C10_CUDA_CHECK(cudaFree(ptr));
}

static void local_raw_delete(void* ptr);
thread_local std::stack<std::string> DeviceCachingAllocator::compile_context;
#ifdef __cpp_lib_hardware_interference_size
using std::hardware_destructive_interference_size;
#else
static constexpr std::size_t hardware_destructive_interference_size = 64;
#endif

class NativeCachingAllocator : public CUDAAllocator {
 private:
  // allows this allocator to be turned on and off programmatically
  bool enable_ = true;

  // Shard allocation region to have independent mutexes to reduce contention.
  static constexpr size_t kNumMutexShard = 67;

  struct alignas(hardware_destructive_interference_size) AlignedMutex {
    std::mutex m;
  };

  std::array<AlignedMutex, kNumMutexShard> mutex;

  // allocated blocks by device pointer
  std::array<ska::flat_hash_map<void*, Block*>, kNumMutexShard>
      allocated_blocks;

  static size_t get_mutex_shard_id(void* ptr) {
    return twang_mix64((size_t)ptr) % kNumMutexShard;
  }

  void add_allocated_block(Block* block) {
    // NOLINTNEXTLINE(clang-analyzer-core.CallAndMessage)
    const auto mutex_shard_id = get_mutex_shard_id(block->ptr);
    std::lock_guard<std::mutex> lock(mutex[mutex_shard_id].m);
    allocated_blocks[mutex_shard_id][block->ptr] = block;
  }

  // Variables by memory snapshot
  c10::ApproximateClockToUnixTimeConverter clock_converter;
  bool record_history = false;
  RingBuffer<AnnotationEntry> annotation_buffer;

 public:
  std::vector<std::unique_ptr<DeviceCachingAllocator>> device_allocator;

  Block* get_allocated_block(void* ptr, bool remove = false) {
    const auto mutex_shard_id = get_mutex_shard_id(ptr);
    std::lock_guard<std::mutex> lock(mutex[mutex_shard_id].m);
    auto it = allocated_blocks[mutex_shard_id].find(ptr);
    if (it == allocated_blocks[mutex_shard_id].end()) {
      return nullptr;
    }
    Block* block = it->second;
    if (remove) {
      allocated_blocks[mutex_shard_id].erase(it);
    }
    return block;
  }

  void init(int device_count) override {
    const auto size = static_cast<int64_t>(device_allocator.size());
    if (size < device_count) {
      device_allocator.resize(device_count);
      for (const auto i : c10::irange(size, device_count)) {
        device_allocator[i] = std::make_unique<DeviceCachingAllocator>();
      }
    }
  }

  bool initialized() override {
    return !device_allocator.empty();
  }

  /** allocates a block which is safe to use from the provided stream */
  void malloc(
      void** devPtr,
      c10::DeviceIndex device,
      size_t size,
      cudaStream_t stream) {
    TORCH_INTERNAL_ASSERT(
        0 <= device && static_cast<size_t>(device) < device_allocator.size(),
        "Allocator not initialized for device ",
        device,
        ": did you call init?");
    Block* block = device_allocator[device]->malloc(device, size, stream);
    add_allocated_block(block);
    *devPtr = (void*)block->ptr;
    const c10::impl::PyInterpreter* interp = c10::impl::GPUTrace::get_trace();
    if (C10_UNLIKELY(interp)) {
      (*interp)->trace_gpu_memory_allocation(
          c10::kCUDA, reinterpret_cast<uintptr_t>(*devPtr));
    }
  }

  void free(void* ptr) {
    if (!ptr) {
      return;
    }
    Block* block = get_allocated_block(ptr, true /* remove */);
    if (!block) {
      TORCH_CHECK(false, "invalid device pointer: ", ptr);
    }
    const c10::impl::PyInterpreter* interp = c10::impl::GPUTrace::get_trace();
    if (C10_UNLIKELY(interp)) {
      (*interp)->trace_gpu_memory_deallocation(
          c10::kCUDA, reinterpret_cast<uintptr_t>(block->ptr));
    }
    device_allocator[block->device]->free(block);
  }

  double getMemoryFraction(c10::DeviceIndex device) override {
    TORCH_INTERNAL_ASSERT(
        0 <= device && static_cast<size_t>(device) < device_allocator.size(),
        "Allocator not initialized for device ",
        device,
        ": did you call init?");
    C10_CUDA_CHECK(c10::cuda::SetDevice(device));
    return device_allocator[device]->getMemoryFraction();
  }

  void setMemoryFraction(double fraction, c10::DeviceIndex device) override {
    TORCH_CHECK(
        0 <= device && static_cast<size_t>(device) < device_allocator.size(),
        "Allocator not initialized for device ",
        device,
        ": did you call init?");
    TORCH_CHECK(
        0 <= fraction && fraction <= 1,
        "invalid fraction:",
        fraction,
        ". Please set within [0, 1].");
    C10_CUDA_CHECK(c10::cuda::SetDevice(device));
    device_allocator[device]->setMemoryFraction(fraction);
  }

  void recordHistory(
      bool enabled,
      CreateContextFn context_recorder,
      size_t alloc_buffer_max_entries,
      RecordContext when,
      bool clearHistory) override {
    record_history = enabled;
    annotation_buffer.setMaxEntries(alloc_buffer_max_entries);
    annotation_buffer.clear();
    for (auto& allocator : device_allocator) {
      allocator->recordHistory(
          enabled,
          context_recorder,
          alloc_buffer_max_entries,
          when,
          clearHistory);
    }
  }

  void recordAnnotation(
      const std::vector<std::pair<std::string, std::string>>& md) override {
    if (!record_history) {
      return;
    }
    c10::DeviceIndex device = 0;
    C10_CUDA_CHECK(c10::cuda::GetDevice(&device));
    auto ae = AnnotationEntry(
        /*device=*/device,
        /*time=*/getApproximateTime());
    for (const auto& md_pair : md) {
      ae.recordUserMetadata(md_pair.first, md_pair.second);
    }
    annotation_buffer.insertEntries(ae);
  }

  void pushCompileContext(std::string& md) override {
    if (!record_history) {
      return;
    }
    c10::DeviceIndex device = 0;
    C10_CUDA_CHECK(c10::cuda::GetDevice(&device));
    device_allocator[device]->pushCompileContext(md);
  }

  void popCompileContext() override {
    if (!record_history) {
      return;
    }
    c10::DeviceIndex device = 0;
    C10_CUDA_CHECK(c10::cuda::GetDevice(&device));
    device_allocator[device]->popCompileContext();
  }

  bool isHistoryEnabled() override {
    c10::DeviceIndex device = 0;
    C10_CUDA_CHECK(c10::cuda::GetDevice(&device));
    return device_allocator[device]->isHistoryEnabled();
  }

  bool checkPoolLiveAllocations(
      c10::DeviceIndex device,
      MempoolId_t mempool_id,
      const std::unordered_set<void*>& expected_live_allocations) override {
    return device_allocator[device]->checkPoolLiveAllocations(
        mempool_id, expected_live_allocations);
  }

  void attachOutOfMemoryObserver(OutOfMemoryObserver observer) override {
    for (auto& allocator : device_allocator) {
      allocator->attachOutOfMemoryObserver(observer);
    }
  }

  void attachAllocatorTraceTracker(AllocatorTraceTracker tracker) override {
    for (auto& allocator : device_allocator) {
      allocator->attachAllocatorTraceTracker(tracker);
    }
  }

  void emptyCache(MempoolId_t mempool_id) override {
    for (auto& da : device_allocator)
      da->emptyCache(mempool_id);
  }

  void enable(bool value) override {
    enable_ = value;
  }

  bool isEnabled() const override {
    return enable_;
  }

  void* getBaseAllocation(void* ptr, size_t* outSize) override {
    Block* block = get_allocated_block(ptr);
    if (!block) {
      TORCH_CHECK(false, "invalid device pointer: ", ptr);
    }
    return device_allocator[block->device]->getBaseAllocation(block, outSize);
  }

  ShareableHandle shareIpcHandle(void* ptr) override {
    Block* block = get_allocated_block(ptr);
    if (!block) {
      TORCH_CHECK(false, "invalid device pointer: ", ptr);
    }
    return device_allocator[block->device]->shareIpcHandle(block);
  }

  void recordStream(const DataPtr& ptr, cuda::CUDAStream stream) override {
    // Empty tensor's storage().data() might be a null ptr. As there is no
    // blocks associated with those tensors, it is fine to do nothing here.
    if (!ptr.get()) {
      return;
    }

    // If a tensor is not allocated by this instance, simply skip
    // This usually happens when CUDA tensors are shared across processes,
    // we have implemented reference counting based sharing mechanism to
    // guarantee tensors won't be accidentally freed by one process while
    // they are still being used in another
    if (ptr.get_deleter() != &local_raw_delete)
      return;

    Block* block = get_allocated_block(ptr.get());
    // block must not be null reaching here
    TORCH_INTERNAL_ASSERT(block != nullptr, "No allocated block can be found");
    device_allocator[block->device]->recordStream(block, stream);
  }

  SnapshotInfo snapshot(MempoolId_t mempool_id) override {
    // Set-up converter to convert timestamps from tsc to microseconds.
    auto tsc_to_ns = clock_converter.makeConverter();
    auto tsc_to_us = [=](approx_time_t t_approx) {
      return tsc_to_ns(t_approx) / 1000;
    };

    SnapshotInfo result;

    // Get AnnotationEntry list and convert the timestamps.
    annotation_buffer.getEntries(result.external_annotations);
    for (auto& ae : result.external_annotations) {
      ae.time_.t_ = tsc_to_us(ae.time_.approx_t_);
    }

    // Get the device_traces' TraceEntry lists.
    for (auto& da : device_allocator) {
      result.device_traces.emplace_back(da->trace(tsc_to_us));
      auto snap = da->snapshot(mempool_id);
      result.segments.insert(result.segments.end(), snap.begin(), snap.end());
    }

    auto& md = result.config_metadata;
    md.garbage_collection_threshold =
        AllocatorConfig::garbage_collection_threshold();
    md.max_split_size = AllocatorConfig::max_split_size();
    md.pinned_num_register_threads =
<<<<<<< HEAD
        AllocatorConfig::pinned_num_register_threads();
    md.expandable_segments = isExpandableSegmentEnabled();
=======
        CUDAAllocatorConfig::pinned_num_register_threads();
    md.expandable_segments = CUDAAllocatorConfig::expandable_segments();
>>>>>>> 52961e4d
    md.release_lock_on_malloc =
        AllocatorConfig::release_lock_on_device_malloc();
    md.pinned_use_host_register =
        AllocatorConfig::pinned_use_device_host_register();
    md.last_allocator_settings = AllocatorConfig::last_allocator_settings();
    md.roundup_power2_divisions = AllocatorConfig::roundup_power2_divisions();

    return result;
  }

  std::shared_ptr<AllocatorState> getCheckpointState(
      c10::DeviceIndex device,
      MempoolId_t id) override {
    return device_allocator[device]->getCheckpointState(id);
  }

  /**
   * @brief Checkpoint the private pool state identified in `as` to its prior
   * state
   *
   * @param device - device of the pool to manipulate
   * @param as - allocator state
   * @param stale_live_storages - storages of tensors which are currently
   * allocated but which will be not be allocated after the checkpoint is set.
   * For these storages we will remove their deleter function.
   * @return CheckpointDelta - Freed Pointers and DataPtrs that contain deleter
   * functions for all allocated blocks in the new checkpoint state.
   */
  CheckpointDelta setCheckpointPoolState(
      c10::DeviceIndex device,
      std::shared_ptr<AllocatorState> as) override {
    std::shared_ptr<PrivatePoolState> pps =
        std::dynamic_pointer_cast<PrivatePoolState>(as);

    TORCH_CHECK(pps, "Expected PrivatePoolState");

    auto rr = device_allocator[device]->setCheckpointPoolState(*pps);

    CheckpointDelta cpd;
    for (void* ptr : rr.allocations_freed) {
      get_allocated_block(ptr, /*remove*/ true);
      cpd.ptrs_freed.push_back(ptr);
    }
    for (Block* block : rr.allocations_created) {
      add_allocated_block(block);
      cpd.dataptrs_allocd.emplace_back(
          block->ptr,
          block->ptr,
          &local_raw_delete,
          Device(DeviceType::CUDA, device));
    }

    return cpd;
  }

  DataPtr allocate(size_t size) override {
    constexpr size_t one_exa_bytes = 1152921504606846976ULL;
    TORCH_CHECK_WITH(
        OutOfMemoryError,
        size < one_exa_bytes,
        "CUDA out of memory. Tried to allocate more than 1EB memory.");
    c10::DeviceIndex device = 0;
    C10_CUDA_CHECK(c10::cuda::GetDevice(&device));
    void* devPtr = nullptr;
    void (*deleteFunc)(void*) = &local_raw_delete;
    CUDAStream stream = cuda::getCurrentCUDAStream(device);

    if (forceUncachedAllocator() || !isEnabled()) {
      deleteFunc = &uncached_delete;
      devPtr = uncached_allocate(size);
    } else {
      if (size != 0) {
        this->malloc(&devPtr, device, size, stream);
      }
    }

    if (size && TORCH_SDT_IS_ENABLED(malloc)) {
      TORCH_SDT_WITH_SEMAPHORE(malloc, devPtr, device, size, stream.id());
    }

    return {devPtr, devPtr, deleteFunc, Device(DeviceType::CUDA, device)};
  }
  DeleterFnPtr raw_deleter() const override {
    if (forceUncachedAllocator() || !isEnabled()) {
      return &uncached_delete;
    } else {
      return &local_raw_delete;
    }
  }
  void cacheInfo(c10::DeviceIndex device, size_t* largestBlock) override {
    device_allocator[device]->cacheInfo(largestBlock);
  }
  void assertValidDevice(c10::DeviceIndex device) {
    const auto device_num = device_allocator.size();
    TORCH_CHECK(
        0 <= device && device < static_cast<int64_t>(device_num),
        "Invalid device argument ",
        device,
        ": did you call init?");
  }

  DeviceStats getDeviceStats(c10::DeviceIndex device) override {
    assertValidDevice(device);
    return device_allocator[device]->getStats();
  }

  void resetAccumulatedStats(c10::DeviceIndex device) override {
    assertValidDevice(device);
    device_allocator[device]->resetAccumulatedStats();
  }

  void resetPeakStats(c10::DeviceIndex device) override {
    assertValidDevice(device);
    device_allocator[device]->resetPeakStats();
  }

  void createOrIncrefPool(
      c10::DeviceIndex device,
      MempoolId_t mempool_id,
      CUDAAllocator* allocator) override {
    assertValidDevice(device);
    device_allocator[device]->createOrIncrefPool(
        std::move(mempool_id), allocator);
  }

  void setUseOnOOM(c10::DeviceIndex device, MempoolId_t mempool_id) override {
    assertValidDevice(device);
    device_allocator[device]->setUseOnOOM(std::move(mempool_id));
  }

  // CUDAGraph interactions
  void beginAllocateToPool(
      c10::DeviceIndex device,
      MempoolId_t mempool_id,
      std::function<bool(cudaStream_t)> filter) override {
    assertValidDevice(device);
    device_allocator[device]->beginAllocateToPool(
        std::move(mempool_id), std::move(filter));
  }

  void endAllocateToPool(c10::DeviceIndex device, MempoolId_t mempool_id)
      override {
    assertValidDevice(device);
    device_allocator[device]->endAllocateToPool(mempool_id);
  }

  void releasePool(c10::DeviceIndex device, MempoolId_t mempool_id) override {
    assertValidDevice(device);
    device_allocator[device]->releasePool(std::move(mempool_id));
  }

  int getPoolUseCount(c10::DeviceIndex device, MempoolId_t mempool_id)
      override {
    assertValidDevice(device);
    return device_allocator[device]->getPoolUseCount(std::move(mempool_id));
  }

  void* raw_alloc(size_t nbytes) override {
    if (nbytes == 0) {
      return nullptr;
    }
    void* r = nullptr;
    if (forceUncachedAllocator() || !isEnabled()) {
      r = uncached_allocate(nbytes);
    } else {
      c10::DeviceIndex device = 0;
      C10_CUDA_CHECK(c10::cuda::GetDevice(&device));
      malloc(&r, device, nbytes, cuda::getCurrentCUDAStream(device));
    }
    return r;
  }

  void* raw_alloc_with_stream(size_t nbytes, cudaStream_t stream) override {
    if (nbytes == 0) {
      return nullptr;
    }
    void* r = nullptr;
    if (forceUncachedAllocator() || !isEnabled()) {
      r = uncached_allocate(nbytes);
    } else {
      c10::DeviceIndex device = 0;
      C10_CUDA_CHECK(c10::cuda::GetDevice(&device));
      malloc(&r, device, nbytes, stream);
    }
    return r;
  }

  void enablePeerAccess(c10::DeviceIndex dev, c10::DeviceIndex dev_to_access)
      override {
    c10::cuda::CUDAGuard device_guard(dev);
    cudaError_t err = cudaDeviceEnablePeerAccess(dev_to_access, 0);
    if (err == cudaErrorPeerAccessAlreadyEnabled) {
      // ignore and clear the error if access was already enabled
      (void)cudaGetLastError();
    } else {
      C10_CUDA_CHECK(err);
    }
    device_allocator[dev_to_access]->addPeerAccess(dev);
    std::lock_guard<std::mutex> lock(IpcMutex);
    for (auto& entry : ipcMemHandle_to_devptr) {
      if (entry.second.device_ == dev_to_access &&
          entry.second.expandable_segment_) {
        entry.second.expandable_segment_->addPeer(dev);
      }
    }
  }

  cudaError_t memcpyAsync(
      void* dst,
      int dstDevice,
      const void* src,
      int srcDevice,
      size_t count,
      cudaStream_t stream,
      bool p2p_enabled) override {
    if (p2p_enabled || // memcpy ok because memory is mapped in both devices
        srcDevice == dstDevice || // memcpy ok on a single device
        // memcpy ok because both dst and src must have come from cudaMalloc
        (!device_allocator[dstDevice]->hasAllocatedExpandableSegments() &&
         !device_allocator[srcDevice]->hasAllocatedExpandableSegments())) {
      return cudaMemcpyAsync(dst, src, count, cudaMemcpyDeviceToDevice, stream);
    }
    // when p2p is not enabled, only cudaMemcpyPeerAsync correctly handles
    // memory not allocated via cudaMalloc
    return cudaMemcpyPeerAsync(dst, dstDevice, src, srcDevice, count, stream);
  }

  void raw_delete(void* ptr) override {
    if (forceUncachedAllocator() || !isEnabled()) {
      uncached_delete(ptr);
    } else {
      this->free(ptr);
    }
  }

  // In CUDA IPC, sender sends a tensor to receiver via shareIPCHandle,
  // getIpcDevPtr is called by the receiving process to map the CUDA memory from
  // the sending process into its own address space.

  // When allocated with cudaMalloc we use the cudaIPCMemHandle_t APIs.
  // These APIs only allow sharing a big memory block associated with a
  // cudaIpcMemHandle_t and it can be opened only **once** per context per
  // process. There can be multiple types of storage in the same IPC mem block,
  // so we must cache the device ptr to construct typed storage as it comes.

  // When using cuMemCreate, via expandable segments, we use
  // cuMemExportToShareableHandle to create a file descriptor that can be sent
  // to the other process to sort the object. Then we recreate part of the
  // exandable segment necessary to load the allocation.

  // ipcMemHandle_to_devptr caches the mapping from shareable handle to
  // this process' memory mapping information for that share to ensure we do not
  // create it twice. When the shared_ptr is no longer in use we clean up the
  // cache.

  std::mutex IpcMutex;
  struct MemHandleCacheEntry {
    MemHandleCacheEntry(
        c10::DeviceIndex device,
        std::string& handle,
        const DeviceCachingAllocator& allocator)
        : device_(device) {
      int type = SHAREABLE_CUDA_MALLOC;
      std::istringstream ss(handle);
      if (handle.size() != CUDA_IPC_HANDLE_SIZE) {
        auto version = ss.get();
        TORCH_CHECK(
            version <= SHAREABLE_HANDLE_VERSION,
            "received sharable handle from a future version of torch that this version does not know how to handle")
        type = ss.get();
      } // otherwise this is coming from an old pytorch where it has to be a raw
        // SHARABLE_CUDA_MALLOC
      if (type == SHAREABLE_CUDA_MALLOC) {
        cudaIpcMemHandle_t cuda_handle;
        ss.read((char*)&cuda_handle, CUDA_IPC_HANDLE_SIZE);
        C10_CUDA_CHECK(cudaIpcOpenMemHandle(
            &cuda_ipc_ptr_, cuda_handle, cudaIpcMemLazyEnablePeerAccess));
      } else if (type == SHAREABLE_CUDA_EXPANDABLE_SEGMENT) {
        expandable_segment_ =
            ExpandableSegment::fromShared(device, allocator.peers(), ss)
                .release();
      } else {
        TORCH_INTERNAL_ASSERT(
            false, "unexpected or illformed shareable handle type");
      }
    }
    // this struct expects that clear is explicitly called to
    // free resources, because we only want this code running when
    // the shared pointer to this entry is destructed, not during
    // deinitialization when cuda may already have been shutdown.
    // This replicates the previous behavior of this map when it
    // stored raw cuda_ipc_ptr_ handles.
    void clear() {
      if (cuda_ipc_ptr_) {
        cuda::CUDAGuard device_guard(device_);
        C10_CUDA_CHECK(cudaIpcCloseMemHandle(cuda_ipc_ptr_));
        cuda_ipc_ptr_ = nullptr;
      }
      if (expandable_segment_) {
        delete expandable_segment_;
        expandable_segment_ = nullptr;
      }
    }
    void* ptr() {
      if (cuda_ipc_ptr_) {
        return cuda_ipc_ptr_;
      } else {
        return expandable_segment_->ptr();
      }
    }
    c10::DeviceIndex device_;
    ExpandableSegment* expandable_segment_{nullptr};
    void* cuda_ipc_ptr_{nullptr}; // nullptr if expandable_segment_ is not null
    std::weak_ptr<void> wp_;
  };

  ska::flat_hash_map<std::string, MemHandleCacheEntry> ipcMemHandle_to_devptr;
  std::shared_ptr<void> getIpcDevPtr(std::string handle) override {
    std::lock_guard<std::mutex> lock(IpcMutex);

    auto iter = ipcMemHandle_to_devptr.find(handle);
    if (iter != ipcMemHandle_to_devptr.end()) {
      auto devptr = iter->second.wp_.lock();
      // the weak_ptr should always be valid because we delete the entry from
      // the cache when the shared_ptr is destructed, so we should never get
      // here.
      TORCH_INTERNAL_ASSERT(devptr, "entry in cache has missing shared_ptr");
      return devptr;
    }
    c10::DeviceIndex curr_device = 0;
    C10_CUDA_CHECK(c10::cuda::GetDevice(&curr_device));
    auto inserted = ipcMemHandle_to_devptr.insert(
        iter,
        {handle,
         MemHandleCacheEntry(
             curr_device, handle, *device_allocator[curr_device])});
    auto sp = std::shared_ptr<void>(
        inserted->second.ptr(), [handle, this](void* ptr) {
          std::unique_lock<std::mutex> deleter_lock(IpcMutex);

          auto it = ipcMemHandle_to_devptr.find(handle);
          TORCH_INTERNAL_ASSERT(it != ipcMemHandle_to_devptr.end());
          auto entry = std::move(it->second);
          ipcMemHandle_to_devptr.erase(it);

          // ExpandableSegment synchronizes on destruction in unmapHandles, so
          // we need to release the lock first to minimize the performance hit.
          deleter_lock.unlock();
          entry.clear();
        });
    inserted->second.wp_ = sp;
    return sp;
  }

  std::string name() override {
    return "native";
  }
  void copy_data(void* dest, const void* src, std::size_t count) const final {
    C10_CUDA_CHECK(
        cudaMemcpy(dest, src, count, cudaMemcpyKind::cudaMemcpyDeviceToDevice));
  }
};

static NativeCachingAllocator allocator;

void local_raw_delete(void* ptr) {
  if (TORCH_SDT_IS_ENABLED(free)) {
    TORCH_SDT_WITH_SEMAPHORE(free, ptr);
  }

  allocator.free(ptr);
}

} // namespace Native

namespace CudaMallocAsync {
// If this is put in its own header file, it gets incorrectly renamed in HIPify.
// NOLINTNEXTLINE(misc-use-internal-linkage)
CUDAAllocator* allocator();

} // namespace CudaMallocAsync

struct BackendStaticInitializer {
  CUDAAllocator* parseEnvForBackend() {
    if (c10::CachingAllocator::AllocatorConfig::use_async_allocator()) {
      return CudaMallocAsync::allocator();
    }
    return &Native::allocator;
  }

  BackendStaticInitializer() {
    auto r = parseEnvForBackend();
    allocator.store(r);
    c10::CachingAllocator::AllocatorConfig::set_allocator_loaded();
  }
};

std::atomic<CUDAAllocator*> allocator;
static BackendStaticInitializer backend_static_initializer;
} // namespace cuda::CUDACachingAllocator
} // namespace c10

namespace c10::cuda {

// uid_ is incremented when a user creates a MemPool,
// for example: using graph_pool_handle() or c10::cuda::MemPool().
//
// uuid_ is incremented when CUDAGraph creates a MemPool
// as a result of a user not providing a pool.
//
// MempoolId_t of {0, 0} is used to denote when no MemPool has been
// passed to a function, either by user or CUDAGraphs. For example,
// default value of MempoolId_t for capture_begin function is {0, 0}.
// That's why uid_ and uuid_ start at 1.
std::atomic<CaptureId_t> MemPool::uid_{1};
std::atomic<CaptureId_t> MemPool::uuid_{1};

MemPool::MemPool(
    CUDACachingAllocator::CUDAAllocator* allocator,
    bool is_user_created,
    bool use_on_oom)
    : allocator_(allocator), is_user_created_(is_user_created) {
  if (is_user_created_) {
    id_ = {0, uid_++};
  } else {
    id_ = {uuid_++, 0};
  }
  device_ = c10::cuda::current_device();
  CUDACachingAllocator::createOrIncrefPool(device_, id_, allocator);
  if (use_on_oom) {
    CUDACachingAllocator::setUseOnOOM(device_, id_);
  }
}

MemPool::~MemPool() {
  TORCH_INTERNAL_ASSERT(use_count() == 1);
  CUDACachingAllocator::releasePool(device_, id_);
  c10::cuda::CUDACachingAllocator::emptyCache(id_);
}

MempoolId_t MemPool::id() {
  return id_;
}

CUDACachingAllocator::CUDAAllocator* MemPool::allocator() {
  return allocator_;
}

int MemPool::use_count() {
  return CUDACachingAllocator::getPoolUseCount(device_, id_);
}

c10::DeviceIndex MemPool::device() {
  return device_;
}

MempoolId_t MemPool::graph_pool_handle(bool is_user_created) {
  if (is_user_created) {
    return {0, uid_++};
  }
  return {uuid_++, 0};
}

} // namespace c10::cuda<|MERGE_RESOLUTION|>--- conflicted
+++ resolved
@@ -3661,13 +3661,8 @@
         AllocatorConfig::garbage_collection_threshold();
     md.max_split_size = AllocatorConfig::max_split_size();
     md.pinned_num_register_threads =
-<<<<<<< HEAD
         AllocatorConfig::pinned_num_register_threads();
-    md.expandable_segments = isExpandableSegmentEnabled();
-=======
-        CUDAAllocatorConfig::pinned_num_register_threads();
-    md.expandable_segments = CUDAAllocatorConfig::expandable_segments();
->>>>>>> 52961e4d
+    md.expandable_segments = AllocatorConfig::use_expandable_segments();
     md.release_lock_on_malloc =
         AllocatorConfig::release_lock_on_device_malloc();
     md.pinned_use_host_register =
