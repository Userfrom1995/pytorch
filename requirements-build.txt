--- conflicted
+++ resolved
@@ -2,13 +2,8 @@
 setuptools>=70.1.0,<80.0  # setuptools develop deprecated on 80.0
 cmake>=3.27
 ninja
-<<<<<<< HEAD
 numpy>=2.0
 packaging>=24.2
-=======
-numpy
-packaging
->>>>>>> fd120dbd
 pyyaml
 requests
 six  # dependency chain: NNPACK -> PeachPy -> six
